--- conflicted
+++ resolved
@@ -5,21 +5,17 @@
 
 The crates in this repository do not adhere to [Semantic Versioning](https://semver.org/spec/v2.0.0.html) at this time.
 
-<<<<<<< HEAD
 ## [2.0.0] - 2022-07-25
 
+### Fixed
+
+#### CI/CD
+
+- Fix metadata script for new release branch patterns. ([#2298])
+
 ### Security
 
 - Bump SGX to 2.17, mitigate INTEL-SA-00615
-=======
-## [unreleased]
-
-### Fixed
-
-#### CI/CD
-
-- Fix metadata script for new release branch patterns. ([#2298])
->>>>>>> f38fb217
 
 
 ## [1.2.2] - 2022-06-17
