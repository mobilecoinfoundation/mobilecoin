#!/bin/sh

set -ex

export GO111MODULES=on

# Compile proto files
INC="-I ../fog/api/proto -I ../api/proto -I ../fog/report/api/proto -I ../attest/api/proto -I ../consensus/api/proto"

mkdir -p docs gen

<<<<<<< HEAD
for proto_file in blockchain external quorum_set consensus_client consensus_common fog_common ledger view report kex_rng attest; do
=======
for proto_file in blockchain external consensus_client consensus_config consensus_common fog_common ledger view report kex_rng attest; do
>>>>>>> bc6b1bbc
    protoc $INC --grpc-gateway_out ./gen \
         --go_out ./gen --go_opt paths=source_relative \
         --go-grpc_out ./gen --go-grpc_opt paths=source_relative \
         --grpc-gateway_opt logtostderr=true \
         --grpc-gateway_opt paths=source_relative \
         --grpc-gateway_opt generate_unbound_methods=true \
         --descriptor_set_out=./gen/$proto_file.pb \
         $proto_file.proto

    protoc $INC --openapiv2_out ./docs --openapiv2_opt logtostderr=true $proto_file.proto
done

# Compile the go program, using mod=readonly
# If the mod file needs to updated, just type `go build` instead.
go build -mod=readonly<|MERGE_RESOLUTION|>--- conflicted
+++ resolved
@@ -9,11 +9,7 @@
 
 mkdir -p docs gen
 
-<<<<<<< HEAD
-for proto_file in blockchain external quorum_set consensus_client consensus_common fog_common ledger view report kex_rng attest; do
-=======
-for proto_file in blockchain external consensus_client consensus_config consensus_common fog_common ledger view report kex_rng attest; do
->>>>>>> bc6b1bbc
+for proto_file in blockchain external quorum_set consensus_client consensus_config consensus_common fog_common ledger view report kex_rng attest; do
     protoc $INC --grpc-gateway_out ./gen \
          --go_out ./gen --go_opt paths=source_relative \
          --go-grpc_out ./gen --go-grpc_opt paths=source_relative \
