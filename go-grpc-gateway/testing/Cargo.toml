[package]
name = "go-grpc-gateway-testing"
version = "5.1.1"
authors = ["MobileCoin"]
edition = "2021"
license = "GPL-3.0"
default-run = "stub"
rust-version = { workspace = true }

[lib]
name = "fog_stub_server"
path = "src/lib.rs"

[[bin]]
name = "stub"
path = "src/bin/main.rs"

[dependencies]
# mobilecoin
mc-attest-core = { path = "../../attest/core" }
mc-common = { path = "../../common", features = ["log"] }
mc-crypto-keys = { path = "../../crypto/keys" }
mc-util-grpc = { path = "../../util/grpc" }
mc-util-metrics = { path = "../../util/metrics" }
mc-util-uri = { path = "../../util/uri" }

# fog
mc-fog-report-api = { path = "../../fog/report/api" }
mc-fog-report-server = { path = "../../fog/report/server" }
mc-fog-report-types = { path = "../../fog/report/types" }

# third-party
clap = { version = "4.4", features = ["derive", "env"] }
displaydoc = "0.2"
futures = "0.3"
<<<<<<< HEAD
grpcio = "0.13.0"
=======
grpcio = "0.13"
>>>>>>> 03a8e6c9
serde = { version = "1.0", features = ["derive"] }<|MERGE_RESOLUTION|>--- conflicted
+++ resolved
@@ -33,9 +33,5 @@
 clap = { version = "4.4", features = ["derive", "env"] }
 displaydoc = "0.2"
 futures = "0.3"
-<<<<<<< HEAD
-grpcio = "0.13.0"
-=======
 grpcio = "0.13"
->>>>>>> 03a8e6c9
 serde = { version = "1.0", features = ["derive"] }