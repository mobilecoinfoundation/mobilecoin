# Copyright (c) 2018-2022 The MobileCoin Foundation
{{- $stacks := until (int .Values.fogViewShardRangeGenerator.count) }}
{{- range $stacks }}
apiVersion: mc.mobilecoin.com/v1
kind: FogShardRangeGenerator
metadata:
  name: {{ include "fogServices.fullname" $ }}-fog-view-{{ . }}
  labels:
    {{- include "fogServices.labels" $ | nindent 4 }}
spec:
  {{- include "fogServices.fogViewStores" $ | nindent 2 }}
  blockCountURL: {{ include "fogServices.blockHeightURL" $ | quote }}
  {{- with $.Values.blockHeighRetrieval }}
  blockCountQueryInterval: {{ .queryInterval | quote }}
  blockCountResponseJQ: {{ .responseJQ | quote }}
  blockCountReqBody: {{ .requestBody | quote }}
  {{- end }}
  router:
    template:
      containerName: fog-view-router
      spec:
        podManagementPolicy: {{ $.Values.fogViewRouter.podManagementPolicy }}
        replicas: {{ $.Values.fogViewRouter.replicaCount }}
        selector:
          matchLabels:
            app: fog-view-router
            stack: fog-view-{{ . }}
            {{- include "fogServices.selectorLabels" $ | nindent 12 }}
        serviceName: {{ include "fogServices.fullname" $ }}-fog-view-router
        template:
          metadata:
            annotations:
              {{- toYaml $.Values.fogViewRouter.podAnnotations | nindent 14 }}
            labels:
              app: fog-view-router
              stack: fog-view-{{ . }}
              {{- include "fogServices.labels" $ | nindent 14 }}
          spec:
            # Prevent endpoint creation until all shards for this router are ready
            readinessGates:
            - conditionType: mobilecoin.com/shards-ready
            volumes:
            - emptyDir: {}
              name: aesm-socket-dir
            - name: supervisor-conf
              projected:
                defaultMode: 420
                sources:
                - configMap:
                    name: {{ include "fogServices.fullname" $ }}-supervisord-fog-view-router
                - configMap:
                    name: {{ include "fogServices.fullname" $ }}-supervisord-sgx
                - configMap:
                    name: {{ include "fogServices.fullname" $ }}-supervisord-daemon
            nodeSelector:
              {{- toYaml $.Values.fogViewRouter.nodeSelector | nindent 14 }}
            tolerations:
              {{- toYaml $.Values.fogViewRouter.tolerations | nindent 14 }}
            {{- if $.Values.fogViewRouter.affinityEnabled }}
            affinity:
              podAffinity:
                requiredDuringSchedulingIgnoredDuringExecution:
                - labelSelector:
                    matchExpressions:
                    - key: stack
                      operator: In
                      values:
                      - fog-view-{{ . }}
                  topologyKey: topology.kubernetes.io/zone
                preferredDuringSchedulingIgnoredDuringExecution:
                - podAffinityTerm:
                    labelSelector:
                      matchExpressions:
                      - key: stack
                        operator: In
                        values:
                        - fog-view-{{ . }}
                    topologyKey: "kubernetes.io/hostname"
                  weight: 1
            {{- end }}
            imagePullSecrets:
            {{- toYaml $.Values.imagePullSecrets | nindent 12 }}
            initContainers:
            - name: sysctl
              image: ubuntu:20.04
              command:
              - sysctl
              - -w
              - net.ipv4.tcp_retries2=5
              - net.core.somaxconn=65535
              securityContext:
                privileged: true
                runAsUser: 0
                runAsNonRoot: False
            containers:
            - name: fog-view-router
              image: "{{ $.Values.fogViewRouter.image.org | default $.Values.image.org }}/{{ $.Values.fogViewRouter.image.name }}:{{ $.Values.image.tag | default $.Chart.AppVersion }}"
              imagePullPolicy: {{ $.Values.fogViewRouter.image.pullPolicy }}
              command: [ "/usr/bin/supervisord", "-n" ]
              ports:
              - name: view-grpc
                containerPort: 3225
              - name: mgmt-http
                containerPort: 8000
              - name: metrics
                containerPort: 9090
              envFrom:
              - configMapRef:
                  # This is pre-installed from the fog-services-config chart or Terraform
                  name: fog-view
              - secretRef:
                  name: ias
              startupProbe:
                grpc:
                  port: 3225
                failureThreshold: 240
                periodSeconds: 30
                timeoutSeconds: 1
                successThreshold: 1
              livenessProbe:
                grpc:
                  port: 3225
                failureThreshold: 5
                periodSeconds: 30
                successThreshold: 1
                timeoutSeconds: 1
              readinessProbe:
                grpc:
                  port: 3225
                failureThreshold: 2
                periodSeconds: 10
                successThreshold: 1
                timeoutSeconds: 1
              env:
              - name: RUST_BACKTRACE
<<<<<<< HEAD
                value: {{ .Values.fogViewRouter.rust.backtrace | quote }}
              - name: MC_METRIC_SERVER
                value: "true"
              {{- if eq .Values.jaegerTracing.enabled true }}
              - name: MC_TELEMETRY
                value: "true"
              {{- end }}
=======
                value: {{ $.Values.fogViewRouter.rust.backtrace | quote }}
>>>>>>> 1ae1751d
              - name: RUST_LOG
                value: {{ $.Values.fogViewRouter.rust.log | quote }}
              - name: CLIENT_AUTH_TOKEN_SECRET
                valueFrom:
                  secretKeyRef:
                    name: client-auth-token
                    key: token
                    optional: true
              - name: MC_CLIENT_RESPONDER_ID
                value: {{ include "fogServices.fogPublicFQDN" $ }}:443
              - name: MC_CLIENT_LISTEN_URI
                value: insecure-fog-view://0.0.0.0:3225/
              - name: FOG_VIEW_SENTRY_DSN
                valueFrom:
                  configMapKeyRef:
                    name: sentry
                    key: fog-view-sentry-dsn
              - name: MC_CHAIN_ID
                valueFrom:
                  configMapKeyRef:
                    name: mobilecoin-network
                    key: network
              volumeMounts:
              - name: supervisor-conf
                mountPath: /etc/supervisor/conf.d
                readOnly: true
              - mountPath: /var/run/aesmd
                name: aesm-socket-dir
              resources:
                {{- toYaml $.Values.fogViewRouter.resources | nindent 16 }}
            - name: grpc-gateway
              image: "{{ $.Values.grpcGateway.image.org | default $.Values.image.org }}/{{ $.Values.grpcGateway.image.name }}:{{ $.Values.image.tag | default $.Chart.AppVersion }}"
              imagePullPolicy: Always
              command:
              - /usr/bin/go-grpc-gateway
              - -grpc-server-endpoint=127.0.0.1:3225
              - -grpc-insecure
              - -http-server-listen=:8225
              - -logtostderr
              ports:
                - name: view-http
                  containerPort: 8225
              resources:
                {{- toYaml $.Values.grpcGateway.resources | nindent 16 }}
            {{- if eq $.Values.jaegerTracing.enabled true }}
            - name: jaeger-agent
              image: jaegertracing/jaeger-agent:latest
              imagePullPolicy: IfNotPresent
              ports:
                - containerPort: 5775
                  name: zk-compact-trft
                  protocol: UDP
                - containerPort: 5778
                  name: config-rest
                  protocol: TCP
                - containerPort: 6831
                  name: jg-compact-trft
                  protocol: UDP
                - containerPort: 6832
                  name: jg-binary-trft
                  protocol: UDP
                - containerPort: 14271
                  name: admin-http
                  protocol: TCP
              env:
                - name: POD_NAME
                  valueFrom:
                    fieldRef:
                      apiVersion: v1
                      fieldPath: metadata.name
                - name: HOST_IP
                  valueFrom:
                    fieldRef:
                      apiVersion: v1
                      fieldPath: status.hostIP
              args:
                - --reporter.grpc.host-port={{ $.Values.jaegerTracing.collector }}
                - --reporter.type=grpc
                - --agent.tags=cluster=undefined,container.name=fog-view-router,deployment.name={{ include "fogServices.fullname" $ }},host.ip=${HOST_IP:},pod.name=${POD_NAME:},pod.namespace={{ $.Release.Namespace }}
            {{- end }}

  store:
    containerName: fog-view-store
    servicePort: 80
    targetPort: view-grpc
    spec:
      podManagementPolicy: {{ $.Values.fogViewRouter.podManagementPolicy }}
      replicas: {{ $.Values.fogView.replicaCount }}
      selector:
        matchLabels:
          app: fog-view-store
          stack: fog-view-{{ . }}
          {{- include "fogServices.selectorLabels" $ | nindent 10 }}
      serviceName: {{ include "fogServices.fullname" $ }}-fog-view-store
      template:
        metadata:
          annotations:
            {{- toYaml $.Values.fogView.podAnnotations | nindent 12 }}
          labels:
            app: fog-view-store
            stack: fog-view-{{ . }}
            {{- include "fogServices.labels" $ | nindent 12 }}
        spec:
          {{- if $.Values.fogView.topologySpreadConstraintsEnabled }}
          topologySpreadConstraints:
          - topologyKey: topology.kubernetes.io/zone
            maxSkew: 1
            whenUnsatisfiable: ScheduleAnyway
            labelSelector:
              matchLabels:
                app: fog-view-store
          {{- end }}
          {{- if $.Values.fogView.affinityEnabled }}
          affinity:
            podAffinity:
              requiredDuringSchedulingIgnoredDuringExecution:
              - labelSelector:
                  matchExpressions:
                  - key: stack
                    operator: In
                    values:
                    - fog-view-{{ . }}
                topologyKey: topology.kubernetes.io/zone
              preferredDuringSchedulingIgnoredDuringExecution:
              - podAffinityTerm:
                  labelSelector:
                    matchExpressions:
                    - key: stack
                      operator: In
                      values:
                      - fog-view-{{ . }}
                  topologyKey: "kubernetes.io/hostname"
                weight: 1
          {{- end }}
          imagePullSecrets:
          {{- toYaml $.Values.imagePullSecrets | nindent 10 }}
          initContainers:
          - name: sysctl
            image: ubuntu:20.04
            command:
            - sysctl
            - -w
            - net.ipv4.tcp_retries2=5
            - net.core.somaxconn=65535
            securityContext:
              privileged: true
              runAsUser: 0
              runAsNonRoot: False
          containers:
          - name: fog-view-store
            image: "{{ $.Values.fogView.image.org | default $.Values.image.org }}/{{ $.Values.fogView.image.name }}:{{ $.Values.image.tag | default $.Chart.AppVersion }}"
            imagePullPolicy: {{ $.Values.fogView.image.pullPolicy }}
            command: [ "/usr/bin/supervisord" ]
            ports:
            - name: view-grpc
              containerPort: 3225
            - name: mgmt-http
              containerPort: 8000
            envFrom:
            - configMapRef:
                name: fog-view
            - secretRef:
                name: ias
            env:
            - name: RUST_BACKTRACE
              value: {{ $.Values.fogView.rust.backtrace | quote }}
            - name: RUST_LOG
<<<<<<< HEAD
              value: {{ .Values.fogView.rust.log | quote }}
            {{- if eq .Values.jaegerTracing.enabled true }}
            - name: MC_TELEMETRY
              value: "true"
            {{- end }}
=======
              value: {{ $.Values.fogView.rust.log | quote }}
>>>>>>> 1ae1751d
            - name: FOG_VIEW_SENTRY_DSN
              valueFrom:
                configMapKeyRef:
                  name: sentry
                  key: fog-view-sentry-dsn
            # Maps to Sentry Environment
            - name: MC_BRANCH
              valueFrom:
                configMapKeyRef:
                  name: mobilecoin-network
                  key: network
            - name: MC_CHAIN_ID
              valueFrom:
                configMapKeyRef:
                  name: mobilecoin-network
                  key: network
            - name: FOGDB_HOST
              valueFrom:
                configMapKeyRef:
                  name: fog-recovery-reader-0-postgresql
                  key: postgresql-hostname
            - name: FOGDB_USER
              valueFrom:
                configMapKeyRef:
                  name: fog-recovery-reader-0-postgresql
                  key: postgresql-username
            - name: FOGDB_PASSWORD
              valueFrom:
                secretKeyRef:
                  name: fog-recovery-postgresql
                  key: postgresql-password
            - name: FOGDB_DATABASE
              valueFrom:
                configMapKeyRef:
                  name: fog-recovery-reader-0-postgresql
                  key: postgresql-database
            - name: FOGDB_SSL_OPTIONS
              valueFrom:
                configMapKeyRef:
                  name: fog-recovery-reader-0-postgresql
                  key: postgresql-ssl-options
            - name: DATABASE_URL
              value: "postgres://$(FOGDB_USER):$(FOGDB_PASSWORD)@$(FOGDB_HOST)/$(FOGDB_DATABASE)$(FOGDB_SSL_OPTIONS)"
             # Will wait for startup probe to succeed. When this passes k8s won't kill the service.
            livenessProbe:
              grpc:
                port: 3225
              failureThreshold: 5
              periodSeconds: 30
              timeoutSeconds: 1
              successThreshold: 1
            # Hold liveness and readiness until this probe passes.
            startupProbe:
              grpc:
                port: 3225
              failureThreshold: 480
              periodSeconds: 30
              timeoutSeconds: 1
              successThreshold: 1
            # Will wait for startup probe to succeed. When this passes services/ingress will pass traffic
            readinessProbe:
              grpc:
                port: 3225
              failureThreshold: 2
              periodSeconds: 10
              timeoutSeconds: 1
              successThreshold: 1
            volumeMounts:
            - name: supervisor-conf
              mountPath: /etc/supervisor/conf.d
              readOnly: true
            - mountPath: /var/run/aesmd
              name: aesm-socket-dir
            resources:
              {{- toYaml $.Values.fogView.resources | nindent 14 }}
          {{- if eq $.Values.jaegerTracing.enabled true }}
          - name: jaeger-agent
            image: jaegertracing/jaeger-agent:latest
            imagePullPolicy: IfNotPresent
            ports:
              - containerPort: 5775
                name: zk-compact-trft
                protocol: UDP
              - containerPort: 5778
                name: config-rest
                protocol: TCP
              - containerPort: 6831
                name: jg-compact-trft
                protocol: UDP
              - containerPort: 6832
                name: jg-binary-trft
                protocol: UDP
              - containerPort: 14271
                name: admin-http
                protocol: TCP
            env:
              - name: POD_NAME
                valueFrom:
                  fieldRef:
                    apiVersion: v1
                    fieldPath: metadata.name
              - name: HOST_IP
                valueFrom:
                  fieldRef:
                    apiVersion: v1
                    fieldPath: status.hostIP
            args:
              - --reporter.grpc.host-port={{ $.Values.jaegerTracing.collector }}
              - --reporter.type=grpc
              - --agent.tags=cluster=undefined,container.name=fog-view,deployment.name={{ include "fogServices.fullname" $ }},host.ip=${HOST_IP:},pod.name=${POD_NAME:},pod.namespace={{ $.Release.Namespace }}
          {{- end }}
          nodeSelector:
            {{- toYaml $.Values.fogView.nodeSelector | nindent 12 }}
          tolerations:
            {{- toYaml $.Values.fogView.tolerations | nindent 12 }}
          volumes:
          - emptyDir: {}
            name: aesm-socket-dir
          - name: supervisor-conf
            projected:
              sources:
              - configMap:
                  name: {{ include "fogServices.fullname" $ }}-supervisord-sgx
              - configMap:
                  name: {{ include "fogServices.fullname" $ }}-supervisord-daemon
              - configMap:
                  name: {{ include "fogServices.fullname" $ }}-supervisord-fog-view-store
              - configMap:
                  name: {{ include "fogServices.fullname" $ }}-supervisord-admin
---
{{- end }}<|MERGE_RESOLUTION|>--- conflicted
+++ resolved
@@ -133,7 +133,6 @@
                 timeoutSeconds: 1
               env:
               - name: RUST_BACKTRACE
-<<<<<<< HEAD
                 value: {{ .Values.fogViewRouter.rust.backtrace | quote }}
               - name: MC_METRIC_SERVER
                 value: "true"
@@ -141,9 +140,6 @@
               - name: MC_TELEMETRY
                 value: "true"
               {{- end }}
-=======
-                value: {{ $.Values.fogViewRouter.rust.backtrace | quote }}
->>>>>>> 1ae1751d
               - name: RUST_LOG
                 value: {{ $.Values.fogViewRouter.rust.log | quote }}
               - name: CLIENT_AUTH_TOKEN_SECRET
@@ -311,15 +307,11 @@
             - name: RUST_BACKTRACE
               value: {{ $.Values.fogView.rust.backtrace | quote }}
             - name: RUST_LOG
-<<<<<<< HEAD
               value: {{ .Values.fogView.rust.log | quote }}
             {{- if eq .Values.jaegerTracing.enabled true }}
             - name: MC_TELEMETRY
               value: "true"
             {{- end }}
-=======
-              value: {{ $.Values.fogView.rust.log | quote }}
->>>>>>> 1ae1751d
             - name: FOG_VIEW_SENTRY_DSN
               valueFrom:
                 configMapKeyRef:
