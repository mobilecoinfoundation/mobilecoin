imagePullSecrets:
- name: docker-credentials

# Pods share the image tag.
image:
  org: mobilecoin
  tag: '' # Overrides the image tag whose default is the chart appVersion.

# Mobilecoin network instance
mobilecoin:
  network: ''
  partner: ''

fogLedger:
  # Stack configurations by network.
  stackConfig:
    network:
      # Assume default is a dev network. We can always define a "network" value if needed.
      default:
        shardSize: 20_000
        exceedBlockHeightBy: 5_000
        shardOverlap: 0
        count: 2
        blockHeightRetrieval:
          blockCountURL: 'https://node1.{{ .Release.Namespace }}.development.mobilecoin.com/gw/consensus_common.BlockchainAPI/GetLastBlockInfo'
          responseJQ: '.index'
          queryInterval: 1m
          requestBody: ''
      test:
        shardSize: 400_000
        exceedBlockHeightBy: 10_000
        shardOverlap: 0
        count: 2
        blockHeightRetrieval:
          blockCountURL: https://node1.test.mobilecoin.com/gw/consensus_common.BlockchainAPI/GetLastBlockInfo
          responseJQ: '.index'
          queryInterval: 5m
          requestBody: ''
      main:
        shardSize: 400_000
        exceedBlockHeightBy: 10_000
        shardOverlap: 0
        count: 3
        blockHeightRetrieval:
          blockCountURL: https://node1.prod.mobilecoinww.com/gw/consensus_common.BlockchainAPI/GetLastBlockInfo
          responseJQ: '.index'
          queryInterval: 5m
          requestBody: ''

  router:
    ### list of fog-ledger-router hostnames (client responder ID)
    hosts:
    - partner: ''
      responderID: ''

    replicaCount: 1

    image:
      org: ''
      name: fog-ledger
      pullPolicy: Always

    resources:
      limits:
        intel.com/sgx: 5000
        memory: 5Gi
      requests:
        intel.com/sgx: 5000
        memory: 5Gi
        cpu: 1100m

    nodeSelector:
      sgx-enabled-node: 'true'

    tolerations:
    - key: sgx
      operator: Equal
      value: 'true'
      effect: NoSchedule

    # disable affinity rules for single node testing
    podManagementPolicy: Parallel
    affinityEnabled: true
    topologySpreadConstraintsEnabled: true

    rust:
      backtrace: full
      log: info,rustls=warn,hyper=warn,tokio_reactor=warn,mio=warn,want=warn,reqwest=warn,rusoto_core=error,rusoto_signature=error,h2=error,rocket=warn,<unknown>=warn

    persistence:
      enabled: true
      spec:
        storageClassName: fast
        accessModes:
        - 'ReadWriteOnce'
        resources:
          requests:
            storage: 512Gi

    podAnnotations:
      fluentbit.io/include: 'true' # collect logs with fluentbit
      fluentbit.io/exclude-jaeger-agent: 'true'

    ingress:
      enabled: true
      common:
        tls:
          clusterIssuer: letsencrypt-production-http
        blocklist:
          enabled: true
          pattern: patterns/blocked-countries
        annotations: |-
          haproxy.org/server-ssl: "false"             # The backend (server) is http
          haproxy.org/timeout-client: 239s            # 4 min timeout on azure
          haproxy.org/timeout-server: 239s
          haproxy.org/timeout-http-keep-alive: 120s
          haproxy.org/abortonclose: "true"
          haproxy.org/backend-config-snippet: |-
            http-reuse aggressive
            dynamic-cookie-key {{ include "fog-ledger.grpcCookieSalt" . }}
            cookie "LEDGER" insert indirect nocache dynamic

      grpc:
        annotations: |-
          haproxy.org/server-proto: "h2"              # Force GRPC/H2 mode

      http:
        annotations: |-
          haproxy.org/path-rewrite: '/gw/(.*) /\1'    # Strip the /gw prefix

    configMap:
      data:
        PLACEHOLDER: empty

  store:
    replicaCount: 1

    image:
      org: ''
      name: fog-ledger
      pullPolicy: Always

    rust:
      backtrace: full
      log: info,rustls=warn,hyper=warn,tokio_reactor=warn,mio=warn,want=warn,reqwest=warn,rusoto_core=error,rusoto_signature=error,h2=error,rocket=warn,<unknown>=warn

    persistence:
      enabled: true
      spec:
        storageClassName: fast
        accessModes:
        - 'ReadWriteOnce'
        resources:
          requests:
            storage: 512Gi

    podAnnotations:
      fluentbit.io/include: 'true' # collect logs with fluentbit
      fluentbit.io/exclude-jaeger-agent: 'true'

    # disable affinity rules for single node testing
    podManagementPolicy: Parallel
    affinityEnabled: true
    topologySpreadConstraintsEnabled: true

    ### Intel SGX extended resources are defined with: https://github.com/sebva/sgx-device-plugin
    resources:
      limits:
        intel.com/sgx: 5000
        memory: 5Gi
      requests:
        intel.com/sgx: 5000
        memory: 5Gi
        cpu: 1100m

    nodeSelector:
      sgx-enabled-node: 'true'

    tolerations:
    - key: sgx
      operator: Equal
      value: 'true'
      effect: NoSchedule

    configMap:
      data:
        MC_OMAP_CAPACITY: '4194304'

  externalConfigMaps:
    # sentry is optional
    sentry:
      name: sentry
      ### required keys:
      #   fog-ledger-sentry-dsn
<<<<<<< HEAD
=======
    mobilecoind:
      name: fog-mobilecoind
      ### required keys:
      #   MC_PEER
      #   MC_TX_SOURCE_URL
      #   MC_QUORUM_SET
      ### optional keys:
      #   MC_LEDGER_DB_URL
      #   MC_WATCHER_DB_URL
>>>>>>> 97197d05

  externalSecrets:
    ias:
      name: ias
      ### required keys:
      #   MC_IAS_API_KEY
      #   MC_IAS_SPID

    # ipinfo is optional
    ipinfo:
      name: ipinfo
      ### required keys:
      #   MC_IP_INFO_TOKEN

grpcGateway:
  image:
    org: ''
    name: go-grpc-gateway
    pullPolicy: Always

  resources:
    limits:
      cpu: 1
      memory: 256Mi
    requests:
      cpu: 256m
      memory: 256Mi

jaegerTracing:
  enabled: true
  collector: 'dns:///jaeger-collector:14250'<|MERGE_RESOLUTION|>--- conflicted
+++ resolved
@@ -192,18 +192,6 @@
       name: sentry
       ### required keys:
       #   fog-ledger-sentry-dsn
-<<<<<<< HEAD
-=======
-    mobilecoind:
-      name: fog-mobilecoind
-      ### required keys:
-      #   MC_PEER
-      #   MC_TX_SOURCE_URL
-      #   MC_QUORUM_SET
-      ### optional keys:
-      #   MC_LEDGER_DB_URL
-      #   MC_WATCHER_DB_URL
->>>>>>> 97197d05
 
   externalSecrets:
     ias:
