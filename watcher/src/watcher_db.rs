--- conflicted
+++ resolved
@@ -32,11 +32,7 @@
 /// LMDB parameter: max file size.
 const MAX_LMDB_FILE_SIZE: usize = 1 << 40; // 1 TB
 /// LMDB parameter: max number of databases.
-<<<<<<< HEAD
-const MAX_DATABASES: u32 = 11;
-=======
 const MAX_DATABASES: u32 = 10;
->>>>>>> 7c4a35f7
 
 /// Metadata store settings that are used for version control.
 #[derive(Clone, Default, Debug)]
@@ -1092,13 +1088,8 @@
 #[cfg(test)]
 pub mod tests {
     use super::*;
-<<<<<<< HEAD
     use mc_blockchain_test_utils::get_blocks;
     use mc_blockchain_types::BlockVersion;
-=======
-    use mc_account_keys::AccountKey;
-    use mc_blockchain_types::{Block, BlockContents, BlockVersion};
->>>>>>> 7c4a35f7
     use mc_common::logger::{test_with_logger, Logger};
     use mc_crypto_keys::Ed25519Pair;
     use mc_util_from_random::FromRandom;
@@ -1846,22 +1837,9 @@
     // Verification report polling queue should behave as expected.
     #[test_with_logger]
     fn test_remove_all_for_source_url(logger: Logger) {
-<<<<<<< HEAD
         let url1 = Url::parse("http://www.my_url1.com").unwrap();
         let url2 = Url::parse("http://www.my_url2.com").unwrap();
         let urls = vec![url1.clone(), url2.clone()];
-=======
-        run_with_one_seed(|mut rng| {
-            let url1 = Url::parse("http://www.my_url1.com").unwrap();
-            let url2 = Url::parse("http://www.my_url2.com").unwrap();
-            let urls = vec![url1.clone(), url2.clone()];
-
-            let verification_report_a = VerificationReport {
-                sig: vec![1; 32].into(),
-                chain: vec![vec![2; 16], vec![3; 32]],
-                http_body: "test body a".to_owned(),
-            };
->>>>>>> 7c4a35f7
 
         let verification_report_a = VerificationReport {
             sig: vec![1; 32].into(),
