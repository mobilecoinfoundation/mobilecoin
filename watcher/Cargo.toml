--- conflicted
+++ resolved
@@ -43,11 +43,7 @@
 clap = { version = "4.4", features = ["derive", "env"] }
 displaydoc = { version = "0.2", default-features = false }
 futures = "0.3"
-<<<<<<< HEAD
-grpcio = "0.13.0"
-=======
 grpcio = "0.13"
->>>>>>> 03a8e6c9
 hex = "0.4"
 lazy_static = "1.4"
 lmdb-rkv = "0.14.0"
