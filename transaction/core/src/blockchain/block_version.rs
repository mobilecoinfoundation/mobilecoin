--- conflicted
+++ resolved
@@ -88,11 +88,7 @@
 
     /// transactions shall be sorted after version 2
     pub fn validate_transaction_outputs_are_sorted(&self) -> bool {
-<<<<<<< HEAD
-        self.0 >= 3
-=======
         self.0 > 2
->>>>>>> 50a8e69d
     }
 
     /// mint transactions are introduced in block version 2
