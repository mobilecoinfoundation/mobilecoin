--- conflicted
+++ resolved
@@ -15,10 +15,6 @@
 #[macro_use]
 extern crate lazy_static;
 
-<<<<<<< HEAD
-pub mod amount;
-pub mod blockchain;
-=======
 mod amount;
 mod domain_separators;
 mod input_rules;
@@ -28,45 +24,16 @@
 mod tx_error;
 mod tx_out_gift_code;
 
->>>>>>> 2e6c2f3c
 pub mod constants;
-pub mod domain_separators;
 pub mod encrypted_fog_hint;
 pub mod fog_hint;
-pub mod input_rules;
 pub mod membership_proofs;
-pub mod memo;
 pub mod mint;
-<<<<<<< HEAD
-pub mod onetime_keys;
-#[cfg(test)]
-pub mod proptest_fixtures;
-pub mod range_proofs;
-pub mod ring_signature;
-pub mod signed_contingent_input;
-pub mod token;
-=======
 pub mod range_proofs;
 pub mod ring_ct;
->>>>>>> 2e6c2f3c
 pub mod tx;
-pub mod tx_error;
-pub mod tx_out_gift_code;
 pub mod validation;
 
-<<<<<<< HEAD
-pub use self::{
-    amount::{Amount, AmountError, Commitment, CompressedCommitment, MaskedAmount},
-    blockchain::*,
-    input_rules::{InputRuleError, InputRules},
-    memo::{EncryptedMemo, MemoError, MemoPayload},
-    signed_contingent_input::{SignedContingentInput, SignedContingentInputError, UnmaskedAmount},
-    token::{tokens, Token, TokenId},
-    tx::*,
-    tx_error::{NewMemoError, NewTxError, ViewKeyMatchError},
-    tx_out_gift_code::TxOutGiftCode,
-};
-=======
 #[cfg(test)]
 pub mod proptest_fixtures;
 
@@ -132,5 +99,4 @@
         &RistrettoPublic::try_from(&output.public_key)?,
     );
     Ok(sub_addr_spend == RistrettoPublic::from(&acct.subaddress_spend_private(subaddress_index)))
-}
->>>>>>> 2e6c2f3c
+}