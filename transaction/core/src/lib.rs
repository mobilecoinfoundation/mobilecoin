// Copyright (c) 2018-2022 The MobileCoin Foundation

//! MobileCoin transaction data types, transaction construction and validation
//! routines

#![no_std]
#![deny(missing_docs)]

extern crate alloc;

#[cfg(test)]
#[macro_use]
extern crate std;

#[macro_use]
extern crate lazy_static;

<<<<<<< HEAD
pub mod amount;
pub mod blockchain;
=======
use crate::onetime_keys::create_shared_secret;
use mc_crypto_keys::{KeyError, RistrettoPrivate, RistrettoPublic};

mod amount;
mod blockchain;
mod domain_separators;
mod input_rules;
mod memo;
mod signed_contingent_input;
mod token;
mod tx_error;
mod tx_out_gift_code;

>>>>>>> bc6b1bbc
pub mod constants;
pub mod domain_separators;
pub mod encrypted_fog_hint;
pub mod fog_hint;
pub mod membership_proofs;
pub mod memo;
pub mod mint;
pub mod onetime_keys;
pub mod range_proofs;
pub mod ring_signature;
pub mod token;
pub mod tx;
pub mod tx_error;
pub mod validation;

#[cfg(test)]
pub mod proptest_fixtures;

<<<<<<< HEAD
pub use self::{
    amount::{Amount, AmountError, Commitment, CompressedCommitment, MaskedAmount},
    blockchain::*,
    memo::{EncryptedMemo, MemoError, MemoPayload},
    token::{tokens, Token, TokenId},
    tx::*,
    tx_error::{NewMemoError, NewTxError, ViewKeyMatchError},
};
=======
pub use amount::{Amount, AmountError, Commitment, CompressedCommitment, MaskedAmount};
pub use blockchain::*;
pub use input_rules::{InputRuleError, InputRules};
pub use memo::{EncryptedMemo, MemoError, MemoPayload};
pub use signed_contingent_input::{
    SignedContingentInput, SignedContingentInputError, UnmaskedAmount,
};
pub use token::{tokens, Token, TokenId};
pub use tx::MemoContext;
pub use tx_error::{NewMemoError, NewTxError, ViewKeyMatchError};
pub use tx_out_gift_code::TxOutGiftCode;

use core::convert::TryFrom;
use mc_account_keys::AccountKey;
use onetime_keys::recover_public_subaddress_spend_key;
use tx::TxOut;

/// Get the shared secret for a transaction output.
///
/// # Arguments
/// * `view_key` - The recipient's private View key.
/// * `tx_public_key` - The public key of the transaction.
pub fn get_tx_out_shared_secret(
    view_key: &RistrettoPrivate,
    tx_public_key: &RistrettoPublic,
) -> RistrettoPublic {
    create_shared_secret(tx_public_key, view_key)
}

/// Helper which checks if a particular subaddress of an account key matches a
/// TxOut
///
/// This is not the most efficient way to check when you have many subaddresses,
/// for that you should create a table and use
/// recover_public_subaddress_spend_key directly.
///
/// However some clients are only using one or two subaddresses.
/// Validating that a TxOut is owned by the change subaddress is a frequently
/// needed operation.
pub fn subaddress_matches_tx_out(
    acct: &AccountKey,
    subaddress_index: u64,
    output: &TxOut,
) -> Result<bool, KeyError> {
    let sub_addr_spend = recover_public_subaddress_spend_key(
        acct.view_private_key(),
        &RistrettoPublic::try_from(&output.target_key)?,
        &RistrettoPublic::try_from(&output.public_key)?,
    );
    Ok(sub_addr_spend == RistrettoPublic::from(&acct.subaddress_spend_private(subaddress_index)))
}
>>>>>>> bc6b1bbc
<|MERGE_RESOLUTION|>--- conflicted
+++ resolved
@@ -15,101 +15,36 @@
 #[macro_use]
 extern crate lazy_static;
 
-<<<<<<< HEAD
 pub mod amount;
 pub mod blockchain;
-=======
-use crate::onetime_keys::create_shared_secret;
-use mc_crypto_keys::{KeyError, RistrettoPrivate, RistrettoPublic};
-
-mod amount;
-mod blockchain;
-mod domain_separators;
-mod input_rules;
-mod memo;
-mod signed_contingent_input;
-mod token;
-mod tx_error;
-mod tx_out_gift_code;
-
->>>>>>> bc6b1bbc
 pub mod constants;
 pub mod domain_separators;
 pub mod encrypted_fog_hint;
 pub mod fog_hint;
+pub mod input_rules;
 pub mod membership_proofs;
 pub mod memo;
 pub mod mint;
 pub mod onetime_keys;
+#[cfg(test)]
+pub mod proptest_fixtures;
 pub mod range_proofs;
 pub mod ring_signature;
+pub mod signed_contingent_input;
 pub mod token;
 pub mod tx;
 pub mod tx_error;
+pub mod tx_out_gift_code;
 pub mod validation;
 
-#[cfg(test)]
-pub mod proptest_fixtures;
-
-<<<<<<< HEAD
 pub use self::{
     amount::{Amount, AmountError, Commitment, CompressedCommitment, MaskedAmount},
     blockchain::*,
+    input_rules::{InputRuleError, InputRules},
     memo::{EncryptedMemo, MemoError, MemoPayload},
+    signed_contingent_input::{SignedContingentInput, SignedContingentInputError, UnmaskedAmount},
     token::{tokens, Token, TokenId},
     tx::*,
     tx_error::{NewMemoError, NewTxError, ViewKeyMatchError},
-};
-=======
-pub use amount::{Amount, AmountError, Commitment, CompressedCommitment, MaskedAmount};
-pub use blockchain::*;
-pub use input_rules::{InputRuleError, InputRules};
-pub use memo::{EncryptedMemo, MemoError, MemoPayload};
-pub use signed_contingent_input::{
-    SignedContingentInput, SignedContingentInputError, UnmaskedAmount,
-};
-pub use token::{tokens, Token, TokenId};
-pub use tx::MemoContext;
-pub use tx_error::{NewMemoError, NewTxError, ViewKeyMatchError};
-pub use tx_out_gift_code::TxOutGiftCode;
-
-use core::convert::TryFrom;
-use mc_account_keys::AccountKey;
-use onetime_keys::recover_public_subaddress_spend_key;
-use tx::TxOut;
-
-/// Get the shared secret for a transaction output.
-///
-/// # Arguments
-/// * `view_key` - The recipient's private View key.
-/// * `tx_public_key` - The public key of the transaction.
-pub fn get_tx_out_shared_secret(
-    view_key: &RistrettoPrivate,
-    tx_public_key: &RistrettoPublic,
-) -> RistrettoPublic {
-    create_shared_secret(tx_public_key, view_key)
-}
-
-/// Helper which checks if a particular subaddress of an account key matches a
-/// TxOut
-///
-/// This is not the most efficient way to check when you have many subaddresses,
-/// for that you should create a table and use
-/// recover_public_subaddress_spend_key directly.
-///
-/// However some clients are only using one or two subaddresses.
-/// Validating that a TxOut is owned by the change subaddress is a frequently
-/// needed operation.
-pub fn subaddress_matches_tx_out(
-    acct: &AccountKey,
-    subaddress_index: u64,
-    output: &TxOut,
-) -> Result<bool, KeyError> {
-    let sub_addr_spend = recover_public_subaddress_spend_key(
-        acct.view_private_key(),
-        &RistrettoPublic::try_from(&output.target_key)?,
-        &RistrettoPublic::try_from(&output.public_key)?,
-    );
-    Ok(sub_addr_spend == RistrettoPublic::from(&acct.subaddress_spend_private(subaddress_index)))
-}
->>>>>>> bc6b1bbc
+    tx_out_gift_code::TxOutGiftCode,
+};