// Copyright (c) 2018-2022 The MobileCoin Foundation

//! A commitment to an output's amount, denominated in picoMOB.
//!
//! Amounts are implemented as Pedersen commitments. The associated private keys
//! are "masked" using a shared secret.

#![cfg_attr(test, allow(clippy::unnecessary_operation))]

mod error;
pub use error::AmountError;

use crate::{
    domain_separators::{
        AMOUNT_BLINDING_DOMAIN_TAG, AMOUNT_TOKEN_ID_DOMAIN_TAG, AMOUNT_VALUE_DOMAIN_TAG,
    },
    Amount, TokenId,
};
use alloc::vec::Vec;
use core::convert::TryInto;
use crc::Crc;
use mc_crypto_digestible::Digestible;
use mc_crypto_hashes::{Blake2b512, Digest};
use mc_crypto_keys::RistrettoPublic;
use mc_crypto_ring_signature::{generators, CompressedCommitment, Scalar};
use prost::Message;
use serde::{Deserialize, Serialize};
use zeroize::Zeroize;
<<<<<<< HEAD

mod commitment;
mod compressed_commitment;
mod error;

pub use commitment::Commitment;
pub use compressed_commitment::CompressedCommitment;
pub use error::AmountError;

/// An amount of some token, in the "base" (u64) denomination.
#[derive(Clone, Copy, Debug, Digestible, Eq, PartialEq, Zeroize)]
pub struct Amount {
    /// The "raw" value of this amount as a u64
    pub value: u64,
    /// The token-id which is the denomination of this amount
    pub token_id: TokenId,
}
=======
>>>>>>> 2e6c2f3c

impl Amount {
    /// Create a new amount
    pub fn new(value: u64, token_id: TokenId) -> Self {
        Self { value, token_id }
    }
}

/// A commitment to an amount of MobileCoin or a related token, as it appears on
/// the blockchain. This is a "blinded" commitment, and only the sender and
/// receiver know the value and token id.
#[derive(Clone, Deserialize, Digestible, Eq, Hash, Message, PartialEq, Serialize, Zeroize)]
#[digestible(name = "Amount")]
pub struct MaskedAmount {
    /// A Pedersen commitment `v*H + b*G` to a quantity `v` of MobileCoin or a
    /// related token, with blinding `b`,
    #[prost(message, required, tag = "1")]
    pub commitment: CompressedCommitment,

    /// `masked_value = value XOR_8 Blake2B(value_mask | shared_secret)`
    #[prost(fixed64, required, tag = "2")]
    pub masked_value: u64,

    /// `masked_token_id = token_id XOR_8 Blake2B(token_id_mask |
    /// shared_secret)` 8 bytes long when used, 0 bytes for older amounts
    /// that don't have this.
    #[prost(bytes, tag = "3")]
    pub masked_token_id: Vec<u8>,
}

impl MaskedAmount {
    /// Creates a commitment `value*H + blinding*G`, and "masks" the commitment
    /// secrets so that they can be recovered by the recipient.
    ///
    /// # Arguments
    /// * `amount` - The amount information to be masked
    /// * `shared_secret` - The shared secret, e.g. `rB` for transaction private
    ///   key `r` and recipient public key `B`.
    #[inline]
    pub fn new(
        amount: Amount,
        shared_secret: &RistrettoPublic,
    ) -> Result<MaskedAmount, AmountError> {
        // The blinding is `Blake2B("blinding" | shared_secret)`
        let blinding: Scalar = get_blinding(shared_secret);

        // Pedersen generators
        let generator = generators(*amount.token_id);

        // Pedersen commitment `v*H_i + b*G`.
        let commitment = CompressedCommitment::new(amount.value, blinding, &generator);

        // The value is XORed with the first 8 bytes of the mask.
        // `v XOR_8 Scalar::from_hash(Blake2B(value_mask | shared_secret))`
        let masked_value: u64 = amount.value ^ get_value_mask(shared_secret);

        // The token_id is XORed with the first 8 bytes of the mask.
        // `v XOR_4 Blake2B(token_id_mask | shared_secret)`
        let masked_token_id_val: u64 = *amount.token_id ^ get_token_id_mask(shared_secret);
        let masked_token_id = masked_token_id_val.to_le_bytes().to_vec();

        Ok(MaskedAmount {
            commitment,
            masked_value,
            masked_token_id,
        })
    }

    /// Returns the amount underlying the masked amount, given the shared
    /// secret.
    ///
    /// Value is denominated in picoMOB.
    ///
    /// # Arguments
    /// * `shared_secret` - The shared secret, e.g. `rB`.
    pub fn get_value(
        &self,
        shared_secret: &RistrettoPublic,
    ) -> Result<(Amount, Scalar), AmountError> {
        let (expected_commitment, amount, blinding) =
            Self::compute_commitment(self.masked_value, &self.masked_token_id, shared_secret)?;
        if self.commitment != expected_commitment {
            // The commitment does not agree with the provided value and blinding.
            // This either means that the commitment does not correspond to the shared
            // secret, or that the amount is malformed (and is probably not
            // spendable).
            return Err(AmountError::InconsistentCommitment);
        }

        Ok((amount, blinding))
    }

    /// Compute the crc32 of the compressed commitment
    pub fn commitment_crc32(&self) -> u32 {
        Self::compute_commitment_crc32(&self.commitment)
    }

    /// Recovers an Amount from only the masked value and masked_token_id, and
    /// shared secret.
    ///
    /// Note: This fails and produces gibberish if the shared secret is wrong.
    ///
    /// * You should confirm by checking against the real commitment, or the the
    ///   crc32 of commitment.
    ///
    /// Arguments:
    /// * masked_value: u64
    /// * masked_token_id: &[u8], either 0 or 4 bytes
    /// * shared_secret: The shared secret curve point
    ///
    /// Returns:
    /// * MaskedAmount
    /// * Amount (token id and value)
    /// or
    /// * An amount error
    pub fn reconstruct(
        masked_value: u64,
        masked_token_id: &[u8],
        shared_secret: &RistrettoPublic,
    ) -> Result<(Self, Amount), AmountError> {
        let (expected_commitment, amount, _) =
            Self::compute_commitment(masked_value, masked_token_id, shared_secret)?;

        let result = Self {
            commitment: expected_commitment,
            masked_value,
            masked_token_id: masked_token_id.to_vec(),
        };

        Ok((result, amount))
    }

    /// Compute the expected commitment corresponding to a masked value, masked
    /// token id, and shared secret, returning errors if the masked token id
    /// is malformed.
    fn compute_commitment(
        masked_value: u64,
        masked_token_id: &[u8],
        shared_secret: &RistrettoPublic,
    ) -> Result<(CompressedCommitment, Amount, Scalar), AmountError> {
        let token_id = TokenId::from(Self::unmask_token_id(masked_token_id, shared_secret)?);
        let value: u64 = Self::unmask_value(masked_value, shared_secret);
        let blinding = get_blinding(shared_secret);

        // Pedersen generators
        let generator = generators(*token_id);

        let expected_commitment = CompressedCommitment::new(value, blinding, &generator);

        Ok((expected_commitment, Amount { value, token_id }, blinding))
    }

    fn compute_commitment_crc32(commitment: &CompressedCommitment) -> u32 {
        Crc::<u32>::new(&crc::CRC_32_ISO_HDLC).checksum(commitment.point.as_bytes())
    }

    /// Reveals `masked_value`.
    fn unmask_value(masked_value: u64, shared_secret: &RistrettoPublic) -> u64 {
        masked_value ^ get_value_mask(shared_secret)
    }

    /// Reveals `masked_token_id`, with backwards compat
    fn unmask_token_id(
        masked_token_id: &[u8],
        shared_secret: &RistrettoPublic,
    ) -> Result<u64, AmountError> {
        match masked_token_id.len() {
            0 => Ok(0),
            TokenId::NUM_BYTES => {
                let masked_token_id_val = u64::from_le_bytes(masked_token_id.try_into().unwrap());
                Ok(masked_token_id_val ^ get_token_id_mask(shared_secret))
            }
            _ => Err(AmountError::InvalidMaskedTokenId),
        }
    }
}

/// Computes `Blake2B(value_mask | shared_secret)`, hashed to a Ristretto
/// scalar, then interprets the first 8 canonical bytes as a u64 number in
/// little-endian representation.
///
/// # Arguments
/// * `shared_secret` - The shared secret, e.g. `rB`.
fn get_value_mask(shared_secret: &RistrettoPublic) -> u64 {
    let mut hasher = Blake2b512::new();
    hasher.update(&AMOUNT_VALUE_DOMAIN_TAG);
    hasher.update(&shared_secret.to_bytes());
    let scalar = Scalar::from_hash(hasher);
    let mut temp = [0u8; 8];
    temp.copy_from_slice(&scalar.as_bytes()[0..8]);
    u64::from_le_bytes(temp)
}

/// Computes `Blake2B(token_id_mask | shared_secret)`,
/// then interprets the first 8 canonical bytes as a u64 number in
/// little-endian representation.
///
/// # Arguments
/// * `shared_secret` - The shared secret, e.g. `rB`.
fn get_token_id_mask(shared_secret: &RistrettoPublic) -> u64 {
    let mut hasher = Blake2b512::new();
    hasher.update(&AMOUNT_TOKEN_ID_DOMAIN_TAG);
    hasher.update(&shared_secret.to_bytes());
    u64::from_le_bytes(hasher.finalize()[0..8].try_into().unwrap())
}

/// Computes `Blake2B("blinding" | shared_secret)`.
///
/// # Arguments
/// * `shared_secret` - The shared secret, e.g. `rB`.
fn get_blinding(shared_secret: &RistrettoPublic) -> Scalar {
    let mut hasher = Blake2b512::new();
    hasher.update(&AMOUNT_BLINDING_DOMAIN_TAG);
    hasher.update(&shared_secret.to_bytes());
    Scalar::from_hash(hasher)
}

#[cfg(test)]
mod amount_tests {
    use crate::{
        amount::{get_blinding, Amount, AmountError, MaskedAmount},
        proptest_fixtures::*,
        ring_signature::generators,
        CompressedCommitment,
    };
    use proptest::prelude::*;

    proptest! {

            #[test]
            /// MaskedAmount::new() should return Ok for valid values and blindings.
            fn test_new_ok(
                value in any::<u64>(),
                token_id in any::<u64>(),
                shared_secret in arbitrary_ristretto_public()) {
                    let amount = Amount { value, token_id: token_id.into() };
                assert!(MaskedAmount::new(amount, &shared_secret).is_ok());
            }

            #[test]
            #[allow(non_snake_case)]
            /// amount.commitment should agree with the value and blinding.
            fn test_commitment(
                value in any::<u64>(),
                token_id in any::<u64>(),
                shared_secret in arbitrary_ristretto_public()) {
                    let amount = Amount { value, token_id: token_id.into() };
                    let amount = MaskedAmount::new(amount, &shared_secret).unwrap();
                    let blinding = get_blinding(&shared_secret);
                    let expected_commitment = CompressedCommitment::new(value, blinding, &generators(token_id));
                    assert_eq!(amount.commitment, expected_commitment);
            }

            #[test]
            /// amount.unmask_value should return the value used to construct the amount.
            fn test_unmask_value(
                value in any::<u64>(),
                token_id in any::<u64>(),
                shared_secret in arbitrary_ristretto_public())
            {
                let amount = Amount { value, token_id: token_id.into() };
                let masked_amount = MaskedAmount::new(amount, &shared_secret).unwrap();
                assert_eq!(
                    value,
                    MaskedAmount::unmask_value(masked_amount.masked_value, &shared_secret)
                );
            }

            #[test]
            /// get_value should return the correct value and blinding.
            fn test_get_value_ok(
                value in any::<u64>(),
                token_id in any::<u64>(),
                shared_secret in arbitrary_ristretto_public()) {
                let amount = Amount { value, token_id: token_id.into() };
                let masked_amount = MaskedAmount::new(amount, &shared_secret).unwrap();
                let result = masked_amount.get_value(&shared_secret);
                let blinding = get_blinding(&shared_secret);
                let expected = Ok((amount, blinding));
                assert_eq!(result, expected);
            }


            #[test]
            /// get_value should return InconsistentCommitment if the masked value is incorrect.
            fn test_get_value_incorrect_masked_value(
                value in any::<u64>(),
                token_id in any::<u64>(),
                other_masked_value in any::<u64>(),
                shared_secret in arbitrary_ristretto_public())
            {
                // Mutate amount to use a different masked value.
                // With high probability, amount.masked_value won't equal other_masked_value.
                let amount = Amount { value, token_id: token_id.into() };
                let mut masked_amount = MaskedAmount::new(amount, &shared_secret).unwrap();
                masked_amount.masked_value = other_masked_value;
                let result = masked_amount.get_value(&shared_secret);
                let expected = Err(AmountError::InconsistentCommitment);
                assert_eq!(result, expected);
            }

            #[test]
            /// get_value should return an Error if shared_secret is incorrect.
            fn test_get_value_invalid_shared_secret(
                value in any::<u64>(),
                token_id in any::<u64>(),
                shared_secret in arbitrary_ristretto_public(),
                other_shared_secret in arbitrary_ristretto_public(),
            ) {
                let amount = Amount { value, token_id: token_id.into() };
                let masked_amount = MaskedAmount::new(amount,  &shared_secret).unwrap();
                let result = masked_amount.get_value(&other_shared_secret);
                let expected = Err(AmountError::InconsistentCommitment);
                assert_eq!(result, expected);
            }
    }
}<|MERGE_RESOLUTION|>--- conflicted
+++ resolved
@@ -26,33 +26,6 @@
 use prost::Message;
 use serde::{Deserialize, Serialize};
 use zeroize::Zeroize;
-<<<<<<< HEAD
-
-mod commitment;
-mod compressed_commitment;
-mod error;
-
-pub use commitment::Commitment;
-pub use compressed_commitment::CompressedCommitment;
-pub use error::AmountError;
-
-/// An amount of some token, in the "base" (u64) denomination.
-#[derive(Clone, Copy, Debug, Digestible, Eq, PartialEq, Zeroize)]
-pub struct Amount {
-    /// The "raw" value of this amount as a u64
-    pub value: u64,
-    /// The token-id which is the denomination of this amount
-    pub token_id: TokenId,
-}
-=======
->>>>>>> 2e6c2f3c
-
-impl Amount {
-    /// Create a new amount
-    pub fn new(value: u64, token_id: TokenId) -> Self {
-        Self { value, token_id }
-    }
-}
 
 /// A commitment to an amount of MobileCoin or a related token, as it appears on
 /// the blockchain. This is a "blinded" commitment, and only the sender and
