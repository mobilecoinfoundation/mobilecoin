--- conflicted
+++ resolved
@@ -2,100 +2,7 @@
 
 //! A registry of tokens
 
-<<<<<<< HEAD
-use core::{fmt, hash::Hash, num::ParseIntError, ops::Deref, str::FromStr};
-use mc_crypto_digestible::Digestible;
-use serde::{Deserialize, Serialize};
-use subtle::{Choice, ConditionallySelectable, ConstantTimeEq};
-use zeroize::Zeroize;
-
-/// Token Id, used to identify different assets on on the blockchain.
-#[derive(
-    Clone,
-    Copy,
-    Debug,
-    Deserialize,
-    Digestible,
-    Eq,
-    Hash,
-    Ord,
-    PartialEq,
-    PartialOrd,
-    Serialize,
-    Zeroize,
-)]
-pub struct TokenId(u64);
-
-impl From<u64> for TokenId {
-    fn from(src: u64) -> Self {
-        Self(src)
-    }
-}
-
-impl From<&u64> for TokenId {
-    fn from(src: &u64) -> Self {
-        Self(*src)
-    }
-}
-
-impl fmt::Display for TokenId {
-    fn fmt(&self, f: &mut fmt::Formatter) -> fmt::Result {
-        write!(f, "{}", self.0)
-    }
-}
-
-impl TokenId {
-    /// Represents the MobileCoin token id for MOB token
-    pub const MOB: Self = Self(0);
-
-    /// Represents the number of bytes in a well-formed TokenId
-    pub const NUM_BYTES: usize = 8;
-}
-
-impl Deref for TokenId {
-    type Target = u64;
-
-    fn deref(&self) -> &Self::Target {
-        &self.0
-    }
-}
-
-impl FromStr for TokenId {
-    type Err = ParseIntError;
-    fn from_str(src: &str) -> Result<Self, Self::Err> {
-        let src = u64::from_str(src)?;
-        Ok(TokenId(src))
-    }
-}
-
-impl PartialEq<u64> for TokenId {
-    fn eq(&self, other: &u64) -> bool {
-        self.0 == *other
-    }
-}
-
-impl PartialEq<TokenId> for u64 {
-    fn eq(&self, other: &TokenId) -> bool {
-        *self == other.0
-    }
-}
-
-impl ConstantTimeEq for TokenId {
-    fn ct_eq(&self, other: &TokenId) -> Choice {
-        self.0.ct_eq(&other.0)
-    }
-}
-
-impl ConditionallySelectable for TokenId {
-    fn conditional_select(a: &Self, b: &Self, choice: Choice) -> Self {
-        Self(ConditionallySelectable::conditional_select(
-            &a.0, &b.0, choice,
-        ))
-    }
-}
-=======
 use mc_transaction_types::TokenId;
->>>>>>> 2e6c2f3c
 
 /// A generic representation of a token.
 pub trait Token {
