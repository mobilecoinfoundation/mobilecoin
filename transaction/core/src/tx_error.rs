--- conflicted
+++ resolved
@@ -2,11 +2,7 @@
 
 //! Errors that can occur when creating a new TxOut
 
-<<<<<<< HEAD
-use crate::{AmountError, MemoError};
-=======
 use crate::{AmountError, BlockVersion, MemoError};
->>>>>>> 2e6c2f3c
 use alloc::{format, string::String};
 use core::str::Utf8Error;
 use displaydoc::Display;
@@ -90,11 +86,8 @@
     Creation(MemoError),
     /// Utf-8 did not properly decode
     Utf8Decoding,
-<<<<<<< HEAD
-=======
     /// Attempted value: {1} > Max Value: {0}
     MaxFeeExceeded(u64, u64),
->>>>>>> 2e6c2f3c
     /// Other: {0}
     Other(String),
 }
@@ -107,12 +100,9 @@
                 "Input of length: {} exceeded max byte length",
                 byte_len
             )),
-<<<<<<< HEAD
-=======
             MemoError::MaxFeeExceeded(max_fee, attempted_fee) => {
                 Self::MaxFeeExceeded(max_fee, attempted_fee)
             }
->>>>>>> 2e6c2f3c
         }
     }
 }
