--- conflicted
+++ resolved
@@ -66,17 +66,14 @@
     OutputsAfterChange,
     /// Changing the fee after the change output is not supported
     FeeAfterChange,
-<<<<<<< HEAD
     /// Invalid recipient address
     InvalidRecipient(PublicAddress),
     /// Multiple outputs are not supported
     MultipleOutputs,
     /// Missing output
     MissingOutput,
-=======
     /// Mixed Token Ids are not supported in these memos
     MixedTokenIds,
->>>>>>> 36ed5152
     /// Other: {0}
     Other(String),
 }