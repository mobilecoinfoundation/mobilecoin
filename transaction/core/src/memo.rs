// Copyright (c) 2018-2022 The MobileCoin Foundation

//! Definition of memo payload type
//!
//! This memo payload and its encryption scheme was proposed for standardization
//! in mobilecoinfoundation/mcips/pull/3.
//!
//! The encrypted memo of TxOut's is designed to have one encryption scheme and
//! the payload is an extensible format. Two bytes are used for a schema type,
//! and sixty four bytes are used for data according to that schema.
//!
//! The encryption details are defined in the transaction crate, but we would
//! like to avoid making the introduction of a new schema require changes to
//! the transaction-core crate, because this would require a new consensus
//! enclave.
//!
//! We also would like to avoid implementing the interpretation of memo data
//! in the transaction crate, for much the same reasons.
//!
//! Therefore, the code is organized as follows:
//! - A MemoPayload is the collection of bytes ready to be encrypted. This can
//!   be used to construct a TxOut, and it is encrypted at that time. This is
//!   defined in transaction-core crate.
//! - The memo module in transaction-std crate defines specific structures that
//!   can be converted to a MemoPayload, and provides a function that can
//!   interpret a MemoPayload as one of the known high-level objects.
//! - The TransactionBuilder now uses a memo builder to set the "policy" around
//!   memos for this transaction, so that low-level handling of memos is not
//!   needed by the user of the TransactionBuilder.
//! - When interpretting memos on TxOut's that you recieved, the memo module
//!   functionality can be used to assist.

use aes::{
    cipher::{FromBlockCipher, StreamCipher},
    Aes256, Aes256Ctr, NewBlockCipher,
};
use core::{
    convert::{TryFrom, TryInto},
    str::Utf8Error,
};
use displaydoc::Display;
use generic_array::{
    sequence::Split,
    typenum::{U32, U48, U66},
    GenericArray,
};
use hkdf::Hkdf;
use mc_crypto_digestible::Digestible;
use mc_crypto_keys::{CompressedRistrettoPublic, RistrettoPublic};
use mc_util_repr_bytes::{
    derive_debug_and_display_hex_from_as_ref, derive_into_vec_from_repr_bytes,
    derive_prost_message_from_repr_bytes, derive_repr_bytes_from_as_ref_and_try_from,
    derive_serde_from_repr_bytes,
};
use sha2::Sha512;
use zeroize::Zeroize;

/// An encrypted memo, which can be decrypted by the recipient of a TxOut.
<<<<<<< HEAD
#[derive(
    Clone, Copy, Debug, Default, Digestible, Eq, Hash, Ord, PartialEq, PartialOrd, Zeroize,
)]
=======
#[derive(Clone, Copy, Default, Digestible, Eq, Hash, Ord, PartialEq, PartialOrd, Zeroize)]
>>>>>>> 2e6c2f3c
pub struct EncryptedMemo(GenericArray<u8, U66>);

impl AsRef<[u8]> for EncryptedMemo {
    fn as_ref(&self) -> &[u8] {
        self.0.as_slice()
    }
}

impl AsRef<GenericArray<u8, U66>> for EncryptedMemo {
    fn as_ref(&self) -> &GenericArray<u8, U66> {
        &self.0
    }
}

impl From<EncryptedMemo> for GenericArray<u8, U66> {
    fn from(src: EncryptedMemo) -> Self {
        src.0
    }
}

impl From<GenericArray<u8, U66>> for EncryptedMemo {
    fn from(src: GenericArray<u8, U66>) -> Self {
        Self(src)
    }
}

impl TryFrom<&[u8]> for EncryptedMemo {
    type Error = MemoError;
    fn try_from(src: &[u8]) -> Result<EncryptedMemo, Self::Error> {
        if src.len() == 66 {
            Ok(Self(*GenericArray::from_slice(src)))
        } else {
            Err(MemoError::BadLength(src.len()))
        }
    }
}

derive_repr_bytes_from_as_ref_and_try_from!(EncryptedMemo, U66);
derive_into_vec_from_repr_bytes!(EncryptedMemo);
derive_serde_from_repr_bytes!(EncryptedMemo);
derive_prost_message_from_repr_bytes!(EncryptedMemo);
derive_debug_and_display_hex_from_as_ref!(EncryptedMemo);

impl EncryptedMemo {
    /// Helper to ease syntax when decrypting
    ///
    /// The shared-secret is expected to be the TxOut shared secret of the TxOut
    /// that this memo is associated to.
    pub fn decrypt(&self, shared_secret: &RistrettoPublic) -> MemoPayload {
        MemoPayload::decrypt_from(self, shared_secret)
    }
}

/// A plaintext memo payload, with accessors to easily access the memo type
/// bytes and memo data bytes. High-level memo objects should be convertible
/// to MemoPayload. Deserialization, across all high-level memo types, is
/// done in mc-transaction-std crate.
///
/// Note that a memo payload may be invalid / uninterpretable, or refer to new
/// memo types that have been introduced at a later date.
#[derive(Clone, Copy, Default, Eq, Digestible, Ord, PartialEq, PartialOrd)]
pub struct MemoPayload(GenericArray<u8, U66>);

impl MemoPayload {
    /// Create a new memo payload from given type bytes and data bytes
    pub fn new(memo_type: [u8; 2], memo_data: [u8; 64]) -> Self {
        let mut result = Self::default();
        result.0[0..2].copy_from_slice(&memo_type);
        result.0[2..66].copy_from_slice(&memo_data);
        result
    }

    /// Get the memo type bytes (two bytes)
    pub fn get_memo_type(&self) -> &[u8; 2] {
        self.0.as_slice()[0..2].try_into().expect("length mismatch")
    }

    /// Get the memo data bytes (sixty-four bytes)
    pub fn get_memo_data(&self) -> &[u8; 64] {
        self.0.as_slice()[2..66]
            .try_into()
            .expect("length mismatch")
    }

    /// Encrypt this memo payload using a given shared-secret, consuming it and
    /// returning underlying buffer.
    ///
    /// The shared-secret is expected to be the TxOut shared secret of the TxOut
    /// that this memo is associated to.
    pub fn encrypt(mut self, shared_secret: &RistrettoPublic) -> EncryptedMemo {
        self.apply_keystream(shared_secret);
        EncryptedMemo(self.0)
    }

    /// Decrypt an EncryptedMemoPayload using a given shared secret, consuming
    /// it and returning the underlying buffer.
    pub fn decrypt_from(encrypted: &EncryptedMemo, shared_secret: &RistrettoPublic) -> Self {
        let mut result = Self::from(encrypted.0);
        result.apply_keystream(shared_secret);
        result
    }

    // Apply AES256 keystream to internal buffer.
    // This is not a user-facing API, since from the user's point of view this
    // object always represents decrypted bytes.
    //
    // The argument is supposed to be the TxOut shared secret associated to the
    // memo.
    fn apply_keystream(&mut self, shared_secret: &RistrettoPublic) {
        // Use HKDF-SHA512 to produce an AES key and AES nonce
        let shared_secret = CompressedRistrettoPublic::from(shared_secret);
        let kdf = Hkdf::<Sha512>::new(Some(b"mc-memo-okm"), shared_secret.as_ref());
        // OKM is "output key material", see RFC HKDF for discussion of terms
        let mut okm = GenericArray::<u8, U48>::default();
        kdf.expand(b"", okm.as_mut_slice())
            .expect("Digest output size is insufficient");

        let (key, nonce) = Split::<u8, U32>::split(okm);

        // Apply AES-256 in counter mode to the buffer
        let mut aes256ctr = Aes256Ctr::from_block_cipher(Aes256::new(&key), &nonce);
        aes256ctr.apply_keystream(self.0.as_mut_slice());
    }
}

impl AsRef<[u8]> for MemoPayload {
    fn as_ref(&self) -> &[u8] {
        self.0.as_slice()
    }
}

impl AsRef<GenericArray<u8, U66>> for MemoPayload {
    fn as_ref(&self) -> &GenericArray<u8, U66> {
        &self.0
    }
}

impl From<MemoPayload> for GenericArray<u8, U66> {
    fn from(src: MemoPayload) -> Self {
        src.0
    }
}

impl From<GenericArray<u8, U66>> for MemoPayload {
    fn from(src: GenericArray<u8, U66>) -> Self {
        Self(src)
    }
}

impl TryFrom<&[u8]> for MemoPayload {
    type Error = MemoError;
    fn try_from(src: &[u8]) -> Result<MemoPayload, Self::Error> {
        if src.len() == 66 {
            Ok(Self(*GenericArray::from_slice(src)))
        } else {
            Err(MemoError::BadLength(src.len()))
        }
    }
}

derive_repr_bytes_from_as_ref_and_try_from!(MemoPayload, U66);
derive_into_vec_from_repr_bytes!(MemoPayload);
derive_serde_from_repr_bytes!(MemoPayload);
derive_prost_message_from_repr_bytes!(MemoPayload);
derive_debug_and_display_hex_from_as_ref!(MemoPayload);

/// An error which can occur when handling memos
#[derive(Debug, Display, Eq, PartialEq)]
pub enum MemoError {
    /// Wrong length for memo payload: {0}
    BadLength(usize),

    /// Utf-8 did not properly decode
    Utf8Decoding,
<<<<<<< HEAD
=======

    /// Max fee of {0} exceeded. Attempted to set fee amount: {1}
    MaxFeeExceeded(u64, u64),
>>>>>>> 2e6c2f3c
}

impl From<Utf8Error> for MemoError {
    fn from(_: Utf8Error) -> Self {
        Self::Utf8Decoding
    }
}

#[cfg(test)]
mod tests {
    use super::*;
    use mc_util_from_random::FromRandom;
    use mc_util_test_helper::{RngType, SeedableRng};

    #[test]
    fn test_memo_payload_round_trip() {
        let mut rng = RngType::seed_from_u64(37);

        let key1 = RistrettoPublic::from_random(&mut rng);
        let key2 = RistrettoPublic::from_random(&mut rng);

        let memo1 = MemoPayload::default();
        let e_memo1 = memo1.encrypt(&key1);
        assert_eq!(memo1, e_memo1.decrypt(&key1), "roundtrip failed");

        let memo2 = MemoPayload::new([1u8, 2u8], [47u8; 64]);
        let e_memo2 = memo2.encrypt(&key1);
        assert_eq!(memo2, e_memo2.decrypt(&key1), "roundtrip failed");

        let memo1 = MemoPayload::default();
        let e_memo1 = memo1.encrypt(&key1);
        assert_ne!(
            memo1,
            e_memo1.decrypt(&key2),
            "decrypting with wrong key succeeded"
        );

        let memo2 = MemoPayload::new([1u8, 2u8], [47u8; 64]);
        let e_memo2 = memo2.encrypt(&key2);
        assert_ne!(
            memo2,
            e_memo2.decrypt(&key1),
            "decrypting with wrong key succeeded"
        );
    }
}<|MERGE_RESOLUTION|>--- conflicted
+++ resolved
@@ -56,13 +56,7 @@
 use zeroize::Zeroize;
 
 /// An encrypted memo, which can be decrypted by the recipient of a TxOut.
-<<<<<<< HEAD
-#[derive(
-    Clone, Copy, Debug, Default, Digestible, Eq, Hash, Ord, PartialEq, PartialOrd, Zeroize,
-)]
-=======
 #[derive(Clone, Copy, Default, Digestible, Eq, Hash, Ord, PartialEq, PartialOrd, Zeroize)]
->>>>>>> 2e6c2f3c
 pub struct EncryptedMemo(GenericArray<u8, U66>);
 
 impl AsRef<[u8]> for EncryptedMemo {
@@ -237,12 +231,9 @@
 
     /// Utf-8 did not properly decode
     Utf8Decoding,
-<<<<<<< HEAD
-=======
 
     /// Max fee of {0} exceeded. Attempted to set fee amount: {1}
     MaxFeeExceeded(u64, u64),
->>>>>>> 2e6c2f3c
 }
 
 impl From<Utf8Error> for MemoError {
