--- conflicted
+++ resolved
@@ -1,13 +1,10 @@
 // Copyright (c) 2018-2022 The MobileCoin Foundation
 
-<<<<<<< HEAD
 // We allow dead code because not all integration tests use all of the common
 // code. https://github.com/rust-lang/rust/issues/46379
 #![allow(dead_code)]
 
-=======
 use mc_account_keys::PublicAddress;
->>>>>>> fc7936fc
 use mc_ledger_db::{Ledger, LedgerDB};
 use mc_transaction_core::{tx::Tx, BlockVersion};
 use mc_transaction_core_test_utils::{
