// Copyright (c) 2018-2022 The MobileCoin Foundation
<<<<<<< HEAD

mod mint;

pub use mc_account_keys::{AccountKey, PublicAddress, ViewKey, DEFAULT_SUBADDRESS_INDEX};
=======

mod mint;

pub use mc_account_keys::{AccountKey, PublicAddress, DEFAULT_SUBADDRESS_INDEX};
>>>>>>> cacb5742
pub use mc_fog_report_validation_test_utils::MockFogResolver;
pub use mc_transaction_core::{
    get_tx_out_shared_secret,
    onetime_keys::recover_onetime_private_key,
    ring_signature::KeyImage,
    tokens::Mob,
    tx::{Tx, TxOut, TxOutMembershipElement, TxOutMembershipHash},
    Amount, Block, BlockID, BlockIndex, BlockVersion, Token,
};
pub use mint::{create_mint_config_tx, create_mint_config_tx_and_signers, create_mint_tx};

use core::convert::TryFrom;
use mc_crypto_keys::{RistrettoPrivate, RistrettoPublic};
use mc_crypto_rand::{CryptoRng, RngCore};
use mc_ledger_db::{Ledger, LedgerDB};
use mc_transaction_core::{constants::RING_SIZE, membership_proofs::Range, BlockContents};
use mc_transaction_std::{EmptyMemoBuilder, InputCredentials, TransactionBuilder};
use mc_util_from_random::FromRandom;
use rand::{seq::SliceRandom, Rng};
use tempdir::TempDir;

/// The amount minted by `initialize_ledger`, 1 million milliMOB.
pub const INITIALIZE_LEDGER_AMOUNT: u64 = 1_000_000 * 1_000_000_000;

/// Creates a LedgerDB instance.
pub fn create_ledger() -> LedgerDB {
    let temp_dir = TempDir::new("test").unwrap();
    let path = temp_dir.path();
    LedgerDB::create(path).unwrap();
    LedgerDB::open(path).unwrap()
}

/// Creates a transaction that sends the full value of `tx_out` to a single
/// recipient.
///
/// # Arguments:
/// * `ledger` - A ledger containing `tx_out`.
/// * `tx_out` - The TxOut that will be spent.
/// * `sender` - The owner of `tx_out`.
/// * `recipient` - The recipient of the new transaction.
/// * `tombstone_block` - The tombstone block for the new transaction.
/// * `rng` - The randomness used by this function
pub fn create_transaction<L: Ledger, R: RngCore + CryptoRng>(
    block_version: BlockVersion,
    ledger: &mut L,
    tx_out: &TxOut,
    sender: &AccountKey,
    recipient: &PublicAddress,
    tombstone_block: BlockIndex,
    rng: &mut R,
) -> Tx {
    // Get the output value.
    let tx_out_public_key = RistrettoPublic::try_from(&tx_out.public_key).unwrap();
    let shared_secret = get_tx_out_shared_secret(sender.view_private_key(), &tx_out_public_key);
    let (amount, _blinding) = tx_out.masked_amount.get_value(&shared_secret).unwrap();

    assert!(amount.value >= Mob::MINIMUM_FEE);
    create_transaction_with_amount(
        block_version,
        ledger,
        tx_out,
        sender,
        recipient,
        amount.value - Mob::MINIMUM_FEE,
        Mob::MINIMUM_FEE,
        tombstone_block,
        rng,
    )
}

/// Creates a transaction that sends an arbitrary amount to a single recipient.
///
/// # Arguments:
/// * `ledger` - A ledger containing `tx_out`.
/// * `tx_out` - The TxOut that will be spent.
/// * `sender` - The owner of `tx_out`.
/// * `recipient` - The recipient of the new transaction.
/// * `amount` - Amount to send.
/// * `tombstone_block` - The tombstone block for the new transaction.
/// * `rng` - The randomness used by this function
pub fn create_transaction_with_amount<L: Ledger, R: RngCore + CryptoRng>(
    block_version: BlockVersion,
    ledger: &mut L,
    tx_out: &TxOut,
    sender: &AccountKey,
    recipient: &PublicAddress,
    amount: u64,
    fee: u64,
    tombstone_block: BlockIndex,
    rng: &mut R,
) -> Tx {
    let mut transaction_builder = TransactionBuilder::new(
        block_version,
        Mob::ID,
        MockFogResolver::default(),
        EmptyMemoBuilder::default(),
    );

    // The first transaction in the origin block should contain enough outputs to
    // use as mixins.
    let origin_block_contents = ledger.get_block_contents(0).unwrap();
    let origin_outputs = &origin_block_contents.outputs;

    // Populate a ring with mixins.
    let mut ring: Vec<TxOut> = origin_outputs.iter().take(RING_SIZE).cloned().collect();
    if !ring.contains(tx_out) {
        ring[0] = tx_out.clone();
    }
    let real_index = ring.iter().position(|element| element == tx_out).unwrap();

    // Membership proofs for the full ring.
    let indexes = ring
        .iter()
        .map(|tx_out| ledger.get_tx_out_index_by_hash(&tx_out.hash()).unwrap())
        .collect::<Vec<u64>>();
    let membership_proofs = ledger.get_tx_out_proof_of_memberships(&indexes).unwrap();

    let spend_private_key = sender.subaddress_spend_private(DEFAULT_SUBADDRESS_INDEX);
    let tx_out_public_key = RistrettoPublic::try_from(&tx_out.public_key).unwrap();
    let onetime_private_key = recover_onetime_private_key(
        &tx_out_public_key,
        sender.view_private_key(),
        &spend_private_key,
    );

    let input_credentials = InputCredentials::new(
        ring,
        membership_proofs,
        real_index,
        onetime_private_key,
        *sender.view_private_key(),
    )
    .unwrap();
    transaction_builder.add_input(input_credentials);

    // Output
    transaction_builder
        .add_output(amount, recipient, rng)
        .unwrap();

    // Tombstone block
    transaction_builder.set_tombstone_block(tombstone_block);

    // Fee
    transaction_builder.set_fee(fee).unwrap();

    // Build and return the transaction
    transaction_builder.build(rng).unwrap()
}

/// Populates the LedgerDB with initial data.
///
/// Creates a number of blocks, each of which contains a single transaction.
/// The first contains RING_SIZE txos so we can create more valid transactions.
/// The rest have a single TxOut.
///
/// The first block "mints" coins, and each subsequent block spends the TxOut
/// produced by the previous block.
///
/// # Arguments
/// * `ledger` -
/// * `n_blocks` - The number of blocks of transactions to write to `db`.
/// * `account_key` - The recipient of all TxOuts generated.
/// * `rng` -
///
/// Returns the blocks that were created.
pub fn initialize_ledger<L: Ledger, R: RngCore + CryptoRng>(
    block_version: BlockVersion,
    ledger: &mut L,
    n_blocks: u64,
    account_key: &AccountKey,
    rng: &mut R,
) -> Vec<Block> {
    let value: u64 = INITIALIZE_LEDGER_AMOUNT;
    let token_id = Mob::ID;

    // TxOut from the previous block
    let mut to_spend: Option<TxOut> = None;
    let mut parent: Option<Block> = None;

    let mut blocks: Vec<Block> = Vec::new();

    for block_index in 0..n_blocks {
        let (block, block_contents) = match to_spend {
            Some(tx_out) => {
                let tx = create_transaction(
                    block_version,
                    ledger,
                    &tx_out,
                    account_key,
                    &account_key.default_subaddress(),
                    block_index + 1,
                    rng,
                );

                let key_images = tx.key_images();
                let outputs = tx.prefix.outputs.clone();

                let block_contents = BlockContents {
                    key_images,
                    outputs,
                    ..Default::default()
                };

                let block = Block::new(
                    block_version,
                    &parent.as_ref().unwrap().id,
                    block_index,
                    parent.as_ref().unwrap().cumulative_txo_count,
                    &Default::default(),
                    &block_contents,
                );

                (block, block_contents)
            }
            None => {
                // Create an origin block.
                let outputs: Vec<TxOut> = (0..RING_SIZE)
                    .map(|_i| {
                        let mut tx_out = TxOut::new(
                            Amount { value, token_id },
                            &account_key.default_subaddress(),
                            &RistrettoPrivate::from_random(rng),
                            Default::default(),
                        )
                        .expect("Could not create origin block TxOut");
                        // The origin block did not historically have memo fields
                        tx_out.e_memo = None;
                        tx_out
                    })
                    .collect();

                let block = Block::new_origin_block(&outputs);
                let block_contents = BlockContents {
                    outputs,
                    ..Default::default()
                };
                (block, block_contents)
            }
        };

        ledger
            .append_block(&block, &block_contents, None)
            .expect("failed writing initial transactions");

        blocks.push(block.clone());
        parent = Some(block);
        let tx_out = block_contents.outputs[0].clone();
        to_spend = Some(tx_out);
    }

    // Verify that db now contains n transactions.
    assert_eq!(ledger.num_blocks().unwrap(), n_blocks as u64);

    blocks
}

/// Generate a list of blocks, each with a random number of transactions.
pub fn get_blocks<T: Rng + RngCore + CryptoRng>(
    block_version: BlockVersion,
    recipients: &[PublicAddress],
    n_blocks: usize,
    min_txs_per_block: usize,
    max_txs_per_block: usize,
    initial_block: &Block,
    rng: &mut T,
) -> Vec<(Block, BlockContents)> {
    assert!(!recipients.is_empty());
    assert!(max_txs_per_block >= min_txs_per_block);

    let mut results = Vec::<(Block, BlockContents)>::new();
    let mut last_block = initial_block.clone();

    for block_index in 0..n_blocks {
        let n_txs = rng.gen_range(min_txs_per_block..=max_txs_per_block);
        let recipient_and_amount: Vec<(PublicAddress, u64)> = (0..n_txs)
            .map(|_| {
                (
                    recipients.choose(rng).unwrap().clone(),
                    rng.gen_range(1..10_000_000_000),
                )
            })
            .collect();
        let outputs = get_outputs(block_version, &recipient_and_amount, rng);

        // Non-origin blocks must have at least one key image.
        let key_images = vec![KeyImage::from(block_index as u64)];

        let block_contents = BlockContents {
            key_images,
            outputs,
            ..Default::default()
        };

        // Fake proofs
        let root_element = TxOutMembershipElement {
            range: Range::new(0, block_index as u64).unwrap(),
            hash: TxOutMembershipHash::from([0u8; 32]),
        };

        let block =
            Block::new_with_parent(block_version, &last_block, &root_element, &block_contents);

        last_block = block.clone();

        results.push((block, block_contents));
    }

    results
}

/// Generate a set of outputs that "mint" coins for each recipient.
pub fn get_outputs<T: RngCore + CryptoRng>(
    block_version: BlockVersion,
    recipient_and_amount: &[(PublicAddress, u64)],
    rng: &mut T,
) -> Vec<TxOut> {
    recipient_and_amount
        .iter()
        .map(|(recipient, value)| {
            let mut result = TxOut::new(
                Amount {
                    value: *value,
                    token_id: Mob::ID,
                },
                recipient,
                &RistrettoPrivate::from_random(rng),
                Default::default(),
            )
            .unwrap();
            if !block_version.e_memo_feature_is_supported() {
                result.e_memo = None;
            }
            result.masked_amount.masked_token_id = Default::default();
            result
        })
        .collect()
}

/// Generate a dummy txout for testing.
pub fn create_test_tx_out(rng: &mut (impl RngCore + CryptoRng)) -> TxOut {
    let account_key = AccountKey::random(rng);
    TxOut::new(
        Amount {
            value: rng.next_u64(),
            token_id: Mob::ID,
        },
        &account_key.default_subaddress(),
        &RistrettoPrivate::from_random(rng),
        Default::default(),
    )
    .unwrap()
}<|MERGE_RESOLUTION|>--- conflicted
+++ resolved
@@ -1,15 +1,8 @@
 // Copyright (c) 2018-2022 The MobileCoin Foundation
-<<<<<<< HEAD
 
 mod mint;
 
-pub use mc_account_keys::{AccountKey, PublicAddress, ViewKey, DEFAULT_SUBADDRESS_INDEX};
-=======
-
-mod mint;
-
 pub use mc_account_keys::{AccountKey, PublicAddress, DEFAULT_SUBADDRESS_INDEX};
->>>>>>> cacb5742
 pub use mc_fog_report_validation_test_utils::MockFogResolver;
 pub use mc_transaction_core::{
     get_tx_out_shared_secret,
