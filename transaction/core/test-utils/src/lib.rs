--- conflicted
+++ resolved
@@ -23,353 +23,6 @@
 use mc_crypto_keys::RistrettoPrivate;
 use mc_crypto_rand::{CryptoRng, RngCore};
 use mc_util_from_random::FromRandom;
-<<<<<<< HEAD
-use rand::{seq::SliceRandom, Rng};
-use std::cmp::Ordering;
-use tempdir::TempDir;
-
-/// The amount minted by `initialize_ledger`, 1 million milliMOB.
-pub const INITIALIZE_LEDGER_AMOUNT: u64 = 1_000_000 * 1_000_000_000;
-
-/// Creates a LedgerDB instance.
-pub fn create_ledger() -> LedgerDB {
-    let temp_dir = TempDir::new("test").unwrap();
-    let path = temp_dir.path();
-    LedgerDB::create(path).unwrap();
-    LedgerDB::open(path).unwrap()
-}
-
-pub struct InverseTxOutputsOrdering;
-
-impl TxOutputsOrdering for InverseTxOutputsOrdering {
-    fn cmp(a: &CompressedRistrettoPublic, b: &CompressedRistrettoPublic) -> Ordering {
-        b.cmp(a)
-    }
-}
-
-/// Creates a transaction that sends the full value of `tx_out` to a single
-/// recipient.
-///
-/// # Arguments:
-/// * `ledger` - A ledger containing `tx_out`.
-/// * `tx_out` - The TxOut that will be spent.
-/// * `sender` - The owner of `tx_out`.
-/// * `recipient` - The recipient of the new transaction.
-/// * `tombstone_block` - The tombstone block for the new transaction.
-/// * `rng` - The randomness used by this function
-pub fn create_transaction<L: Ledger, R: RngCore + CryptoRng>(
-    block_version: BlockVersion,
-    ledger: &mut L,
-    tx_out: &TxOut,
-    sender: &AccountKey,
-    recipient: &PublicAddress,
-    tombstone_block: BlockIndex,
-    rng: &mut R,
-) -> Tx {
-    // Get the output value.
-    let tx_out_public_key = RistrettoPublic::try_from(&tx_out.public_key).unwrap();
-    let shared_secret = get_tx_out_shared_secret(sender.view_private_key(), &tx_out_public_key);
-    let (amount, _blinding) = tx_out.masked_amount.get_value(&shared_secret).unwrap();
-
-    assert!(amount.value >= Mob::MINIMUM_FEE);
-    create_transaction_with_amount(
-        block_version,
-        ledger,
-        tx_out,
-        sender,
-        recipient,
-        amount.value - Mob::MINIMUM_FEE,
-        Mob::MINIMUM_FEE,
-        tombstone_block,
-        rng,
-    )
-}
-
-/// Creates a transaction that sends an arbitrary amount to a single recipient.
-///
-/// # Arguments:
-/// * `ledger` - A ledger containing `tx_out`.
-/// * `tx_out` - The TxOut that will be spent.
-/// * `sender` - The owner of `tx_out`.
-/// * `recipient` - The recipient of the new transaction.
-/// * `amount` - Amount to send.
-/// * `tombstone_block` - The tombstone block for the new transaction.
-/// * `rng` - The randomness used by this function
-pub fn create_transaction_with_amount<L: Ledger, R: RngCore + CryptoRng>(
-    block_version: BlockVersion,
-    ledger: &mut L,
-    tx_out: &TxOut,
-    sender: &AccountKey,
-    recipient: &PublicAddress,
-    amount: u64,
-    fee: u64,
-    tombstone_block: BlockIndex,
-    rng: &mut R,
-) -> Tx {
-    create_transaction_with_amount_and_comparer::<L, R, DefaultTxOutputsOrdering>(
-        block_version,
-        ledger,
-        tx_out,
-        sender,
-        recipient,
-        amount,
-        fee,
-        tombstone_block,
-        rng,
-    )
-}
-
-/// Creates a transaction that sends an arbitrary amount to a single recipient.
-///
-/// # Arguments:
-/// * `ledger` - A ledger containing `tx_out`.
-/// * `tx_out` - The TxOut that will be spent.
-/// * `sender` - The owner of `tx_out`.
-/// * `recipient` - The recipient of the new transaction.
-/// * `amount` - Amount to send.
-/// * `tombstone_block` - The tombstone block for the new transaction.
-/// * `rng` - The randomness used by this function
-pub fn create_transaction_with_amount_and_comparer<
-    L: Ledger,
-    R: RngCore + CryptoRng,
-    O: TxOutputsOrdering,
->(
-    block_version: BlockVersion,
-    ledger: &mut L,
-    tx_out: &TxOut,
-    sender: &AccountKey,
-    recipient: &PublicAddress,
-    value: u64,
-    fee: u64,
-    tombstone_block: BlockIndex,
-    rng: &mut R,
-) -> Tx {
-    let (sender_amount, _) = tx_out.view_key_match(sender.view_private_key()).unwrap();
-
-    let mut transaction_builder = TransactionBuilder::new(
-        block_version,
-        Amount::new(fee, sender_amount.token_id),
-        MockFogResolver::default(),
-        EmptyMemoBuilder::default(),
-    )
-    .unwrap();
-
-    // The first transaction in the origin block should contain enough outputs to
-    // use as mixins.
-    let origin_block_contents = ledger.get_block_contents(0).unwrap();
-    let origin_outputs = &origin_block_contents.outputs;
-
-    // Populate a ring with mixins.
-    let mut ring: Vec<TxOut> = origin_outputs.iter().take(RING_SIZE).cloned().collect();
-    if !ring.contains(tx_out) {
-        ring[0] = tx_out.clone();
-    }
-    let real_index = ring.iter().position(|element| element == tx_out).unwrap();
-
-    // Membership proofs for the full ring.
-    let indexes = ring
-        .iter()
-        .map(|tx_out| ledger.get_tx_out_index_by_hash(&tx_out.hash()).unwrap())
-        .collect::<Vec<u64>>();
-    let membership_proofs = ledger.get_tx_out_proof_of_memberships(&indexes).unwrap();
-
-    let spend_private_key = sender.subaddress_spend_private(DEFAULT_SUBADDRESS_INDEX);
-    let tx_out_public_key = RistrettoPublic::try_from(&tx_out.public_key).unwrap();
-    let onetime_private_key = recover_onetime_private_key(
-        &tx_out_public_key,
-        sender.view_private_key(),
-        &spend_private_key,
-    );
-
-    let input_credentials = InputCredentials::new(
-        ring,
-        membership_proofs,
-        real_index,
-        onetime_private_key,
-        *sender.view_private_key(),
-    )
-    .unwrap();
-    transaction_builder.add_input(input_credentials);
-
-    let amount = Amount {
-        value,
-        token_id: sender_amount.token_id,
-    };
-
-    // Output
-    transaction_builder
-        .add_output(amount, recipient, rng)
-        .unwrap();
-
-    // Tombstone block
-    transaction_builder.set_tombstone_block(tombstone_block);
-
-    // Build and return the transaction
-    transaction_builder.build_with_sorter::<R, O>(rng).unwrap()
-}
-
-/// Populates the LedgerDB with initial data.
-///
-/// Creates a number of blocks, each of which contains a single transaction.
-/// The first contains RING_SIZE txos so we can create more valid transactions.
-/// The rest have a single TxOut.
-///
-/// The first block "mints" coins, and each subsequent block spends the TxOut
-/// produced by the previous block.
-///
-/// # Arguments
-/// * `ledger` -
-/// * `n_blocks` - The number of blocks of transactions to write to `db`.
-/// * `account_key` - The recipient of all TxOuts generated.
-/// * `rng` -
-///
-/// Returns the blocks that were created.
-pub fn initialize_ledger<L: Ledger, R: RngCore + CryptoRng>(
-    block_version: BlockVersion,
-    ledger: &mut L,
-    n_blocks: u64,
-    account_key: &AccountKey,
-    rng: &mut R,
-) -> Vec<Block> {
-    let value: u64 = INITIALIZE_LEDGER_AMOUNT;
-    let token_id = Mob::ID;
-
-    // TxOut from the previous block
-    let mut to_spend: Option<TxOut> = None;
-    let mut parent: Option<Block> = None;
-
-    let mut blocks: Vec<Block> = Vec::new();
-
-    for block_index in 0..n_blocks {
-        let (block, block_contents) = match to_spend {
-            Some(tx_out) => {
-                let tx = create_transaction(
-                    block_version,
-                    ledger,
-                    &tx_out,
-                    account_key,
-                    &account_key.default_subaddress(),
-                    block_index + 1,
-                    rng,
-                );
-
-                let key_images = tx.key_images();
-                let outputs = tx.prefix.outputs.clone();
-
-                let block_contents = BlockContents {
-                    key_images,
-                    outputs,
-                    ..Default::default()
-                };
-
-                let block = Block::new(
-                    block_version,
-                    &parent.as_ref().unwrap().id,
-                    block_index,
-                    parent.as_ref().unwrap().cumulative_txo_count,
-                    &Default::default(),
-                    &block_contents,
-                );
-
-                (block, block_contents)
-            }
-            None => {
-                // Create an origin block.
-                let outputs: Vec<TxOut> = (0..RING_SIZE)
-                    .map(|_i| {
-                        let mut tx_out = TxOut::new(
-                            Amount { value, token_id },
-                            &account_key.default_subaddress(),
-                            &RistrettoPrivate::from_random(rng),
-                            Default::default(),
-                        )
-                        .expect("Could not create origin block TxOut");
-                        // The origin block did not historically have memo fields
-                        tx_out.e_memo = None;
-                        tx_out
-                    })
-                    .collect();
-
-                let block = Block::new_origin_block(&outputs);
-                let block_contents = BlockContents {
-                    outputs,
-                    ..Default::default()
-                };
-                (block, block_contents)
-            }
-        };
-
-        ledger
-            .append_block(&block, &block_contents, None)
-            .expect("failed writing initial transactions");
-
-        blocks.push(block.clone());
-        parent = Some(block);
-        let tx_out = block_contents.outputs[0].clone();
-        to_spend = Some(tx_out);
-    }
-
-    // Verify that db now contains n transactions.
-    assert_eq!(ledger.num_blocks().unwrap(), n_blocks as u64);
-
-    blocks
-}
-
-/// Generate a list of blocks, each with a random number of transactions.
-pub fn get_blocks<T: Rng + RngCore + CryptoRng>(
-    block_version: BlockVersion,
-    recipients: &[PublicAddress],
-    n_blocks: usize,
-    min_txs_per_block: usize,
-    max_txs_per_block: usize,
-    initial_block: &Block,
-    rng: &mut T,
-) -> Vec<(Block, BlockContents)> {
-    assert!(!recipients.is_empty());
-    assert!(max_txs_per_block >= min_txs_per_block);
-
-    let mut results = Vec::<(Block, BlockContents)>::new();
-    let mut last_block = initial_block.clone();
-
-    for block_index in 0..n_blocks {
-        let n_txs = rng.gen_range(min_txs_per_block..=max_txs_per_block);
-        let recipient_and_amount: Vec<(PublicAddress, u64)> = (0..n_txs)
-            .map(|_| {
-                (
-                    recipients.choose(rng).unwrap().clone(),
-                    rng.gen_range(1..10_000_000_000),
-                )
-            })
-            .collect();
-        let outputs = get_outputs(block_version, &recipient_and_amount, rng);
-
-        // Non-origin blocks must have at least one key image.
-        let key_images = vec![KeyImage::from(block_index as u64)];
-
-        let block_contents = BlockContents {
-            key_images,
-            outputs,
-            ..Default::default()
-        };
-
-        // Fake proofs
-        let root_element = TxOutMembershipElement {
-            range: Range::new(0, block_index as u64).unwrap(),
-            hash: TxOutMembershipHash::from([0u8; 32]),
-        };
-
-        let block =
-            Block::new_with_parent(block_version, &last_block, &root_element, &block_contents);
-
-        last_block = block.clone();
-
-        results.push((block, block_contents));
-    }
-
-    results
-}
-=======
->>>>>>> 2e6c2f3c
 
 /// Generate a set of outputs that "mint" coins for each recipient.
 pub fn get_outputs<T: RngCore + CryptoRng>(
