[package]
name = "mc-transaction-core"
version = "1.1.2"
authors = ["MobileCoin"]
edition = "2018"

[dependencies]
# External dependencies
aes = { version = "0.7", default-features = false, features = ["ctr"] }
displaydoc = { version = "0.2", default-features = false }
generic-array = { version = "0.14", features = ["serde", "more_lengths"] }
hex_fmt = "0.3"
hkdf = { version = "0.9", default-features = false }
lazy_static = { version = "1.4.0", features = ["spin_no_std"] }
merlin = { version = "3.0", default-features = false }
prost = { version = "0.6.1", default-features = false, features = ["prost-derive"] }
rand_core = { version = "0.6", default-features = false }
serde = { version = "1.0", default-features = false, features = ["alloc", "derive"] }
<<<<<<< HEAD
subtle = { version = "2.4.1", default-features = false, features = ["i128"] }
=======
sha2 = { version = "0.9.5", default-features = false }
subtle = { version = "2.2", default-features = false, features = ["i128"] }
>>>>>>> f4deb617
zeroize = { version = "1", default-features = false }

# MobileCoin dependencies
mc-account-keys = { path = "../../account-keys" }
mc-common = { path = "../../common", default-features = false }
mc-crypto-box = { path = "../../crypto/box" }
mc-crypto-digestible = { path = "../../crypto/digestible", features = ["dalek", "derive"] }
mc-crypto-hashes = { path = "../../crypto/hashes" }
mc-crypto-keys = { path = "../../crypto/keys", default-features = false }
mc-util-from-random = { path = "../../util/from-random" }
mc-util-repr-bytes = { path = "../../util/repr-bytes" }
mc-util-serial = { path = "../../util/serial" }

[target.'cfg(target_feature = "avx2")'.dependencies]
bulletproofs-og = {version = "3.0.0-pre.0", default-features = false, features = ["avx2_backend"]}

[target.'cfg(not(target_feature = "avx2"))'.dependencies]
bulletproofs-og = {version = "3.0.0-pre.0", default-features = false}

[target.'cfg(any(target_feature = "avx2", target_feature = "avx"))'.dependencies]
curve25519-dalek = { version = "4.0.0-pre.1", default-features = false, features = ["simd_backend", "nightly"] }
blake2 = { version = "0.9", default-features = false, features = ["simd"] }

[target.'cfg(not(any(target_feature = "avx2", target_feature = "avx")))'.dependencies]
curve25519-dalek = { version = "4.0.0-pre.1", default-features = false, features = ["nightly", "u64_backend"] }
blake2 = { version = "0.9", default-features = false }

[dev-dependencies]
rand = "0.8"
rand_hc = "0.3"
tempdir = "0.3"
time = "0.1"

mc-crypto-digestible-test-utils = { path = "../../crypto/digestible/test-utils" }
mc-crypto-rand = { path = "../../crypto/rand" }
mc-ledger-db = { path = "../../ledger/db" }
mc-transaction-core-test-utils = { path = "../../transaction/core/test-utils" }
mc-util-serial = { path = "../../util/serial", features = ["std"] }
mc-util-test-helper = { path = "../../util/test-helper" }

[dev-dependencies.proptest]
version = "0.10" # Only works for 0.9.1 or newer
default-features = false
# Enable all default features not known to break code coverage builds
features = ["default-code-coverage"]<|MERGE_RESOLUTION|>--- conflicted
+++ resolved
@@ -16,12 +16,8 @@
 prost = { version = "0.6.1", default-features = false, features = ["prost-derive"] }
 rand_core = { version = "0.6", default-features = false }
 serde = { version = "1.0", default-features = false, features = ["alloc", "derive"] }
-<<<<<<< HEAD
+sha2 = { version = "0.9.5", default-features = false }
 subtle = { version = "2.4.1", default-features = false, features = ["i128"] }
-=======
-sha2 = { version = "0.9.5", default-features = false }
-subtle = { version = "2.2", default-features = false, features = ["i128"] }
->>>>>>> f4deb617
 zeroize = { version = "1", default-features = false }
 
 # MobileCoin dependencies
