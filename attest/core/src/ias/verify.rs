// Copyright (c) 2018-2022 The MobileCoin Foundation

//! Verification for IAS.

use super::json::JsonValue;
use crate::{
    error::{
        IasQuoteError, IasQuoteResult, JsonError, NonceError, PseManifestError,
        PseManifestHashError, PseManifestResult, RevocationCause, VerifyError,
    },
    nonce::IasNonce,
    quote::{Quote, QuoteSignType},
    types::{
        epid_group_id::EpidGroupId, measurement::Measurement, pib::PlatformInfoBlob,
        report_data::ReportDataMask,
    },
<<<<<<< HEAD
    VerificationReport,
=======
    VerificationReport, B64_CONFIG,
>>>>>>> 2e6c2f3c
};
use alloc::{
    string::{String, ToString},
    vec,
    vec::Vec,
};
<<<<<<< HEAD
use binascii::{b64decode, b64encode, hex2bin};
use core::{
    convert::{TryFrom, TryInto},
    f64::EPSILON,
    fmt::Debug,
    intrinsics::fabsf64,
    result::Result,
    str,
};
=======
use core::{f64::EPSILON, fmt::Debug, intrinsics::fabsf64, result::Result, str};
>>>>>>> 2e6c2f3c
use mc_util_encodings::{Error as EncodingError, FromBase64, FromHex, ToBase64};
use serde::{Deserialize, Serialize};

// The lengths of the two EPID Pseudonym chunks
const EPID_PSEUDONYM_B_LEN: usize = 64;
const EPID_PSEUDONYM_K_LEN: usize = 64;
const EPID_PSEUDONYM_LEN: usize = EPID_PSEUDONYM_B_LEN + EPID_PSEUDONYM_K_LEN;

/// A linkable EPID signature, used to link a quote to a given piece of
/// hardware.
///
/// When using linkable quotes, the report from IAS will contain this
/// structure, encoded as base64 bytes. If a requester requests a host
/// attest again, the EpidPseudonym should be unchanged. Pseudonym
/// change detection can be used to warn a node operator that a peer's
/// hardware has changed. If this change is unexpected, this indicates
/// an area of inquiry for the operator to chase down.
//
// This (AFAICT) comes from the [EPID signature scheme](https://eprint.iacr.org/2009/095.pdf)
// [presentation](https://csrc.nist.gov/csrc/media/events/meeting-on-privacy-enhancing-cryptography/documents/brickell.pdf),
// "K = B**f", or "pseudonym = named_base ** machine_privkey".
//
// Per the IAS API documentation:
//
// > Byte array representing EPID Pseudonym that consists of the
// > concatenation of EPID B (64 bytes) & EPID K (64 bytes) components
// > of EPID signature. If two linkable EPID signatures for an EPID Group
// > have the same EPID Pseudonym, the two signatures were generated
// > using the same EPID private key. This field is encoded using Base 64
// > encoding scheme.
#[derive(Clone, Debug, Deserialize, Hash, Eq, Ord, PartialEq, PartialOrd, Serialize)]
pub struct EpidPseudonym {
    b: Vec<u8>,
    k: Vec<u8>,
}

impl Default for EpidPseudonym {
    /// Create a zeroed EpidPseudonym
    fn default() -> Self {
        EpidPseudonym {
            b: vec![0u8; EPID_PSEUDONYM_B_LEN],
            k: vec![0u8; EPID_PSEUDONYM_K_LEN],
        }
    }
}

impl FromBase64 for EpidPseudonym {
    type Error = EncodingError;

    /// Parse a Base64-encoded string into a 128-byte EpidPseudonym
    fn from_base64(src: &str) -> Result<Self, EncodingError> {
        let buffer = base64::decode_config(src, B64_CONFIG)?;
        if buffer.len() != EPID_PSEUDONYM_LEN {
            return Err(EncodingError::InvalidInputLength);
        }
        let (left, right) = buffer.split_at(buffer.len() / 2);
        Ok(Self {
            b: Vec::from(left),
            k: Vec::from(right),
        })
    }
}

impl ToBase64 for EpidPseudonym {
    fn to_base64(&self, dest: &mut [u8]) -> Result<usize, usize> {
        if dest.len() < EPID_PSEUDONYM_LEN + 4 {
            Err(EPID_PSEUDONYM_LEN + 4)
        } else {
            let mut inbuf = Vec::with_capacity(self.b.len() + self.k.len());
            inbuf.extend_from_slice(&self.b);
            inbuf.extend_from_slice(&self.k);
            Ok(base64::encode_config_slice(&inbuf, B64_CONFIG, dest))
        }
    }
}

/// The parsed Attestation Verification Report Data, parsed from
/// VerificationReport.http_body JSON after signature and chain validation.
#[derive(Clone, Debug, Deserialize, PartialEq, PartialOrd, Serialize)]
pub struct VerificationReportData {
    /// A unique ID of this report
    pub id: String,
    /// The timestamp this report was generated, as an ISO8601 string.
    pub timestamp: String,
    /// The version number of the API which generated this report.
    pub version: f64, // ugh.
    /// The quote status
    pub quote_status: IasQuoteResult,
    /// The quote body minus the signature
    pub quote: Quote,
    /// An optional string explaining the quote revocation, if quote_error is
    /// GroupRevoked
    pub revocation_reason: Option<RevocationCause>,
    /// An optional error used to indicate the results of IAS checking the PSE
    /// manifest
    pub pse_manifest_status: Option<PseManifestResult>,
    /// The hash of the PSE manifest, if provided.
    pub pse_manifest_hash: Option<Vec<u8>>,
    /// PSW-provided opaque data
    pub platform_info_blob: Option<PlatformInfoBlob>,
    /// The IAS request nonce
    pub nonce: Option<IasNonce>,
    /// A unique hardware ID returned when a linkable quote is requested
    pub epid_pseudonym: Option<EpidPseudonym>,
    /// The advisory URL, if any
    pub advisory_url: Option<String>,
    /// The ID strings of the advisories which caused a non-OK status.
    pub advisory_ids: Vec<String>,
}

impl VerificationReportData {
    /// Verify our contents, but not the quote
    pub fn verify_data(
        &self,
        expected_version: f64,
        expected_ias_nonce: Option<&IasNonce>,
        expected_pse_manifest_hash: Option<&[u8]>,
    ) -> Result<(), VerifyError> {
        // Dumbest. Possible. Timeline.
        if unsafe { fabsf64(expected_version - self.version) } > EPSILON {
            return Err(VerifyError::VersionMismatch(expected_version, self.version));
        }

        // Check the IAS nonce
        if let Some(ias_nonce) = expected_ias_nonce {
            // If we expect a particular IAS nonce, we should have one, and
            // it should match.
            if ias_nonce != self.nonce.as_ref().ok_or(NonceError::Missing)? {
                return Err(NonceError::Mismatch.into());
            }
        }

        // Manifest hash is a simple sanity check
        if let Some(expected_hash) = expected_pse_manifest_hash {
            // If we expect one, and we either don't have one, or what we have
            // doesn't match, then return an error.
            if let Some(current_hash) = self.pse_manifest_hash.as_ref() {
                if current_hash.as_slice() != expected_hash {
                    return Err(PseManifestHashError::Mismatch.into());
                }
            } else {
                return Err(PseManifestHashError::Mismatch.into());
            }
        }

        // Result<Option<Result<(), PseManifestError>>, IasQuoteError>
        match &self.quote_status {
            Ok(pse_manifest_status)
            | Err(IasQuoteError::SwHardeningNeeded {
                pse_manifest_status,
                ..
            }) => match pse_manifest_status {
                Some(pse_result) => match pse_result {
                    Ok(()) => Ok(()),
                    Err(e) => Err(e.clone().into()),
                },
                None => Ok(()),
            },
            Err(e) => Err(e.clone().into()),
        }
    }

    /// Perform verification checks on a parsed report, consuming self
    pub fn verify(
        &self,
        expected_version: f64,
        expected_ias_nonce: Option<&IasNonce>,
        expected_pse_manifest_hash: Option<&[u8]>,
        expected_gid: Option<EpidGroupId>,
        expected_type: QuoteSignType,
        allow_debug: bool,
        expected_measurements: &[Measurement],
        expected_product_id: u16,
        minimum_security_version: u16,
        expected_data: &ReportDataMask,
    ) -> Result<(), VerifyError> {
        self.verify_data(
            expected_version,
            expected_ias_nonce,
            expected_pse_manifest_hash,
        )?;

        self.quote.verify(
            expected_gid,
            expected_type,
            allow_debug,
            expected_measurements,
            expected_product_id,
            minimum_security_version,
            expected_data,
        )?;

        Ok(())
    }

    /// Try and parse the timestamp string into a chrono object.
    pub fn parse_timestamp(&self) -> Result<chrono::DateTime<chrono::Utc>, VerifyError> {
        // Intel provides the timestamp as ISO8601 (compatible with RFC3339) but without
        // the Z specifier, which is required for chrono to be happy.
        let timestamp =
            chrono::DateTime::parse_from_rfc3339(&[self.timestamp.as_str(), "Z"].concat())
                .map_err(|err| {
                    VerifyError::TimestampParse(self.timestamp.clone(), err.to_string())
                })?;
        Ok(timestamp.into())
    }
}

impl<'src> TryFrom<&'src VerificationReport> for VerificationReportData {
    type Error = VerifyError;

    /// Parse the JSON contents of a VerificationReport into a
    /// VerificationReportData object
    fn try_from(src: &'src VerificationReport) -> Result<Self, VerifyError> {
        // Parse the JSON into a hashmap
        let (chars_parsed, data) = super::json::parse(src.http_body.trim());
        if data.is_none() {
            return Err(JsonError::NoData.into());
        }

        if chars_parsed < src.http_body.trim().len() {
            return Err(JsonError::IncompleteParse(chars_parsed).into());
        }

        let mut data = match data.unwrap() {
            JsonValue::Object(o) => o,
            _ => return Err(JsonError::RootNotObject.into()),
        };

        // Actually parse the JSON into real fields
        let id = data
            .remove("id")
            .ok_or_else(|| JsonError::FieldMissing("id".to_string()))?
            .try_into()?;
        let timestamp = data
            .remove("timestamp")
            .ok_or_else(|| JsonError::FieldMissing("timestamp".to_string()))?
            .try_into()?;
        let version = data
            .remove("version")
            .ok_or_else(|| JsonError::FieldMissing("version".to_string()))?
            .try_into()?;

        // Get the PIB, used in IasQuoteError, PseManifestError
        let platform_info_blob = match data.remove("platformInfoBlob") {
            Some(v) => {
                let value: String = v.try_into()?;
                Some(PlatformInfoBlob::from_hex(&value).map_err(|e| VerifyError::Pib(e.into()))?)
            }
            None => None,
        };
        // Get the (optional) revocation reason, used in IasQuoteError
        let revocation_reason = match data.remove("revocationReason") {
            Some(v) => {
                let value: f64 = v.try_into()?;
                RevocationCause::from_bits(value as u64)
            }
            None => None,
        };

        let advisory_url = data
            .remove("advisoryURL")
            .map(TryInto::<String>::try_into)
            .transpose()?;

        let advisory_ids = data
            .remove("advisoryIDs")
            .map(TryInto::<Vec<JsonValue>>::try_into)
            .transpose()?
            .unwrap_or_default()
            .into_iter()
            .map(TryInto::<String>::try_into)
            .collect::<Result<Vec<String>, JsonError>>()?;

        // Get the PSE manifest status (parsed here since it may be used by
        // IasQuoteError)
        let pse_manifest_status = match data.remove("pseManifestStatus") {
            Some(v) => {
                let value: String = v.try_into()?;
                Some(match value.as_str() {
                    "OK" => Ok(()),
                    "INVALID" => Err(PseManifestError::Invalid),
                    "OUT_OF_DATE" => {
                        Err(PseManifestError::OutOfDate(platform_info_blob.ok_or_else(
                            || JsonError::FieldMissing("platformInfoBlob".to_string()),
                        )?))
                    }
                    "REVOKED" => Err(PseManifestError::Revoked(platform_info_blob.ok_or_else(
                        || JsonError::FieldMissing("platformInfoBlob".to_string()),
                    )?)),
                    "RL_VERSION_MISMATCH" => Err(PseManifestError::RlVersionMismatch(
                        platform_info_blob.ok_or_else(|| {
                            JsonError::FieldMissing("platformInfoBlob".to_string())
                        })?,
                    )),
                    _ => Err(PseManifestError::Unknown),
                })
            }
            None => None, // when the request doesn't contain a manifest
        };

        // Parse the quote status
        let quote_status_str: String = data
            .remove("isvEnclaveQuoteStatus")
            .ok_or_else(|| JsonError::FieldMissing("isvEnclaveQuoteStatus".to_string()))?
            .try_into()?;
        let quote_status = match quote_status_str.as_str() {
            "OK" => Ok(pse_manifest_status.clone()),
            "SIGNATURE_INVALID" => Err(IasQuoteError::SignatureInvalid),
            "GROUP_REVOKED" => Err(IasQuoteError::GroupRevoked(
                revocation_reason
                    .ok_or_else(|| JsonError::FieldMissing("revocationReason".to_string()))?,
                platform_info_blob
                    .ok_or_else(|| JsonError::FieldMissing("platformInfoBlob".to_string()))?,
            )),
            "SIGNATURE_REVOKED" => Err(IasQuoteError::SignatureRevoked),
            "KEY_REVOKED" => Err(IasQuoteError::KeyRevoked),
            "SIGRL_VERSION_MISMATCH" => Err(IasQuoteError::SigrlVersionMismatch),
            "GROUP_OUT_OF_DATE" => Err(IasQuoteError::GroupOutOfDate {
                pse_manifest_status: pse_manifest_status.clone(),
                platform_info_blob: platform_info_blob
                    .ok_or_else(|| JsonError::FieldMissing("platformInfoBlob".to_string()))?,
                advisory_url: advisory_url
                    .clone()
                    .ok_or_else(|| JsonError::FieldMissing("advisoryURL".to_string()))?,
                advisory_ids: advisory_ids.clone(),
            }),
            "CONFIGURATION_NEEDED" => Err(IasQuoteError::ConfigurationNeeded {
                pse_manifest_status: pse_manifest_status.clone(),
                platform_info_blob: platform_info_blob
                    .ok_or_else(|| JsonError::FieldMissing("platformInfoBlob".to_string()))?,
                advisory_url: advisory_url
                    .clone()
                    .ok_or_else(|| JsonError::FieldMissing("advisoryURL".to_string()))?,
                advisory_ids: advisory_ids.clone(),
            }),
            "SW_HARDENING_NEEDED" => Err(IasQuoteError::SwHardeningNeeded {
                pse_manifest_status: pse_manifest_status.clone(),
                advisory_url: advisory_url
                    .clone()
                    .ok_or_else(|| JsonError::FieldMissing("advisoryURL".to_string()))?,
                advisory_ids: advisory_ids.clone(),
            }),
            "CONFIGURATION_AND_SW_HARDENING_NEEDED" => {
                Err(IasQuoteError::ConfigurationAndSwHardeningNeeded {
                    pse_manifest_status: pse_manifest_status.clone(),
                    platform_info_blob: platform_info_blob
                        .ok_or_else(|| JsonError::FieldMissing("platformInfoBlob".to_string()))?,
                    advisory_url: advisory_url
                        .clone()
                        .ok_or_else(|| JsonError::FieldMissing("advisoryURL".to_string()))?,
                    advisory_ids: advisory_ids.clone(),
                })
            }
            s => Err(IasQuoteError::Other(s.to_string())),
        };

        // Parse the quote body
        let quote = {
            let s: String = data
                .remove("isvEnclaveQuoteBody")
                .ok_or_else(|| JsonError::FieldMissing("isvEnclaveQuoteBody".to_string()))?
                .try_into()?;
            Quote::from_base64(&s)?
        };
        let pse_manifest_hash = match data.remove("pseManifestHash") {
            Some(v) => {
                let value: String = v.try_into()?;
                Some(
                    hex::decode(value.as_bytes())
                        .map_err(|e| PseManifestHashError::Parse(e.into()))?,
                )
            }
            None => None,
        };
        let nonce = match data.remove("nonce") {
            Some(v) => {
                let value: String = v.try_into()?;
                Some(IasNonce::from_hex(&value).map_err(|e| VerifyError::Nonce(e.into()))?)
            }
            None => None,
        };
        let epid_pseudonym = match data.remove("epidPseudonym") {
            Some(v) => {
                let value: String = v.try_into()?;
                Some(
                    EpidPseudonym::from_base64(&value)
                        .map_err(|e| VerifyError::EpidPseudonym(e.into()))?,
                )
            }
            None => None,
        };

        Ok(Self {
            id,
            timestamp,
            version,
            quote_status,
            quote,
            revocation_reason,
            pse_manifest_status,
            pse_manifest_hash,
            platform_info_blob,
            nonce,
            epid_pseudonym,
            advisory_url,
            advisory_ids,
        })
    }
}

#[cfg(test)]
mod test {
    use super::*;
    use crate::VerificationSignature;

    const IAS_WITH_PIB: &str = include_str!("../../data/test/ias_with_pib.json");

    #[test]
    fn test_verification_report_with_pib() {
        let report = VerificationReport {
            sig: Default::default(),
            chain: Default::default(),
            http_body: String::from(IAS_WITH_PIB.trim()),
        };

        let data = VerificationReportData::try_from(&report)
            .expect("Could not parse IAS verification report");

        let timestamp = data.parse_timestamp().expect("failed parsing timestamp");
        assert_eq!(timestamp.to_rfc3339(), "2019-06-19T22:11:17.616333+00:00");
    }

    #[test]
    #[should_panic(
        expected = "failed parsing timestamp: TimestampParse(\"invalid\", \"input contains invalid characters\")"
    )]
    fn test_parse_timestamp_with_invalid_timestamp() {
        let report = VerificationReport {
            sig: Default::default(),
            chain: Default::default(),
            http_body: String::from(IAS_WITH_PIB),
        };

        let mut data = VerificationReportData::try_from(&report)
            .expect("Could not parse IAS verification report");

        data.timestamp = "invalid".to_string();

        // This is expected to fail.
        let _timestamp = data.parse_timestamp().expect("failed parsing timestamp");
    }
}<|MERGE_RESOLUTION|>--- conflicted
+++ resolved
@@ -14,30 +14,14 @@
         epid_group_id::EpidGroupId, measurement::Measurement, pib::PlatformInfoBlob,
         report_data::ReportDataMask,
     },
-<<<<<<< HEAD
-    VerificationReport,
-=======
     VerificationReport, B64_CONFIG,
->>>>>>> 2e6c2f3c
 };
 use alloc::{
     string::{String, ToString},
     vec,
     vec::Vec,
 };
-<<<<<<< HEAD
-use binascii::{b64decode, b64encode, hex2bin};
-use core::{
-    convert::{TryFrom, TryInto},
-    f64::EPSILON,
-    fmt::Debug,
-    intrinsics::fabsf64,
-    result::Result,
-    str,
-};
-=======
 use core::{f64::EPSILON, fmt::Debug, intrinsics::fabsf64, result::Result, str};
->>>>>>> 2e6c2f3c
 use mc_util_encodings::{Error as EncodingError, FromBase64, FromHex, ToBase64};
 use serde::{Deserialize, Serialize};
 
@@ -452,7 +436,6 @@
 #[cfg(test)]
 mod test {
     use super::*;
-    use crate::VerificationSignature;
 
     const IAS_WITH_PIB: &str = include_str!("../../data/test/ias_with_pib.json");
 
