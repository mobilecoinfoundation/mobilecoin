--- conflicted
+++ resolved
@@ -1,6 +1,7 @@
 // Copyright (c) 2018-2020 MobileCoin Inc.
 
 //! The report data structure
+
 use crate::impl_sgx_newtype_for_bytestruct;
 use core::convert::TryFrom;
 use mc_sgx_types::{sgx_report_data_t, SGX_REPORT_DATA_SIZE};
@@ -17,13 +18,9 @@
     ReportData, sgx_report_data_t, SGX_REPORT_DATA_SIZE, d;
 }
 
-<<<<<<< HEAD
 #[derive(
     Clone, Copy, Debug, Default, Deserialize, Eq, Hash, Ord, PartialEq, PartialOrd, Serialize,
 )]
-=======
-#[derive(Clone, Copy, Debug, Default, Eq, Hash, Ord, PartialEq, PartialOrd)]
->>>>>>> a3f67538
 pub struct ReportDataMask {
     data: ReportData,
     mask: ReportData,
