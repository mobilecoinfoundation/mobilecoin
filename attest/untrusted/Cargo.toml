[package]
name = "mc-attest-untrusted"
version = "5.0.5"
authors = ["MobileCoin"]
edition = "2021"
license = "GPL-3.0"
readme = "README.md"
rust-version = { workspace = true }

[features]
sgx-sim = [
    "mc-attest-verifier/sgx-sim"
]

[dependencies]
cfg-if = "1.0"
displaydoc = { version = "0.2", default-features = false }
mc-attest-core = { path = "../core", default-features = false }
mc-attest-verifier = { path = "../verifier", default-features = false }
<<<<<<< HEAD
mc-attest-verifier-types = { path = "../verifier/types", default-features = false }
mc-attestation-verifier = "0.3.0"
=======
mc-attestation-verifier = "0.3.1"
>>>>>>> ea6262ec
mc-rand = "1.1.0"
mc-sgx-core-types = "0.7.4"
mc-sgx-dcap-ql = "0.7.4"
mc-sgx-dcap-sys-types = "0.7.4"
mc-sgx-dcap-types = "0.7.4"
mc-sgx-types = { path = "../../sgx/types" }
p256 = { version = "0.13.0", default-features = false, features = ["ecdsa", "pem"] }
sha2 = { version = "0.10.6", default-features = false }

[dev-dependencies]
<<<<<<< HEAD
mc-util-serial = { path = "../../util/serial" }
prost = { version = "0.11", default-features = false, features = ["prost-derive"] }
x509-cert = { version = "0.2.3", default-features = false, features = ["pem"] }
=======
mc-attest-verifier-types = { path = "../verifier/types", default-features = false }
x509-cert = { version = "0.2.4", default-features = false, features = ["pem"] }
>>>>>>> ea6262ec

[build-dependencies]
mc-sgx-build = { path = "../../sgx/build" }<|MERGE_RESOLUTION|>--- conflicted
+++ resolved
@@ -17,12 +17,8 @@
 displaydoc = { version = "0.2", default-features = false }
 mc-attest-core = { path = "../core", default-features = false }
 mc-attest-verifier = { path = "../verifier", default-features = false }
-<<<<<<< HEAD
 mc-attest-verifier-types = { path = "../verifier/types", default-features = false }
 mc-attestation-verifier = "0.3.0"
-=======
-mc-attestation-verifier = "0.3.1"
->>>>>>> ea6262ec
 mc-rand = "1.1.0"
 mc-sgx-core-types = "0.7.4"
 mc-sgx-dcap-ql = "0.7.4"
@@ -33,14 +29,9 @@
 sha2 = { version = "0.10.6", default-features = false }
 
 [dev-dependencies]
-<<<<<<< HEAD
 mc-util-serial = { path = "../../util/serial" }
 prost = { version = "0.11", default-features = false, features = ["prost-derive"] }
-x509-cert = { version = "0.2.3", default-features = false, features = ["pem"] }
-=======
-mc-attest-verifier-types = { path = "../verifier/types", default-features = false }
 x509-cert = { version = "0.2.4", default-features = false, features = ["pem"] }
->>>>>>> ea6262ec
 
 [build-dependencies]
 mc-sgx-build = { path = "../../sgx/build" }