--- conflicted
+++ resolved
@@ -10,13 +10,9 @@
 [dependencies]
 mc-attestation-verifier = "0.2.0"
 mc-crypto-digestible = { path = "../../../crypto/digestible" }
-<<<<<<< HEAD
-mc-sgx-dcap-types = "0.7.4"
-=======
 mc-crypto-keys = { path = "../../../crypto/keys" }
 mc-sgx-core-types = "0.7.4"
 mc-sgx-dcap-types = { version = "0.7.4", default-features = false, features = ["alloc"] }
->>>>>>> ea6262ec
 mc-util-encodings = { path = "../../../util/encodings" }
 mc-util-serial = { path = "../../../util/serial" }
 
