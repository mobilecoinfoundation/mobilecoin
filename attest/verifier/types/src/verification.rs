--- conflicted
+++ resolved
@@ -27,20 +27,6 @@
     pub report_data: EnclaveReportDataContents,
 }
 
-<<<<<<< HEAD
-#[derive(Clone, Deserialize, Eq, Oneof, PartialEq, Serialize)]
-pub enum EvidenceKind {
-    #[prost(message, tag = "4")]
-    Epid(VerificationReport),
-    #[prost(message, tag = "5")]
-    Dcap(prost::DcapEvidence),
-}
-
-#[derive(Clone, Eq, Message, PartialEq)]
-pub struct EvidenceMessage {
-    #[prost(oneof = "EvidenceKind", tags = "4")]
-    pub evidence: Option<EvidenceKind>,
-=======
 #[derive(Clone, Debug, PartialEq, Deserialize, Serialize)]
 pub enum EvidenceKind {
     Epid(VerificationReport),
@@ -103,7 +89,6 @@
 struct DcapEvidenceDecoder {
     #[prost(message, tag = 4)]
     pub dcap: Option<prost::DcapEvidence>,
->>>>>>> 9fbaa760
 }
 
 /// Container for holding the quote verification sent back from IAS.
