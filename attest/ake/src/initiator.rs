// Copyright (c) 2018-2022 The MobileCoin Foundation

//! Initiator-specific transition functions

use crate::{
    AuthPending, AuthRequestOutput, AuthResponseInput, ClientInitiate, Error, NodeInitiate, Ready,
    Start, Terminated, Transition, UnverifiedAttestationEvidence,
};
use alloc::vec::Vec;
use mc_attest_core::{EnclaveReportDataContents, EvidenceKind, ReportDataMask, VerificationReport};
use mc_attest_verifier::{DcapVerifier, Verifier, DEBUG_ENCLAVE};
use mc_attestation_verifier::Evidence;
use mc_crypto_keys::{Kex, ReprBytes};
use mc_crypto_noise::{
    HandshakeIX, HandshakeNX, HandshakeOutput, HandshakePattern, HandshakeState, HandshakeStatus,
    NoiseCipher, NoiseDigest, ProtocolName,
};
use mc_sgx_dcap_types::{Collateral, Quote3};
use prost::Message;
use rand_core::{CryptoRng, RngCore};

/// Helper function to create the output for an initiate
fn parse_handshake_output<Handshake, KexAlgo, Cipher, DigestAlgo>(
    output: HandshakeOutput<KexAlgo, Cipher, DigestAlgo>,
) -> Result<
    (
        AuthPending<KexAlgo, Cipher, DigestAlgo>,
        AuthRequestOutput<Handshake, KexAlgo, Cipher, DigestAlgo>,
    ),
    Error,
>
where
    Handshake: HandshakePattern,
    KexAlgo: Kex,
    Cipher: NoiseCipher,
    DigestAlgo: NoiseDigest,
{
    match output.status {
        HandshakeStatus::InProgress(state) => Ok((
            AuthPending::new(state),
            AuthRequestOutput::<Handshake, KexAlgo, Cipher, DigestAlgo>::from(output.payload),
        )),
        HandshakeStatus::Complete(_output) => Err(Error::EarlyHandshakeComplete),
    }
}

/// Start + ClientInitiate => AuthPending + AuthRequestOutput
impl<KexAlgo, Cipher, DigestAlgo>
    Transition<
        AuthPending<KexAlgo, Cipher, DigestAlgo>,
        ClientInitiate<KexAlgo, Cipher, DigestAlgo>,
        AuthRequestOutput<HandshakeNX, KexAlgo, Cipher, DigestAlgo>,
    > for Start
where
    KexAlgo: Kex,
    Cipher: NoiseCipher,
    DigestAlgo: NoiseDigest,
    ProtocolName<HandshakeNX, KexAlgo, Cipher, DigestAlgo>: AsRef<str>,
{
    type Error = Error;

    fn try_next<R: CryptoRng + RngCore>(
        self,
        csprng: &mut R,
        _input: ClientInitiate<KexAlgo, Cipher, DigestAlgo>,
    ) -> Result<
        (
            AuthPending<KexAlgo, Cipher, DigestAlgo>,
            AuthRequestOutput<HandshakeNX, KexAlgo, Cipher, DigestAlgo>,
        ),
        Self::Error,
    > {
        let handshake_state = HandshakeState::new(
            true,
            ProtocolName::<HandshakeNX, KexAlgo, Cipher, DigestAlgo>::default(),
            self.responder_id.as_ref(),
            None,
            None,
            None,
            None,
        )
        .map_err(Error::HandshakeInit)?;

        parse_handshake_output(
            handshake_state
                .write_message(csprng, &[])
                .map_err(Error::HandshakeWrite)?,
        )
    }
}

/// Start + NodeInitiate => AuthPending + AuthRequestOutput
impl<KexAlgo, Cipher, DigestAlgo>
    Transition<
        AuthPending<KexAlgo, Cipher, DigestAlgo>,
        NodeInitiate<KexAlgo, Cipher, DigestAlgo>,
        AuthRequestOutput<HandshakeIX, KexAlgo, Cipher, DigestAlgo>,
    > for Start
where
    KexAlgo: Kex,
    Cipher: NoiseCipher,
    DigestAlgo: NoiseDigest,
    ProtocolName<HandshakeIX, KexAlgo, Cipher, DigestAlgo>: AsRef<str>,
{
    type Error = Error;

    fn try_next<R: CryptoRng + RngCore>(
        self,
        csprng: &mut R,
        input: NodeInitiate<KexAlgo, Cipher, DigestAlgo>,
    ) -> Result<
        (
            AuthPending<KexAlgo, Cipher, DigestAlgo>,
            AuthRequestOutput<HandshakeIX, KexAlgo, Cipher, DigestAlgo>,
        ),
        Self::Error,
    > {
        let handshake_state = HandshakeState::new(
            true,
            ProtocolName::<HandshakeIX, KexAlgo, Cipher, DigestAlgo>::default(),
            self.responder_id.as_ref(),
            Some(input.local_identity),
            None,
            None,
            None,
        )
        .map_err(Error::HandshakeInit)?;

        let dcap_evidence = match input.attestation_evidence {
            EvidenceKind::Dcap(dcap_evidence) => dcap_evidence,
            _ => Err(Error::AttestationEvidenceSerialization)?,
        };
        let mut serialized_evidence = Vec::with_capacity(dcap_evidence.encoded_len());
        dcap_evidence
            .encode(&mut serialized_evidence)
            .map_err(|_| Error::AttestationEvidenceSerialization)?;

        parse_handshake_output(
            handshake_state
                .write_message(csprng, &serialized_evidence)
                .map_err(Error::HandshakeWrite)?,
        )
    }
}

/// AuthPending + AuthResponseInput => Ready + EvidenceKind
impl<KexAlgo, Cipher, DigestAlgo> Transition<Ready<Cipher>, AuthResponseInput, EvidenceKind>
    for AuthPending<KexAlgo, Cipher, DigestAlgo>
where
    KexAlgo: Kex,
    Cipher: NoiseCipher,
    DigestAlgo: NoiseDigest,
{
    type Error = Error;

    fn try_next<R: CryptoRng + RngCore>(
        self,
        _csprng: &mut R,
        input: AuthResponseInput,
    ) -> Result<(Ready<Cipher>, EvidenceKind), Self::Error> {
        let output = self
            .state
            .read_message(input.as_ref())
            .map_err(Error::HandshakeRead)?;
        match output.status {
            HandshakeStatus::InProgress(_state) => Err(Error::HandshakeNotComplete),
            HandshakeStatus::Complete(result) => {
                if let Ok(remote_evidence) =
                    mc_attest_verifier_types::prost::DcapEvidence::decode(output.payload.as_slice())
                {
                    let remote_evidence: EvidenceKind = remote_evidence.into();
                    let (quote, collateral, report_data) = match remote_evidence.clone() {
                        EvidenceKind::Dcap(mc_attest_verifier_types::prost::DcapEvidence {
                            quote: Some(quote),
                            collateral: Some(collateral),
                            report_data: Some(report_data),
                        }) => (quote, collateral, report_data),
                        _ => Err(Error::AttestationEvidenceDeserialization)?,
                    };
                    let quote = Quote3::try_from(&quote)
                        .map_err(|_| Error::AttestationEvidenceDeserialization)?;
                    let collateral = Collateral::try_from(&collateral)
                        .map_err(|_| Error::AttestationEvidenceDeserialization)?;
                    let report_data = EnclaveReportDataContents::try_from(&report_data)
                        .map_err(|_| Error::AttestationEvidenceDeserialization)?;
                    let verifier = DcapVerifier::new(input.identities, input.time, report_data);
                    let evidence = Evidence::new(quote, collateral)
                        .map_err(|_| Error::AttestationEvidenceDeserialization)?;
                    let verification_output = verifier.verify(&evidence);
                    match verification_output.is_success().unwrap_u8() {
                        1 => Ok((
                            Ready {
                                writer: result.initiator_cipher,
                                reader: result.responder_cipher,
                                binding: result.channel_binding,
                            },
                            remote_evidence,
                        )),
                        _ => {
                            Err(Error::AttestationEvidenceDeserialization)
                            // TODO: How to create VerifyError from this
                            // result
                        }
                    }
                } else {
                    let remote_report = VerificationReport::decode(output.payload.as_slice())
                        .map_err(|_e| Error::AttestationEvidenceDeserialization)?;

                    let identities = input.identities;
                    let mut verifier = Verifier::default();
                    verifier.identities(&identities).debug(DEBUG_ENCLAVE);

                    // We are not returning the report data and instead returning the raw report
                    // since that also includes the signature and certificate chain.
                    // However, we still make sure the report contains valid data
                    // before we continue by calling `.verify`. Callers can then
                    // safely construct a VerificationReportData object out of the
                    // VerificationReport returned.
                    let _report_data = verifier
                        .report_data(
                            &result
                                .remote_identity
                                .ok_or(Error::MissingRemoteIdentity)?
                                .map_bytes(|bytes| {
                                    ReportDataMask::try_from(bytes)
                                        .map_err(|_| Error::BadRemoteIdentity)
                                })?,
                        )
                        .verify(&remote_report)?;
                    Ok((
                        Ready {
                            writer: result.initiator_cipher,
                            reader: result.responder_cipher,
                            binding: result.channel_binding,
                        },
                        EvidenceKind::Epid(remote_report),
                    ))
                }
            }
        }
    }
}

<<<<<<< HEAD
/// AuthPending + UnverifiedReport => Terminated + EvidenceKind
impl<KexAlgo, Cipher, DigestAlgo> Transition<Terminated, UnverifiedReport, EvidenceKind>
=======
/// AuthPending + UnverifiedReport => Terminated + VerificationReport
impl<KexAlgo, Cipher, DigestAlgo>
    Transition<Terminated, UnverifiedAttestationEvidence, VerificationReport>
>>>>>>> 31eb5a0c
    for AuthPending<KexAlgo, Cipher, DigestAlgo>
where
    KexAlgo: Kex,
    Cipher: NoiseCipher,
    DigestAlgo: NoiseDigest,
{
    type Error = Error;

    fn try_next<R: CryptoRng + RngCore>(
        self,
        _csprng: &mut R,
<<<<<<< HEAD
        input: UnverifiedReport,
    ) -> Result<(Terminated, EvidenceKind), Self::Error> {
=======
        input: UnverifiedAttestationEvidence,
    ) -> Result<(Terminated, VerificationReport), Self::Error> {
>>>>>>> 31eb5a0c
        let output = self
            .state
            .read_message(input.as_ref())
            .map_err(Error::HandshakeRead)?;
        match output.status {
            HandshakeStatus::InProgress(_state) => Err(Error::HandshakeNotComplete),
            HandshakeStatus::Complete(_) => {
                if let Ok(remote_evidence) =
                    mc_attest_verifier_types::prost::DcapEvidence::decode(output.payload.as_slice())
                {
                    Ok((Terminated, EvidenceKind::Dcap(remote_evidence)))
                } else {
                    let remote_report = VerificationReport::decode(output.payload.as_slice())
                        .map_err(|_| Error::AttestationEvidenceDeserialization)?;

                    Ok((Terminated, EvidenceKind::Epid(remote_report)))
                }
            }
        }
    }
}<|MERGE_RESOLUTION|>--- conflicted
+++ resolved
@@ -241,14 +241,9 @@
     }
 }
 
-<<<<<<< HEAD
-/// AuthPending + UnverifiedReport => Terminated + EvidenceKind
-impl<KexAlgo, Cipher, DigestAlgo> Transition<Terminated, UnverifiedReport, EvidenceKind>
-=======
-/// AuthPending + UnverifiedReport => Terminated + VerificationReport
+/// AuthPending + UnverifiedAttestationEvidence => Terminated + EvidenceKind
 impl<KexAlgo, Cipher, DigestAlgo>
-    Transition<Terminated, UnverifiedAttestationEvidence, VerificationReport>
->>>>>>> 31eb5a0c
+    Transition<Terminated, UnverifiedAttestationEvidence, EvidenceKind>
     for AuthPending<KexAlgo, Cipher, DigestAlgo>
 where
     KexAlgo: Kex,
@@ -260,13 +255,8 @@
     fn try_next<R: CryptoRng + RngCore>(
         self,
         _csprng: &mut R,
-<<<<<<< HEAD
-        input: UnverifiedReport,
+        input: UnverifiedAttestationEvidence,
     ) -> Result<(Terminated, EvidenceKind), Self::Error> {
-=======
-        input: UnverifiedAttestationEvidence,
-    ) -> Result<(Terminated, VerificationReport), Self::Error> {
->>>>>>> 31eb5a0c
         let output = self
             .state
             .read_message(input.as_ref())
