--- conflicted
+++ resolved
@@ -79,22 +79,6 @@
     pub data: Vec<u8>,
 }
 
-<<<<<<< HEAD
-/// Inbound and outbound messages to/from an enclave with an explicit nonce.
-#[derive(Clone, Debug, Default, Deserialize, Eq, Hash, Ord, PartialEq, PartialOrd, Serialize)]
-pub struct EnclaveNonceMessage<S: Session> {
-    /// Authenticated data, if any.
-    pub aad: Vec<u8>,
-    /// The channel ID of this message.
-    pub channel_id: S,
-    /// The encrypted payload data of this message.
-    pub data: Vec<u8>,
-    /// The explicit nonce for this message.
-    pub nonce: u64,
-}
-
-=======
->>>>>>> 91ef5cd3
 /// An EnclaveMessage<ClientSession> sealed for the current enclave
 #[derive(Clone, Debug, Deserialize, Serialize)]
 pub struct SealedClientMessage {
@@ -127,7 +111,6 @@
                 self.0.as_ref()
             }
         }
-<<<<<<< HEAD
 
         impl<'bytes> From<&'bytes [u8]> for $newtype {
             fn from(src: &[u8]) -> $newtype {
@@ -137,17 +120,6 @@
     )*}
 }
 
-=======
-
-        impl<'bytes> From<&'bytes [u8]> for $newtype {
-            fn from(src: &[u8]) -> $newtype {
-                Self(alloc::vec::Vec::from(src))
-            }
-        }
-    )*}
-}
-
->>>>>>> 91ef5cd3
 impl_newtype_asref_and_from_bytes! {
     ClientSession; PeerSession;
 }
@@ -172,11 +144,7 @@
 
 /// An opaque bytestream used as a session ID for a session which uses explicit
 /// nonces.
-<<<<<<< HEAD
-#[derive(Clone, Debug, Default, Deserialize, PartialOrd, Serialize)]
-=======
 #[derive(Clone, Debug, Default, Eq, Deserialize, PartialOrd, Serialize)]
->>>>>>> 91ef5cd3
 pub struct NonceSession {
     channel_id: Vec<u8>,
     nonce: u64,
@@ -193,22 +161,9 @@
     }
 
     /// Retrieves the nonce for this session
-<<<<<<< HEAD
-    pub fn peek_nonce(&self) -> u64 {
-        self.nonce
-    }
-
-    /// Retrieves a copy of the nonce, and increments it for the next time.
-    pub fn get_nonce(&mut self) -> u64 {
-        let retval = self.nonce;
-        self.nonce += 1;
-        retval
-    }
-=======
     pub fn nonce(&self) -> u64 {
         self.nonce
     }
->>>>>>> 91ef5cd3
 }
 
 impl AsRef<[u8]> for NonceSession {
