[package]
name = "mc-mobilecoind-dev-faucet"
version = "5.1.1"
authors = ["MobileCoin"]
edition = "2021"
license = "GPL-3.0"
readme = "README.md"
rust-version = { workspace = true }

[[bin]]
name = "mobilecoind-dev-faucet"
path = "src/bin/main.rs"

[dependencies]
mc-account-keys = { path = "../account-keys" }
mc-api = { path = "../api" }
mc-common = { path = "../common", features = ["loggers"] }
mc-connection = { path = "../connection" }
mc-consensus-enclave-measurement = { path = "../consensus/enclave/measurement" }
mc-crypto-ring-signature-signer = { path = "../crypto/ring-signature/signer" }
mc-fog-report-resolver = { path = "../fog/report/resolver" }
mc-mobilecoind-api = { path = "../mobilecoind/api" }
mc-transaction-builder = { path = "../transaction/builder" }
mc-transaction-core = { path = "../transaction/core" }
mc-util-grpc = { path = "../util/grpc" }
mc-util-keyfile = { path = "../util/keyfile" }
mc-util-serial = { path = "../util/serial", features = ["std"] }
mc-util-uri = { path = "../util/uri" }

async-channel = { version = "1" }
clap = { version = "4.4", features = ["derive", "env"] }
displaydoc = "0.2"
<<<<<<< HEAD
grpcio = "0.13.0"
=======
grpcio = "0.13"
>>>>>>> 03a8e6c9
hex = "0.4"
mc-attestation-verifier = "0.4.1"
rand = "0.8"
rocket = { version = "0.5.0-rc.4", features = ["json"] }
serde = "1.0"
serde_derive = "1.0"
serde_json = "1.0"
tokio = "1"<|MERGE_RESOLUTION|>--- conflicted
+++ resolved
@@ -30,11 +30,7 @@
 async-channel = { version = "1" }
 clap = { version = "4.4", features = ["derive", "env"] }
 displaydoc = "0.2"
-<<<<<<< HEAD
-grpcio = "0.13.0"
-=======
 grpcio = "0.13"
->>>>>>> 03a8e6c9
 hex = "0.4"
 mc-attestation-verifier = "0.4.1"
 rand = "0.8"
