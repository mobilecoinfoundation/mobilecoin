--- conflicted
+++ resolved
@@ -8,14 +8,6 @@
     Signature as SignatureTrait, SignatureError, Signer, Verifier,
 };
 use alloc::{vec, vec::Vec};
-<<<<<<< HEAD
-use core::convert::TryFrom;
-=======
-use core::{
-    cmp::Ordering,
-    hash::{Hash, Hasher},
-};
->>>>>>> f142750a
 use digest::{
     generic_array::typenum::{U32, U64},
     Digest,
