// Copyright (c) 2018-2022 The MobileCoin Foundation

#![allow(non_snake_case)]

use crate::{
    GenericArray, Kex, KexEphemeralPrivate, KexPrivate, KexPublic, KexReusablePrivate, KexSecret,
    KeyError, PrivateKey, PublicKey, Signature,
};
use alloc::vec::Vec;
use core::{
    cmp::Ordering,
    fmt::{Debug, Display, Formatter, Result as FmtResult},
    hash::{Hash, Hasher},
};
use curve25519_dalek::{
    constants::RISTRETTO_BASEPOINT_POINT,
    ristretto::{CompressedRistretto, RistrettoPoint},
    scalar::Scalar,
};
use digest::generic_array::typenum::{U32, U64};
use hex_fmt::HexFmt;
use mc_crypto_digestible::{Digestible, MerlinTranscript};
use mc_crypto_digestible_signature::{DigestibleSigner, DigestibleVerifier};
use mc_util_from_random::FromRandom;
use mc_util_repr_bytes::{
    derive_core_cmp_from_as_ref, derive_debug_and_display_hex_from_as_ref,
    derive_into_vec_from_repr_bytes, derive_prost_message_from_repr_bytes,
    derive_repr_bytes_from_as_ref_and_try_from, derive_serde_from_repr_bytes,
    derive_try_from_slice_from_repr_bytes, ReprBytes,
};
use rand_core::{CryptoRng, RngCore, SeedableRng};
use rand_hc::Hc128Rng;
use schnorrkel_og::{
    context::attach_rng, PublicKey as SchnorrkelPublic, SecretKey as SchnorrkelPrivate,
    Signature as SchnorrkelSignature, SignatureError as SchnorrkelError, SIGNATURE_LENGTH,
};
use serde::{Deserialize, Serialize};
use signature::Error as SignatureError;
use subtle::{Choice, ConstantTimeEq};
use zeroize::Zeroize;

/// A Ristretto-format private scalar
#[derive(Clone, Copy, Default, Zeroize)]
pub struct RistrettoPrivate(pub(crate) Scalar);

impl AsRef<[u8; 32]> for RistrettoPrivate {
    fn as_ref(&self) -> &[u8; 32] {
        self.0.as_bytes()
    }
}

impl TryFrom<&[u8; 32]> for RistrettoPrivate {
    type Error = KeyError;

    fn try_from(src: &[u8; 32]) -> Result<Self, KeyError> {
        Ok(Self(
            Scalar::from_canonical_bytes(*src).ok_or(KeyError::InvalidPrivateKey)?,
        ))
    }
}

impl AsRef<[u8]> for RistrettoPrivate {
    fn as_ref(&self) -> &[u8] {
        self.0.as_bytes()
    }
}

impl TryFrom<&[u8]> for RistrettoPrivate {
    type Error = KeyError;
    fn try_from(src: &[u8]) -> Result<Self, KeyError> {
        let bytes: &[u8; 32] = src
            .try_into()
            .map_err(|_| KeyError::LengthMismatch(src.len(), 32))?;
        Self::try_from(bytes)
    }
}

derive_repr_bytes_from_as_ref_and_try_from!(RistrettoPrivate, U32);
derive_into_vec_from_repr_bytes!(RistrettoPrivate);
derive_serde_from_repr_bytes!(RistrettoPrivate);
derive_prost_message_from_repr_bytes!(RistrettoPrivate);

impl RistrettoPrivate {
    /// This is used by some code that used to use ReprBytes32 API
    /// This is okay in code that is not generic over the key type.
    pub fn to_bytes(&self) -> [u8; 32] {
        *self.0.as_bytes()
    }

    /// Sign the given bytes using a deterministic scheme based on Schnorrkel.
    pub fn sign_schnorrkel(&self, context: &[u8], message: &[u8]) -> RistrettoSignature {
        // Create a deterministic nonce using a merlin transcript. See this crate's
        // README for a security statement.
        let nonce = {
            let mut transcript = MerlinTranscript::new(b"SigningNonce");
            transcript.append_message(b"context", context);
            transcript.append_message(b"private", &self.to_bytes());
            transcript.append_message(b"message", message);
            let mut nonce = [0u8; 32];
            transcript.challenge_bytes(b"nonce", &mut nonce);
            nonce
        };

        // Construct a Schnorrkel SecretKey object from ourselves, and our nonce value
        let mut secret_bytes = [0u8; 64];
        secret_bytes[0..32].copy_from_slice(&self.to_bytes());
        secret_bytes[32..64].copy_from_slice(&nonce);
        let secret_key = SchnorrkelPrivate::from_bytes(&secret_bytes).unwrap();
        let keypair = secret_key.to_keypair();

        // SigningContext provides domain separation for signature
        let mut t = MerlinTranscript::new(b"SigningContext");
        t.append_message(b"", context);
        t.append_message(b"sign-bytes", message);
        // NOTE: This signature is deterministic due to using the above nonce as the rng
        // seed
        let csprng = Hc128Rng::from_seed(nonce);
        let transcript = attach_rng(t, csprng);
        RistrettoSignature::from(keypair.sign(transcript))
    }
}

impl AsRef<Scalar> for RistrettoPrivate {
    fn as_ref(&self) -> &Scalar {
        &self.0
    }
}

impl From<Scalar> for RistrettoPrivate {
    fn from(scalar: Scalar) -> Self {
        Self(scalar)
    }
}

impl Debug for RistrettoPrivate {
    fn fmt(&self, f: &mut Formatter) -> FmtResult {
        write!(
            f,
            "RistrettoPrivate for pubkey: {:?}",
            RistrettoPublic::from(self)
        )
    }
}

impl<T: Digestible> DigestibleSigner<RistrettoSignature, T> for RistrettoPrivate {
    fn sign_digestible(&self, context: &'static [u8], message: &T) -> RistrettoSignature {
        let message = message.digest32::<MerlinTranscript>(context);
        self.sign_schnorrkel(context, &message)
    }

    fn try_sign_digestible(
        &self,
        context: &'static [u8],
        message: &T,
    ) -> Result<RistrettoSignature, SignatureError> {
        Ok(self.sign_digestible(context, message))
    }
}

impl FromRandom for RistrettoPrivate {
    fn from_random<R: CryptoRng + RngCore>(csprng: &mut R) -> RistrettoPrivate {
        Self(Scalar::random(csprng))
    }
}

impl KexEphemeralPrivate for RistrettoPrivate {
    fn key_exchange(
        self,
        their_public: &<Self as PrivateKey>::Public,
    ) -> <Self as KexPrivate>::Secret {
        RistrettoSecret((self.0 * their_public.0).compress().to_bytes())
    }
}

impl KexReusablePrivate for RistrettoPrivate {
    fn key_exchange(
        &self,
        their_public: &<Self as PrivateKey>::Public,
    ) -> <Self as KexPrivate>::Secret {
        RistrettoSecret((self.0 * their_public.0).compress().to_bytes())
    }
}

impl KexPrivate for RistrettoPrivate {
    type Secret = RistrettoSecret;
}

impl PrivateKey for RistrettoPrivate {
    type Public = RistrettoPublic;
}

impl ConstantTimeEq for RistrettoPrivate {
    fn ct_eq(&self, other: &Self) -> Choice {
        self.0.ct_eq(&other.0)
    }
}

/// A private ristretto key which is ephemeral, should never be copied,
/// and should be zeroized
#[derive(Zeroize)]
#[zeroize(drop)]
pub struct RistrettoEphemeralPrivate(Scalar);

impl PrivateKey for RistrettoEphemeralPrivate {
    type Public = RistrettoPublic;
}

impl KexPrivate for RistrettoEphemeralPrivate {
    type Secret = RistrettoSecret;
}

impl KexEphemeralPrivate for RistrettoEphemeralPrivate {
    fn key_exchange(
        self,
        their_public: &<Self as PrivateKey>::Public,
    ) -> <Self as KexPrivate>::Secret {
        RistrettoSecret((self.0 * their_public.0).compress().to_bytes())
    }
}

impl FromRandom for RistrettoEphemeralPrivate {
    fn from_random<R: CryptoRng + RngCore>(csprng: &mut R) -> Self {
        Self(Scalar::random(csprng))
    }
}

impl Debug for RistrettoEphemeralPrivate {
    fn fmt(&self, f: &mut Formatter) -> FmtResult {
        write!(
            f,
            "RistrettoEphemeralPrivate for {:?}",
            RistrettoPublic::from(self)
        )
    }
}

/// A Ristretto-format curve point for use as a public key
#[derive(Clone, Copy, Default, Digestible)]
#[digestible(transparent)]
pub struct RistrettoPublic(pub(crate) RistrettoPoint);

impl AsRef<RistrettoPoint> for RistrettoPublic {
    fn as_ref(&self) -> &RistrettoPoint {
        &self.0
    }
}

impl FromRandom for RistrettoPublic {
    fn from_random<R: CryptoRng + RngCore>(csprng: &mut R) -> RistrettoPublic {
        Self(RistrettoPoint::random(csprng))
    }
}

impl From<RistrettoPoint> for RistrettoPublic {
    fn from(point: RistrettoPoint) -> Self {
        Self(point)
    }
}

impl ReprBytes for RistrettoPublic {
    type Size = U32;
    type Error = KeyError;

    fn from_bytes(src: &GenericArray<u8, U32>) -> Result<Self, KeyError> {
        Ok(Self(
            CompressedRistretto::from_slice(src.as_slice())
                .decompress()
                .ok_or(KeyError::InvalidPublicKey)?,
        ))
    }

    fn to_bytes(&self) -> GenericArray<u8, U32> {
        self.0.compress().to_bytes().into()
    }
}

derive_serde_from_repr_bytes!(RistrettoPublic);
derive_prost_message_from_repr_bytes!(RistrettoPublic);
derive_into_vec_from_repr_bytes!(RistrettoPublic);
derive_try_from_slice_from_repr_bytes!(RistrettoPublic);

// Many historical APIs assumed TryFrom<&[u8;32]> existed for RistrettoPublic
// This will work fine in code that is not generic over the size of the key
impl TryFrom<&[u8; 32]> for RistrettoPublic {
    type Error = KeyError;
    fn try_from(src: &[u8; 32]) -> Result<Self, KeyError> {
        Self::try_from(&src[..])
    }
}

impl RistrettoPublic {
    // Many historical APIs based on ReprBytes32 in mobilecoin use to_bytes() ->
    // [u8;32]. This is okay in non-generic code
    pub fn to_bytes(&self) -> [u8; 32] {
        self.0.compress().to_bytes()
    }

    /// Verify a deterministic Schnorrkel signature created with the
    /// corresponding [`RistrettoPrivate::sign_schnorrkel()`] method.
    pub fn verify_schnorrkel(
        &self,
        context: &'static [u8],
        message: &[u8],
        signature: &RistrettoSignature,
    ) -> Result<(), SchnorrkelError> {
        let ctx = schnorrkel_og::signing_context(context);
        let pubkey = SchnorrkelPublic::from_point(*self.as_ref());
        pubkey.verify(ctx.bytes(message), &signature.try_into()?)
    }
}

impl PartialOrd for RistrettoPublic {
    fn partial_cmp(&self, other: &RistrettoPublic) -> Option<Ordering> {
        self.to_bytes().partial_cmp(&other.to_bytes())
    }
}

impl Ord for RistrettoPublic {
    fn cmp(&self, other: &RistrettoPublic) -> Ordering {
        self.to_bytes().cmp(&other.to_bytes())
    }
}

impl Hash for RistrettoPublic {
    fn hash<H: Hasher>(&self, state: &mut H) {
        self.to_bytes().hash(state)
    }
}

impl Eq for RistrettoPublic {}
impl PartialEq for RistrettoPublic {
    fn eq(&self, other: &Self) -> bool {
        self.0 == other.0
    }
}

impl PublicKey for RistrettoPublic {}

impl From<&RistrettoPrivate> for RistrettoPublic {
    fn from(private: &RistrettoPrivate) -> Self {
        let x = private.0;
        let G = RISTRETTO_BASEPOINT_POINT;
        let Y = x * G;

        Self(Y)
    }
}

impl From<&RistrettoEphemeralPrivate> for RistrettoPublic {
    fn from(private: &RistrettoEphemeralPrivate) -> Self {
        let x = private.0;
        let G = RISTRETTO_BASEPOINT_POINT;
        let Y = x * G;

        Self(Y)
    }
}

impl<T: Digestible> DigestibleVerifier<RistrettoSignature, T> for RistrettoPublic {
    fn verify_digestible(
        &self,
        context: &'static [u8],
        message: &T,
        signature: &RistrettoSignature,
    ) -> Result<(), SignatureError> {
        let message = message.digest32::<MerlinTranscript>(context);
        self.verify_schnorrkel(context, &message, signature)
            .map_err(|_e| SignatureError::new())
    }
}

impl Debug for RistrettoPublic {
    fn fmt(&self, f: &mut Formatter) -> FmtResult {
        write!(f, "RistrettoPublic({})", HexFmt(self.to_bytes()))
    }
}

impl Display for RistrettoPublic {
    fn fmt(&self, f: &mut Formatter) -> FmtResult {
        write!(f, "{}", HexFmt(self.to_bytes()))
    }
}

impl From<&RistrettoPublic> for Vec<u8> {
    fn from(src: &RistrettoPublic) -> Vec<u8> {
        let compressed = src.as_ref().compress();
        Vec::from(&compressed.as_bytes()[..])
    }
}

impl KexPublic for RistrettoPublic {
    type KexEphemeralPrivate = RistrettoEphemeralPrivate;
}

impl TryFrom<&CompressedRistrettoPublic> for RistrettoPublic {
    type Error = KeyError;
    fn try_from(src: &CompressedRistrettoPublic) -> Result<Self, KeyError> {
        Ok(Self(src.0.decompress().ok_or(KeyError::InvalidPublicKey)?))
    }
}

/// Shared Secret resulting from Key Exchange
///
/// This is a (compressed) curve point on the ristretto curve, but we make it a
/// different type from RistrettoPublic in order to avoid bugs where the secret
/// is publicized.
#[derive(Clone, Debug, Default, Deserialize, Serialize)]
pub struct RistrettoSecret([u8; 32]);

impl Drop for RistrettoSecret {
    fn drop(&mut self) {
        self.0.zeroize();
    }
}

impl AsRef<[u8]> for RistrettoSecret {
    fn as_ref(&self) -> &[u8] {
        &self.0[..]
    }
}

impl AsRef<[u8; 32]> for RistrettoSecret {
    fn as_ref(&self) -> &[u8; 32] {
        &self.0
    }
}

impl KexSecret for RistrettoSecret {}

/// This is a newtype wrapper around CompressedRistretto, which implements
/// From<RistrettoPublic>, and serialization / digest implementations.
///
/// This structure does not perform any validation that the bytes contained
/// within it represent a valid point, because compression/decompression of
/// ristretto-flavored points is a very expensive operation.
///
/// As a result, this does not implement the `PublicKey` interface, nor is it
/// usable in a key-exchange.
<<<<<<< HEAD
#[derive(Clone, Copy, Default, Eq, Digestible, Zeroize)]
=======
#[derive(Clone, Copy, Default, Digestible, Zeroize)]
>>>>>>> 2e6c2f3c
#[digestible(transparent)]
pub struct CompressedRistrettoPublic(pub(crate) CompressedRistretto);

impl CompressedRistrettoPublic {
    pub fn as_bytes(&self) -> &[u8; 32] {
        self.0.as_bytes()
    }
}

impl AsRef<[u8]> for CompressedRistrettoPublic {
    fn as_ref(&self) -> &[u8] {
        self.as_bytes()
    }
}

impl TryFrom<&[u8]> for CompressedRistrettoPublic {
    type Error = KeyError;
    fn try_from(src: &[u8]) -> Result<Self, KeyError> {
        if src.len() != 32 {
            return Err(KeyError::LengthMismatch(src.len(), 32));
        }
        Ok(Self(CompressedRistretto::from_slice(src)))
    }
}

impl From<&[u8; 32]> for CompressedRistrettoPublic {
    fn from(src: &[u8; 32]) -> Self {
        Self(CompressedRistretto::from_slice(&src[..]))
    }
}

impl AsRef<[u8; 32]> for CompressedRistrettoPublic {
    fn as_ref(&self) -> &[u8; 32] {
        self.as_bytes()
    }
}

impl AsRef<CompressedRistretto> for CompressedRistrettoPublic {
    fn as_ref(&self) -> &CompressedRistretto {
        &self.0
    }
}

impl From<RistrettoPoint> for CompressedRistrettoPublic {
    fn from(src: RistrettoPoint) -> Self {
        Self(src.compress())
    }
}

impl From<&RistrettoPublic> for CompressedRistrettoPublic {
    fn from(src: &RistrettoPublic) -> Self {
        Self(src.0.compress())
    }
}

impl From<RistrettoPublic> for CompressedRistrettoPublic {
    fn from(src: RistrettoPublic) -> Self {
        Self(src.0.compress())
    }
}

impl From<CompressedRistretto> for CompressedRistrettoPublic {
    fn from(src: CompressedRistretto) -> Self {
        Self(src)
    }
}

impl FromRandom for CompressedRistrettoPublic {
    fn from_random<R: CryptoRng + RngCore>(csprng: &mut R) -> CompressedRistrettoPublic {
        Self::from(RistrettoPoint::random(csprng))
    }
}

impl PublicKey for CompressedRistrettoPublic {}

derive_repr_bytes_from_as_ref_and_try_from!(CompressedRistrettoPublic, U32);
derive_into_vec_from_repr_bytes!(CompressedRistrettoPublic);
derive_serde_from_repr_bytes!(CompressedRistrettoPublic);
derive_prost_message_from_repr_bytes!(CompressedRistrettoPublic);
derive_core_cmp_from_as_ref!(CompressedRistrettoPublic, [u8; 32]);
derive_debug_and_display_hex_from_as_ref!(CompressedRistrettoPublic);

/// A zero-width type used to identify the Ristretto key exchange system.
pub struct Ristretto;

/// The implementation of the Ristretto key exchange system.
impl Kex for Ristretto {
    type Public = RistrettoPublic;
    type Private = RistrettoPrivate;
    type EphemeralPrivate = RistrettoEphemeralPrivate;
    type Secret = RistrettoSecret;
}

#[repr(transparent)]
pub struct RistrettoSignature([u8; SIGNATURE_LENGTH]);

impl AsRef<[u8]> for RistrettoSignature {
    fn as_ref(&self) -> &[u8] {
        &self.0
    }
}

impl AsRef<[u8; SIGNATURE_LENGTH]> for RistrettoSignature {
    fn as_ref(&self) -> &[u8; SIGNATURE_LENGTH] {
        &self.0
    }
}

impl Default for RistrettoSignature {
    fn default() -> RistrettoSignature {
        Self([0u8; 64])
    }
}

impl From<SchnorrkelSignature> for RistrettoSignature {
    fn from(src: SchnorrkelSignature) -> RistrettoSignature {
        Self::from(&src)
    }
}

impl From<&SchnorrkelSignature> for RistrettoSignature {
    fn from(src: &SchnorrkelSignature) -> RistrettoSignature {
        Self(src.to_bytes())
    }
}

impl Signature for RistrettoSignature {
    fn from_bytes(bytes: &[u8]) -> Result<Self, SignatureError> {
        Self::try_from(bytes)
    }
}

impl TryFrom<&[u8]> for RistrettoSignature {
    type Error = SignatureError;

    fn try_from(src: &[u8]) -> Result<RistrettoSignature, SignatureError> {
        SchnorrkelSignature::from_bytes(src)
            .map(|sig| Self(sig.to_bytes()))
            .map_err(|_| SignatureError::new())
    }
}

impl TryFrom<&RistrettoSignature> for SchnorrkelSignature {
    type Error = SchnorrkelError;

    fn try_from(src: &RistrettoSignature) -> Result<SchnorrkelSignature, SchnorrkelError> {
        SchnorrkelSignature::from_bytes(&src.0)
    }
}

impl TryFrom<RistrettoSignature> for SchnorrkelSignature {
    type Error = SchnorrkelError;

    fn try_from(src: RistrettoSignature) -> Result<SchnorrkelSignature, SchnorrkelError> {
        SchnorrkelSignature::try_from(&src)
    }
}

derive_core_cmp_from_as_ref!(RistrettoSignature);
derive_debug_and_display_hex_from_as_ref!(RistrettoSignature);
derive_into_vec_from_repr_bytes!(RistrettoSignature);
derive_repr_bytes_from_as_ref_and_try_from!(RistrettoSignature, U64);
derive_serde_from_repr_bytes!(RistrettoSignature);
derive_prost_message_from_repr_bytes!(RistrettoSignature);

#[cfg(test)]
mod test {
    extern crate mc_util_test_helper;

    use super::*;

    // Test that mc-util-serial can serialize a pubkey
    #[test]
    fn test_pubkey_serialize() {
        mc_util_test_helper::run_with_several_seeds(|mut rng| {
            let pubkey = RistrettoPublic::from_random(&mut rng);
            let serialized =
                mc_util_serial::serialize(&pubkey).expect("Could not serialize pubkey");
            let deserialized: RistrettoPublic =
                mc_util_serial::deserialize(&serialized).expect("Could not deserialize pubkey");
            assert_eq!(deserialized, pubkey);
        });
    }

    // Test that mc-util-serial can serialize a private key
    #[test]
    fn test_privkey_serialize() {
        mc_util_test_helper::run_with_several_seeds(|mut rng| {
            let privkey = RistrettoPrivate::from_random(&mut rng);
            let serialized =
                mc_util_serial::serialize(&privkey).expect("Could not serialize private key.");
            let deserialized: RistrettoPrivate = mc_util_serial::deserialize(&serialized)
                .expect("Could not deserialize private key");
            let pubkey = RistrettoPublic::from(&privkey);
            let deserialized_pubkey = RistrettoPublic::from(&deserialized);
            assert_eq!(deserialized_pubkey, pubkey);
        });
    }

    // Note: serde_json currently fails on RistrettoPublic and RistrettoPrivate
}<|MERGE_RESOLUTION|>--- conflicted
+++ resolved
@@ -436,11 +436,7 @@
 ///
 /// As a result, this does not implement the `PublicKey` interface, nor is it
 /// usable in a key-exchange.
-<<<<<<< HEAD
-#[derive(Clone, Copy, Default, Eq, Digestible, Zeroize)]
-=======
 #[derive(Clone, Copy, Default, Digestible, Zeroize)]
->>>>>>> 2e6c2f3c
 #[digestible(transparent)]
 pub struct CompressedRistrettoPublic(pub(crate) CompressedRistretto);
 
