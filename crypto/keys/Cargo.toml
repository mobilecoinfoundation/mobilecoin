[package]
name = "mc-crypto-keys"
version = "1.3.0-pre0"
authors = ["MobileCoin"]
edition = "2021"
description = "MobileCoin Diffie-Hellman Key Exchange and Digital Signatures"
readme = "README.md"

[dependencies]
mc-crypto-digestible = { path = "../../crypto/digestible", features = ["dalek", "derive"] }
mc-crypto-digestible-signature = { path = "../../crypto/digestible/signature" }
mc-util-from-random = { path = "../../util/from-random" }
mc-util-repr-bytes = { path = "../../util/repr-bytes" }

base64 = { version = "0.13", default-features = false }
digest = "0.10"
displaydoc = { version = "0.2", default-features = false }
ed25519 = { version = "1.5", default-features = false, features = ["serde"] }
<<<<<<< HEAD
=======
hex = { version = "0.4", default-features = false }
>>>>>>> 2e6c2f3c
hex_fmt = "0.3"
rand_core = { version = "0.6", default-features = false }
rand_hc = "0.3"
schnorrkel-og = { version = "0.11.0-pre.0", default-features = false }
serde = { version = "1.0", default-features = false, features = ["alloc", "derive"] }
sha2 = { version = "0.10", default-features = false }
signature = { version = "1.4.0", default-features = false, features = ["digest-preview"] }
subtle = { version = "2", default-features = false }
x25519-dalek = { version = "2.0.0-pre.2", default-features = false, features = ["nightly", "u64_backend"] }
zeroize = { version = "1", default-features = false }

[target.'cfg(any(target_feature = "avx2", target_feature = "avx"))'.dependencies]
curve25519-dalek = { version = "4.0.0-pre.2", default-features = false, features = ["simd_backend", "nightly"] }
ed25519-dalek = { version = "2.0.0-pre.1", default-features = false, features = ["alloc", "nightly", "serde", "simd_backend"] }

[target.'cfg(not(any(target_feature = "avx2", target_feature = "avx")))'.dependencies]
curve25519-dalek = { version = "4.0.0-pre.2", default-features = false, features = ["nightly", "u64_backend"] }
ed25519-dalek = { version = "2.0.0-pre.1", default-features = false, features = ["alloc", "nightly", "serde", "u64_backend"] }

[dev-dependencies]
mc-crypto-hashes = { path = "../hashes" }
mc-util-serial = { path = "../../util/serial", features = ["std"] }
mc-util-test-helper = { path = "../../util/test-helper" }

pem = "1.0"
rand_hc = "0.3"
semver = "1.0"
serde_json = "1.0"
tempdir = "0.3"<|MERGE_RESOLUTION|>--- conflicted
+++ resolved
@@ -16,10 +16,7 @@
 digest = "0.10"
 displaydoc = { version = "0.2", default-features = false }
 ed25519 = { version = "1.5", default-features = false, features = ["serde"] }
-<<<<<<< HEAD
-=======
 hex = { version = "0.4", default-features = false }
->>>>>>> 2e6c2f3c
 hex_fmt = "0.3"
 rand_core = { version = "0.6", default-features = false }
 rand_hc = "0.3"
