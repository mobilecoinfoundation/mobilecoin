--- conflicted
+++ resolved
@@ -38,12 +38,8 @@
 [dev-dependencies]
 mc-crypto-hashes = { path = "../hashes" }
 mc-util-serial = { path = "../../util/serial", features = ["std"] }
-<<<<<<< HEAD
-pem = "0.6"
-=======
 pem = "0.8"
 rand_hc = "0.2"
->>>>>>> 68e1904e
 serde_json = "1.0"
 mc-util-test-helper = { path = "../../util/test-helper" }
 tempdir = "0.3"
