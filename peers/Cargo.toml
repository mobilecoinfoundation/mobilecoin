--- conflicted
+++ resolved
@@ -30,13 +30,8 @@
 
 crossbeam-channel = "0.5"
 displaydoc = "0.2"
-<<<<<<< HEAD
-grpcio = "0.13.0"
+grpcio = "0.13"
 mockall = "0.11.4"
-=======
-grpcio = "0.13"
-mockall = "0.11.3"
->>>>>>> 03a8e6c9
 protobuf = "2.27.1"
 retry = "2.0"
 serde = { version = "1.0", default-features = false, features = ["alloc", "derive"] }
