[package]
name = "mc-consensus-scp"
version = "1.3.0-pre0"
authors = ["MobileCoin"]
edition = "2021"
description = "Stellar Consensus Protocol"
keywords = ["SCP", "Stellar Consensus Protocol", "Consensus", "Stellar", "Byzantine"]
readme = "README.md"

[features]
<<<<<<< HEAD
test_utils = ["mc-consensus-scp-core/test_utils"]

[dependencies]
mc-common = { path = "../../common", features = ["log"] }
mc-consensus-scp-core = { path = "core" }
=======
test_utils = ["mc-consensus-scp-types/test_utils"]

[dependencies]
mc-common = { path = "../../common", features = ["log"] }
mc-consensus-scp-types = { path = "types" }
>>>>>>> 2e6c2f3c
mc-crypto-digestible = { path = "../../crypto/digestible", features = ["derive"] }
mc-crypto-keys = { path = "../../crypto/keys" }
mc-util-from-random = { path = "../../util/from-random" }
mc-util-serial = { path = "../../util/serial", features = ["std"] }

maplit = "1.0.2"
mockall = "0.11.1"
<<<<<<< HEAD
=======
primitive-types = "0.11.1"
>>>>>>> 2e6c2f3c
rand = "0.8"
rand_hc = "0.3"
serde = { version = "1.0", default-features = false, features = ["alloc", "derive"] }
serde_json = "1.0"

[dev-dependencies]
mc-common = { path = "../../common", features = ["loggers"] }
<<<<<<< HEAD
mc-consensus-scp-core = { path = "core", features = ["test_utils"] }
=======
mc-consensus-scp-types = { path = "types", features = ["test_utils"] }
>>>>>>> 2e6c2f3c
mc-util-logger-macros = { path = "../../util/logger-macros" }
mc-util-test-helper = { path = "../../util/test-helper" }

crossbeam-channel = "0.5"
<<<<<<< HEAD
serial_test = "0.6"
=======
serial_test = "0.7"
>>>>>>> 2e6c2f3c
tempdir = "0.3"

[[test]]
name = "test_cyclic_networks"
required-features = ["test_utils"]

[[test]]
name = "test_mesh_networks"
required-features = ["test_utils"]

[[test]]
name = "test_metamesh_networks"
required-features = ["test_utils"]<|MERGE_RESOLUTION|>--- conflicted
+++ resolved
@@ -8,19 +8,11 @@
 readme = "README.md"
 
 [features]
-<<<<<<< HEAD
-test_utils = ["mc-consensus-scp-core/test_utils"]
-
-[dependencies]
-mc-common = { path = "../../common", features = ["log"] }
-mc-consensus-scp-core = { path = "core" }
-=======
 test_utils = ["mc-consensus-scp-types/test_utils"]
 
 [dependencies]
 mc-common = { path = "../../common", features = ["log"] }
 mc-consensus-scp-types = { path = "types" }
->>>>>>> 2e6c2f3c
 mc-crypto-digestible = { path = "../../crypto/digestible", features = ["derive"] }
 mc-crypto-keys = { path = "../../crypto/keys" }
 mc-util-from-random = { path = "../../util/from-random" }
@@ -28,10 +20,7 @@
 
 maplit = "1.0.2"
 mockall = "0.11.1"
-<<<<<<< HEAD
-=======
 primitive-types = "0.11.1"
->>>>>>> 2e6c2f3c
 rand = "0.8"
 rand_hc = "0.3"
 serde = { version = "1.0", default-features = false, features = ["alloc", "derive"] }
@@ -39,20 +28,12 @@
 
 [dev-dependencies]
 mc-common = { path = "../../common", features = ["loggers"] }
-<<<<<<< HEAD
-mc-consensus-scp-core = { path = "core", features = ["test_utils"] }
-=======
 mc-consensus-scp-types = { path = "types", features = ["test_utils"] }
->>>>>>> 2e6c2f3c
 mc-util-logger-macros = { path = "../../util/logger-macros" }
 mc-util-test-helper = { path = "../../util/test-helper" }
 
 crossbeam-channel = "0.5"
-<<<<<<< HEAD
-serial_test = "0.6"
-=======
 serial_test = "0.7"
->>>>>>> 2e6c2f3c
 tempdir = "0.3"
 
 [[test]]
