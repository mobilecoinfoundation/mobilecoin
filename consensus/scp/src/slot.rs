--- conflicted
+++ resolved
@@ -13,10 +13,6 @@
     slot_state::SlotState,
     utils, QuorumSet, QuorumSetExt, SlotIndex, Value,
 };
-<<<<<<< HEAD
-use core::cmp;
-=======
->>>>>>> 2e6c2f3c
 use mc_common::{
     logger::{log, o, Logger},
     HashMap, HashSet, NodeID,
@@ -26,13 +22,9 @@
 use primitive_types::{U256, U512};
 use serde::{Deserialize, Serialize};
 use std::{
-<<<<<<< HEAD
-=======
     cmp,
->>>>>>> 2e6c2f3c
     collections::BTreeSet,
     fmt::Display,
-    iter::FromIterator,
     sync::Arc,
     time::{Duration, Instant},
 };
