--- conflicted
+++ resolved
@@ -128,9 +128,6 @@
 
     /// Maximum number of client session tracking structures to retain in
     /// a least-recently-used cache.
-<<<<<<< HEAD
-    #[clap(long, default_value = "4096", env = "MC_CLIENT_TRACKING_CAPACITY")]
-=======
     ///
     /// MAX_CLIENT_SESSIONS in crypto/ake/enclave/src/lib.rs controls what is,
     /// effectively, the same session-tracking data on the unsecure side that
@@ -138,7 +135,6 @@
     /// If MAX_CLIENT_SESSIONS changes, please change the default on this
     /// config setting to match.
     #[clap(long, default_value = "10000", env = "MC_CLIENT_TRACKING_CAPACITY")]
->>>>>>> 001ba387
     pub client_tracking_capacity: usize,
 }
 
