--- conflicted
+++ resolved
@@ -167,14 +167,9 @@
 /// # Arguments
 /// * `private_key` - A DER formatted, Base64 encoded Ed25519 private key.
 fn keypair_from_base64(private_key: &str) -> Result<Arc<Ed25519Pair>, String> {
-<<<<<<< HEAD
-    let privkey_bytes = base64::decode_config(private_key, base64::STANDARD)
-        .map_err(|err| format!("Could not decode private key from base64 {err:?}"))?;
-=======
     let privkey_bytes = BASE64_ENGINE
         .decode(private_key)
-        .map_err(|err| format!("Could not decode private key from base64 {:?}", err))?;
->>>>>>> 5c63eadb
+        .map_err(|err| format!("Could not decode private key from base64 {err:?}"))?;
 
     let secret_key = Ed25519Private::try_from_der(privkey_bytes.as_slice())
         .map_err(|err| format!("Could not get Ed25519Private from der {err:?}"))?;
