// Copyright (c) 2018-2021 The MobileCoin Foundation

//! Serves client-to-node gRPC requests.

use crate::{
    api::grpc_error::ConsensusGrpcError,
    config::Config,
    consensus_service::ProposeTxCallback,
    counters,
    mint_tx_manager::MintTxManager,
    tx_manager::{TxManager, TxManagerError},
};
use grpcio::{RpcContext, RpcStatus, UnarySink};
use mc_attest_api::attest::Message;
use mc_common::logger::Logger;
use mc_consensus_api::{
    consensus_client::{ProposeMintConfigTxResponse, ProposeMintTxResponse},
    consensus_client_grpc::ConsensusClientApi,
    consensus_common::{ProposeTxResponse, ProposeTxResult},
};
use mc_consensus_enclave::ConsensusEnclave;
use mc_ledger_db::Ledger;
use mc_peers::ConsensusValue;
use mc_transaction_core::mint::{MintConfigTx, MintTx};
use mc_util_grpc::{rpc_logger, send_result, Authenticator};
use mc_util_metrics::{self, SVC_COUNTERS};
use std::{convert::TryFrom, sync::Arc};

/// Maximum number of pending values for consensus service before rejecting
/// add_transaction requests.
const PENDING_LIMIT: i64 = 500;

#[derive(Clone)]
pub struct ClientApiService {
    config: Config,
    enclave: Arc<dyn ConsensusEnclave + Send + Sync>,
    tx_manager: Arc<dyn TxManager + Send + Sync>,
    mint_tx_manager: Arc<dyn MintTxManager + Send + Sync>,
    ledger: Arc<dyn Ledger + Send + Sync>,
    /// Passes proposed transactions to the consensus service.
    propose_tx_callback: ProposeTxCallback,
    /// Returns true if this node is able to process proposed transactions.
    is_serving_fn: Arc<(dyn Fn() -> bool + Sync + Send)>,
    authenticator: Arc<dyn Authenticator + Send + Sync>,
    logger: Logger,
}

impl ClientApiService {
    pub fn new(
        config: Config,
        enclave: Arc<dyn ConsensusEnclave + Send + Sync>,
        scp_client_value_sender: ProposeTxCallback,
        ledger: Arc<dyn Ledger + Send + Sync>,
        tx_manager: Arc<dyn TxManager + Send + Sync>,
        mint_tx_manager: Arc<dyn MintTxManager + Send + Sync>,
        is_serving_fn: Arc<(dyn Fn() -> bool + Sync + Send)>,
        authenticator: Arc<dyn Authenticator + Send + Sync>,
        logger: Logger,
    ) -> Self {
        Self {
            config,
            enclave,
            tx_manager,
            mint_tx_manager,
            ledger,
            propose_tx_callback: scp_client_value_sender,
            is_serving_fn,
            authenticator,
            logger,
        }
    }

    /// Handles a client's proposed transaction.
    ///
    /// # Arguments
    /// `msg` - An encrypted message from a client to the enclave.
    /// `logger` - Logger
    fn handle_proposed_tx(
        &mut self,
        msg: Message,
    ) -> Result<ProposeTxResponse, ConsensusGrpcError> {
        counters::ADD_TX_INITIATED.inc();
        let tx_context = self.enclave.client_tx_propose(msg.into())?;
        let mut response = ProposeTxResponse::new();

        // Cache the transaction. This performs the well-formedness checks.
        let tx_hash = self.tx_manager.insert(tx_context).map_err(|err| {
            if let TxManagerError::TransactionValidation(cause) = &err {
                counters::TX_VALIDATION_ERROR_COUNTER.inc(&format!("{:?}", cause));
                let result = ProposeTxResult::from(cause.clone());
                response.set_result(result);
            }
            err
        })?;

        // Validate the transaction.
        // This is done here as a courtesy to give clients immediate feedback about the
        // transaction.
        self.tx_manager.validate(&tx_hash)?;

        // The transaction can be considered by the network.
        (*self.propose_tx_callback)(ConsensusValue::TxHash(tx_hash), None, None);
        counters::ADD_TX.inc();
        Ok(response)
    }

    /// Handles a client's proposal for a MintConfigTx to be included in the
    /// ledger.
    ///
    /// # Arguments
    /// `grpc_tx` - The protobuf MintConfigTx being proposed.
    fn handle_propose_mint_config_tx(
        &mut self,
        grpc_tx: mc_consensus_api::external::MintConfigTx,
    ) -> Result<ProposeMintConfigTxResponse, ConsensusGrpcError> {
        counters::PROPOSE_MINT_CONFIG_TX_INITIATED.inc();
        let mint_config_tx = MintConfigTx::try_from(&grpc_tx)
            .map_err(|err| ConsensusGrpcError::InvalidArgument(format!("{:?}", err)))?;
        let response = ProposeMintConfigTxResponse::new();

        // Validate the transaction.
        // This is done here as a courtesy to give clients immediate feedback about the
        // transaction.
        self.mint_tx_manager
            .validate_mint_config_tx(&mint_config_tx)?;

        // The transaction can be considered by the network.
        (*self.propose_tx_callback)(ConsensusValue::MintConfigTx(mint_config_tx), None, None);
        counters::PROPOSE_MINT_CONFIG_TX.inc();
        Ok(response)
    }

    /// Handles a client's proposal for a MintTx to be included in the
    /// ledger.
    ///
    /// # Arguments
    /// `grpc_tx` - The protobuf MintTx being proposed.
    fn handle_propose_mint_tx(
        &mut self,
        grpc_tx: mc_consensus_api::external::MintTx,
    ) -> Result<ProposeMintTxResponse, ConsensusGrpcError> {
        counters::PROPOSE_MINT_TX_INITIATED.inc();
        let mint_tx = MintTx::try_from(&grpc_tx)
            .map_err(|err| ConsensusGrpcError::InvalidArgument(format!("{:?}", err)))?;
        let response = ProposeMintTxResponse::new();

        // Validate the transaction.
        // This is done here as a courtesy to give clients immediate feedback about the
        // transaction.
        self.mint_tx_manager.validate_mint_tx(&mint_tx)?;

        // The transaction can be considered by the network.
        (*self.propose_tx_callback)(ConsensusValue::MintTx(mint_tx), None, None);
        counters::PROPOSE_MINT_TX.inc();
        Ok(response)
    }
}

impl ConsensusClientApi for ClientApiService {
    fn client_tx_propose(
        &mut self,
        ctx: RpcContext,
        msg: Message,
        sink: UnarySink<ProposeTxResponse>,
    ) {
        let _timer = SVC_COUNTERS.req(&ctx);

        if let Err(err) = self.authenticator.authenticate_rpc(&ctx) {
            return send_result(ctx, sink, err.into(), &self.logger);
        }

        let mut result: Result<ProposeTxResponse, RpcStatus> =
            if counters::CUR_NUM_PENDING_VALUES.get() >= PENDING_LIMIT {
                // This node is over capacity, and is not accepting proposed transaction.
                if let Err(e) = self.enclave.client_discard_message(msg.into()) {
                    ConsensusGrpcError::Enclave(e).into()
                } else {
                    ConsensusGrpcError::OverCapacity.into()
                }
            } else if !(self.is_serving_fn)() {
                // This node is unable to process transactions (e.g. is syncing its ledger).
                if let Err(e) = self.enclave.client_discard_message(msg.into()) {
                    ConsensusGrpcError::Enclave(e).into()
                } else {
                    ConsensusGrpcError::NotServing.into()
                }
            } else {
                self.handle_proposed_tx(msg)
                    .or_else(ConsensusGrpcError::into)
            };

        result = result.and_then(|mut response| {
            let num_blocks = self.ledger.num_blocks().map_err(ConsensusGrpcError::from)?;
            response.set_block_count(num_blocks);
            response.set_block_version(*self.config.block_version);
            Ok(response)
        });

        mc_common::logger::scoped_global_logger(&rpc_logger(&ctx, &self.logger), |logger| {
            send_result(ctx, sink, result, logger)
        });
    }

    fn propose_mint_config_tx(
        &mut self,
        ctx: RpcContext,
        grpc_tx: mc_consensus_api::external::MintConfigTx,
        sink: UnarySink<ProposeMintConfigTxResponse>,
    ) {
        let _timer = SVC_COUNTERS.req(&ctx);

        if let Err(err) = self.authenticator.authenticate_rpc(&ctx) {
            return send_result(ctx, sink, err.into(), &self.logger);
        }

        let mut result: Result<ProposeMintConfigTxResponse, RpcStatus> =
            if counters::CUR_NUM_PENDING_VALUES.get() >= PENDING_LIMIT {
                ConsensusGrpcError::OverCapacity.into()
            } else if !(self.is_serving_fn)() {
                ConsensusGrpcError::NotServing.into()
            } else {
                self.handle_propose_mint_config_tx(grpc_tx)
                    .or_else(ConsensusGrpcError::into)
            };

        result = result.and_then(|mut response| {
            let num_blocks = self.ledger.num_blocks().map_err(ConsensusGrpcError::from)?;
            response.set_block_count(num_blocks);
            response.set_block_version(*self.config.block_version);
            Ok(response)
        });

        mc_common::logger::scoped_global_logger(&rpc_logger(&ctx, &self.logger), |logger| {
            send_result(ctx, sink, result, logger)
        });
    }

    fn propose_mint_tx(
        &mut self,
        ctx: RpcContext,
        grpc_tx: mc_consensus_api::external::MintTx,
        sink: UnarySink<ProposeMintTxResponse>,
    ) {
        let _timer = SVC_COUNTERS.req(&ctx);

        if let Err(err) = self.authenticator.authenticate_rpc(&ctx) {
            return send_result(ctx, sink, err.into(), &self.logger);
        }

        let mut result: Result<ProposeMintTxResponse, RpcStatus> =
            if counters::CUR_NUM_PENDING_VALUES.get() >= PENDING_LIMIT {
                ConsensusGrpcError::OverCapacity.into()
            } else if !(self.is_serving_fn)() {
                ConsensusGrpcError::NotServing.into()
            } else {
                self.handle_propose_mint_tx(grpc_tx)
                    .or_else(ConsensusGrpcError::into)
            };

        result = result.and_then(|mut response| {
            let num_blocks = self.ledger.num_blocks().map_err(ConsensusGrpcError::from)?;
            response.set_block_count(num_blocks);
            response.set_block_version(*self.config.block_version);
            Ok(response)
        });

        mc_common::logger::scoped_global_logger(&rpc_logger(&ctx, &self.logger), |logger| {
            send_result(ctx, sink, result, logger)
        });
    }
}

#[cfg(test)]
mod client_api_tests {
    use crate::{
        api::client_api_service::{ClientApiService, PENDING_LIMIT},
        config::Config,
        counters,
        mint_tx_manager::{MintTxManagerError, MockMintTxManager},
        tx_manager::{MockTxManager, TxManagerError},
    };
    use clap::Parser;
    use grpcio::{
        ChannelBuilder, Environment, Error as GrpcError, RpcStatusCode, Server, ServerBuilder,
    };
    use mc_attest_api::attest::Message;
    use mc_common::{
        logger::{test_with_logger, Logger},
        time::SystemTimeProvider,
        NodeID, ResponderId,
    };
    use mc_consensus_api::{
        consensus_client::MintValidationResultCode, consensus_client_grpc,
        consensus_client_grpc::ConsensusClientApiClient, consensus_common::ProposeTxResult,
    };
    use mc_consensus_enclave::TxContext;
    use mc_consensus_enclave_mock::MockConsensusEnclave;
    use mc_crypto_keys::Ed25519Pair;
    use mc_ledger_db::MockLedger;
    use mc_peers::ConsensusValue;
    use mc_transaction_core::{
        mint::MintValidationError, ring_signature::KeyImage, tx::TxHash,
        validation::TransactionValidationError, TokenId,
    };
    use mc_transaction_core_test_utils::{create_mint_config_tx, create_mint_tx};
    use mc_util_from_random::FromRandom;
    use mc_util_grpc::{AnonymousAuthenticator, TokenAuthenticator};
    use rand_core::SeedableRng;
    use rand_hc::Hc128Rng;
    use serial_test::serial;
    use std::{
        sync::{Arc, Mutex},
        time::Duration,
    };

    /// Starts the service on localhost and connects a client to it.
    fn get_client_server(instance: ClientApiService) -> (ConsensusClientApiClient, Server) {
        let service = consensus_client_grpc::create_consensus_client_api(instance);
        let env = Arc::new(Environment::new(1));
        let mut server = ServerBuilder::new(env.clone())
            .register_service(service)
            .bind("127.0.0.1", 0)
            .build()
            .unwrap();
        server.start();
        let (_, port) = server.bind_addrs().next().unwrap();
        let ch = ChannelBuilder::new(env).connect(&format!("127.0.0.1:{}", port));
        let client = ConsensusClientApiClient::new(ch);
        (client, server)
    }

<<<<<<< HEAD
    // A note about `#[serial(counters)]`: some of the tests here rely on
    // manipulating and observing the value of the global prometheus counters.
    // Since the client API calls that are being tested also manipulate them, the
    // tests have to be serialized so that they do not interfere with eachother.
=======
    /// Get a dummy config object
    fn get_config() -> Config {
        Config::try_parse_from(&[
            "foo",
            "--peer-responder-id=localhost:8081",
            "--client-responder-id=localhost:3223",
            "--msg-signer-key=MC4CAQAwBQYDK2VwBCIEIC50QXQll2Y9qxztvmsUgcBBIxkmk7EQjxzQTa926bKo",
            "--network=network.toml",
            "--peer-listen-uri=insecure-mcp://0.0.0.0:8081/",
            "--client-listen-uri=insecure-mc://0.0.0.0:3223/",
            "--admin-listen-uri=insecure-mca://0.0.0.0:9090/",
            "--sealed-block-signing-key=/tmp/key",
            "--ledger-path=/tmp/ledger",
            "--ias-spid=22222222222222222222222222222222",
            "--ias-api-key=asdf",
        ])
        .unwrap()
    }
>>>>>>> 28fb1bf9

    #[test_with_logger]
    #[serial(counters)]
    fn test_client_tx_propose_ok(logger: Logger) {
        let mut consensus_enclave = MockConsensusEnclave::new();
        {
            // Return a TxContext that contains some KeyImages.
            let mut tx_context = TxContext::default();
            tx_context.key_images = vec![KeyImage::default(), KeyImage::default()];

            consensus_enclave
                .expect_client_tx_propose()
                .times(1)
                .return_const(Ok(tx_context));
        }

        // Arc<dyn Fn(TxHash, Option<&NodeID>, Option<&ResponderId>) + Sync + Send>
        let scp_client_value_sender = Arc::new(
            |_value: ConsensusValue,
             _node_id: Option<&NodeID>,
             _responder_id: Option<&ResponderId>| {
                // TODO: store inputs for inspection.
            },
        );

        let num_blocks = 5;
        let mut ledger = MockLedger::new();
        // The service should request num_blocks.
        ledger
            .expect_num_blocks()
            .times(1)
            .return_const(Ok(num_blocks));

        let mut tx_manager = MockTxManager::new();
        tx_manager
            .expect_insert()
            .times(1)
            .return_const(Ok(TxHash::default()));
        tx_manager.expect_validate().times(1).return_const(Ok(()));

        let is_serving_fn = Arc::new(|| -> bool { true });

        let authenticator = AnonymousAuthenticator::default();

        let instance = ClientApiService::new(
            get_config(),
            Arc::new(consensus_enclave),
            scp_client_value_sender,
            Arc::new(ledger),
            Arc::new(tx_manager),
            Arc::new(MockMintTxManager::new()),
            is_serving_fn,
            Arc::new(authenticator),
            logger,
        );

        // gRPC client and server.
        let (client, _server) = get_client_server(instance);
        let message = Message::default();
        match client.client_tx_propose(&message) {
            Ok(propose_tx_response) => {
                assert_eq!(propose_tx_response.get_result(), ProposeTxResult::Ok);
                assert_eq!(propose_tx_response.get_block_count(), num_blocks);
            }
            Err(e) => panic!("Unexpected error: {:?}", e),
        }
    }

    #[test_with_logger]
    #[serial(counters)]
    // Should return ProposeTxResult::ContainsSpentKeyImage if the tx contains a
    // spent key image.
    fn test_client_tx_propose_spent_key_image(logger: Logger) {
        let mut consensus_enclave = MockConsensusEnclave::new();
        {
            // Return a TxContext that contains some KeyImages.
            let mut tx_context = TxContext::default();
            tx_context.key_images = vec![KeyImage::default(), KeyImage::default()];

            consensus_enclave
                .expect_client_tx_propose()
                .times(1)
                .return_const(Ok(tx_context));
        }

        let scp_client_value_sender = Arc::new(
            |_value: ConsensusValue,
             _node_id: Option<&NodeID>,
             _responder_id: Option<&ResponderId>| {},
        );

        let mut ledger = MockLedger::new();
        // The service should request num_blocks.
        let num_blocks = 5;
        ledger
            .expect_num_blocks()
            .times(1)
            .return_const(Ok(num_blocks));

        // The service should return without calling tx_manager.
        let mut tx_manager = MockTxManager::new();
        tx_manager
            .expect_insert()
            .times(1)
            .return_const(Ok(TxHash::default()));

        tx_manager.expect_validate().times(1).return_const(Err(
            TxManagerError::TransactionValidation(
                TransactionValidationError::ContainsSpentKeyImage,
            ),
        ));

        let is_serving_fn = Arc::new(|| -> bool { true });

        let authenticator = AnonymousAuthenticator::default();

        let instance = ClientApiService::new(
            get_config(),
            Arc::new(consensus_enclave),
            scp_client_value_sender,
            Arc::new(ledger),
            Arc::new(tx_manager),
            Arc::new(MockMintTxManager::new()),
            is_serving_fn,
            Arc::new(authenticator),
            logger,
        );

        // gRPC client and server.
        let (client, _server) = get_client_server(instance);

        let message = Message::default();
        match client.client_tx_propose(&message) {
            Ok(propose_tx_response) => {
                assert_eq!(
                    propose_tx_response.get_result(),
                    ProposeTxResult::ContainsSpentKeyImage
                );
                assert_eq!(propose_tx_response.get_block_count(), num_blocks);
            }
            Err(e) => panic!("Unexpected error: {:?}", e),
        }
    }

    #[test_with_logger]
    #[serial(counters)]
    // Should return ProposeTxResult::<SomeError> if the tx is not well-formed.
    fn test_client_tx_propose_tx_not_well_formed(logger: Logger) {
        let mut consensus_enclave = MockConsensusEnclave::new();

        // Return a TxContext that contains some KeyImages.
        let mut tx_context = TxContext::default();
        tx_context.key_images = vec![KeyImage::default(), KeyImage::default()];

        consensus_enclave
            .expect_client_tx_propose()
            .times(1)
            .return_const(Ok(tx_context));

        let scp_client_value_sender = Arc::new(
            |_value: ConsensusValue,
             _node_id: Option<&NodeID>,
             _responder_id: Option<&ResponderId>| {},
        );

        let num_blocks = 5;
        let mut ledger = MockLedger::new();
        // The service should request num_blocks.
        ledger
            .expect_num_blocks()
            .times(1)
            .return_const(Ok(num_blocks));

        let mut tx_manager = MockTxManager::new();
        tx_manager.expect_insert().times(1).return_const(Err(
            TxManagerError::TransactionValidation(TransactionValidationError::InvalidRangeProof),
        ));

        let is_serving_fn = Arc::new(|| -> bool { true });

        let authenticator = AnonymousAuthenticator::default();

        let instance = ClientApiService::new(
            get_config(),
            Arc::new(consensus_enclave),
            scp_client_value_sender,
            Arc::new(ledger),
            Arc::new(tx_manager),
            Arc::new(MockMintTxManager::new()),
            is_serving_fn,
            Arc::new(authenticator),
            logger,
        );

        // gRPC client and server.
        let (client, _server) = get_client_server(instance);

        let message = Message::default();
        match client.client_tx_propose(&message) {
            Ok(propose_tx_response) => {
                assert_eq!(
                    propose_tx_response.get_result(),
                    ProposeTxResult::InvalidRangeProof
                );
                assert_eq!(propose_tx_response.get_block_count(), num_blocks);
            }
            Err(e) => panic!("Unexpected error: {:?}", e),
        }
    }

    #[test_with_logger]
    #[serial(counters)]
    // Should return RpcStatus Unavailable if the node is not serving.
    fn test_client_tx_propose_tx_is_not_serving(logger: Logger) {
        let mut enclave = MockConsensusEnclave::new();
        enclave
            .expect_client_discard_message()
            .times(1)
            .return_const(Ok(()));

        let is_serving_fn = Arc::new(|| -> bool { false }); // Not serving

        let scp_client_value_sender = Arc::new(
            |_value: ConsensusValue,
             _node_id: Option<&NodeID>,
             _responder_id: Option<&ResponderId>| {},
        );

        let authenticator = AnonymousAuthenticator::default();

        let instance = ClientApiService::new(
            get_config(),
            Arc::new(enclave),
            scp_client_value_sender,
            Arc::new(MockLedger::new()),
            Arc::new(MockTxManager::new()),
            Arc::new(MockMintTxManager::new()),
            is_serving_fn,
            Arc::new(authenticator),
            logger,
        );

        // gRPC client and server.
        let (client, _server) = get_client_server(instance);

        let message = Message::default();
        match client.client_tx_propose(&message) {
            Ok(propose_tx_response) => {
                panic!("Unexpected response {:?}", propose_tx_response);
            }
            Err(GrpcError::RpcFailure(rpc_status)) => {
                assert_eq!(rpc_status.code(), RpcStatusCode::UNAVAILABLE);
            }
            Err(e) => panic!("Unexpected error: {:?}", e),
        }
    }

    #[test_with_logger]
    #[serial(counters)]
    // Should return RpcStatus Unavailable if the node is over capacity.
    // This test modifies a the global variable `counters::CUR_NUM_PENDING_VALUES`,
    // which means it cannot run in parallel with other tests that depend on
    // that value (e.g. all tests in this module).
    fn test_client_tx_propose_tx_over_capacity(logger: Logger) {
        let mut enclave = MockConsensusEnclave::new();
        enclave
            .expect_client_discard_message()
            .times(1)
            .return_const(Ok(()));

        let is_serving_fn = Arc::new(|| -> bool { true });

        let scp_client_value_sender = Arc::new(
            |_value: ConsensusValue,
             _node_id: Option<&NodeID>,
             _responder_id: Option<&ResponderId>| {},
        );

        let authenticator = AnonymousAuthenticator::default();

        let instance = ClientApiService::new(
            get_config(),
            Arc::new(enclave),
            scp_client_value_sender,
            Arc::new(MockLedger::new()),
            Arc::new(MockTxManager::new()),
            Arc::new(MockMintTxManager::new()),
            is_serving_fn,
            Arc::new(authenticator),
            logger,
        );

        // gRPC client and server.
        let (client, _server) = get_client_server(instance);

        // Set the number of pending values to be above the PENDING_LIMIT
        // This is a global variable, and so affects other unit tests. It must be reset
        // afterwards :(
        counters::CUR_NUM_PENDING_VALUES.set(PENDING_LIMIT);

        let message = Message::default();
        match client.client_tx_propose(&message) {
            Ok(propose_tx_response) => {
                panic!("Unexpected response {:?}", propose_tx_response);
            }
            Err(GrpcError::RpcFailure(rpc_status)) => {
                assert_eq!(rpc_status.code(), RpcStatusCode::UNAVAILABLE);
            }
            Err(e) => panic!("Unexpected error: {:?}", e),
        }

        // This is a global variable. It affects other unit tests, so must be reset :(
        counters::CUR_NUM_PENDING_VALUES.set(0);
    }

    #[test_with_logger]
    #[serial(counters)]
    fn test_client_tx_propose_rejects_unauthenticated(logger: Logger) {
        let enclave = MockConsensusEnclave::new();

        let is_serving_fn = Arc::new(|| -> bool { true });

        let scp_client_value_sender = Arc::new(
            |_value: ConsensusValue,
             _node_id: Option<&NodeID>,
             _responder_id: Option<&ResponderId>| {},
        );

        let authenticator = TokenAuthenticator::new(
            [1; 32],
            Duration::from_secs(60),
            SystemTimeProvider::default(),
        );

        let instance = ClientApiService::new(
            get_config(),
            Arc::new(enclave),
            scp_client_value_sender,
            Arc::new(MockLedger::new()),
            Arc::new(MockTxManager::new()),
            Arc::new(MockMintTxManager::new()),
            is_serving_fn,
            Arc::new(authenticator),
            logger,
        );

        // gRPC client and server.
        let (client, _server) = get_client_server(instance);

        let message = Message::default();
        match client.client_tx_propose(&message) {
            Ok(response) => {
                panic!("Unexpected response {:?}", response);
            }
            Err(GrpcError::RpcFailure(rpc_status)) => {
                assert_eq!(rpc_status.code(), RpcStatusCode::UNAUTHENTICATED);
            }
            Err(err @ _) => {
                panic!("Unexpected error {:?}", err);
            }
        };
    }

    #[test_with_logger]
    #[serial(counters)]
    fn test_propose_mint_config_tx_ok(logger: Logger) {
        let mut rng = Hc128Rng::from_seed([1u8; 32]);
        let consensus_enclave = MockConsensusEnclave::new();
        let submitted_values = Arc::new(Mutex::new(Vec::new()));

        let submitted_values2 = submitted_values.clone();
        let scp_client_value_sender = Arc::new(
            move |value: ConsensusValue,
                  _node_id: Option<&NodeID>,
                  _responder_id: Option<&ResponderId>| {
                submitted_values2.lock().unwrap().push(value);
            },
        );

        let num_blocks = 5;
        let mut ledger = MockLedger::new();
        // The service should request num_blocks.
        ledger
            .expect_num_blocks()
            .times(1)
            .return_const(Ok(num_blocks));

        let mut mint_tx_manager = MockMintTxManager::new();
        mint_tx_manager
            .expect_validate_mint_config_tx()
            .times(1)
            .return_const(Ok(()));

        let is_serving_fn = Arc::new(|| -> bool { true });
        let authenticator = AnonymousAuthenticator::default();

        let instance = ClientApiService::new(
            Arc::new(consensus_enclave),
            scp_client_value_sender,
            Arc::new(ledger),
            Arc::new(MockTxManager::new()),
            Arc::new(mint_tx_manager),
            is_serving_fn,
            Arc::new(authenticator),
            logger,
        );

        // gRPC client and server.
        let (client, _server) = get_client_server(instance);
        let tx = create_mint_config_tx(TokenId::from(5), &mut rng);
        match client.propose_mint_config_tx(&(&tx).into()) {
            Ok(propose_tx_response) => {
                assert_eq!(
                    propose_tx_response.get_result().get_code(),
                    MintValidationResultCode::Ok
                );
                assert_eq!(propose_tx_response.get_block_count(), num_blocks);
            }
            Err(e) => panic!("Unexpected error: {:?}", e),
        }

        assert_eq!(
            *submitted_values.lock().unwrap(),
            vec![ConsensusValue::MintConfigTx(tx)]
        );
    }

    #[test_with_logger]
    #[serial(counters)]
    // Should return NonceAlreadyUsed if the tx contains a nonce that is already
    // used.
    fn test_propose_mint_config_tx_duplicate_nonce(logger: Logger) {
        let mut rng = Hc128Rng::from_seed([1u8; 32]);
        let tx = create_mint_config_tx(TokenId::from(5), &mut rng);
        let consensus_enclave = MockConsensusEnclave::new();
        let submitted_values = Arc::new(Mutex::new(Vec::new()));

        let submitted_values2 = submitted_values.clone();
        let scp_client_value_sender = Arc::new(
            move |value: ConsensusValue,
                  _node_id: Option<&NodeID>,
                  _responder_id: Option<&ResponderId>| {
                submitted_values2.lock().unwrap().push(value);
            },
        );

        let num_blocks = 5;
        let mut ledger = MockLedger::new();
        // The service should request num_blocks.
        ledger
            .expect_num_blocks()
            .times(1)
            .return_const(Ok(num_blocks));

        let mut mint_tx_manager = MockMintTxManager::new();
        mint_tx_manager
            .expect_validate_mint_config_tx()
            .times(1)
            .return_const(Err(MintTxManagerError::MintValidation(
                MintValidationError::NonceAlreadyUsed,
            )));

        let is_serving_fn = Arc::new(|| -> bool { true });
        let authenticator = AnonymousAuthenticator::default();

        let instance = ClientApiService::new(
            Arc::new(consensus_enclave),
            scp_client_value_sender,
            Arc::new(ledger),
            Arc::new(MockTxManager::new()),
            Arc::new(mint_tx_manager),
            is_serving_fn,
            Arc::new(authenticator),
            logger,
        );

        // gRPC client and server.
        let (client, _server) = get_client_server(instance);
        match client.propose_mint_config_tx(&(&tx).into()) {
            Ok(propose_tx_response) => {
                assert_eq!(
                    propose_tx_response.get_result().get_code(),
                    MintValidationResultCode::NonceAlreadyUsed
                );
                assert_eq!(propose_tx_response.get_block_count(), num_blocks);
            }
            Err(e) => panic!("Unexpected error: {:?}", e),
        }

        assert!(submitted_values.lock().unwrap().is_empty());
    }

    #[test_with_logger]
    #[serial(counters)]
    // Should return RpcStatus Unavailable if the node is not serving.
    fn test_propose_mint_config_tx_not_serving(logger: Logger) {
        let mut rng = Hc128Rng::from_seed([1u8; 32]);
        let tx = create_mint_config_tx(TokenId::from(5), &mut rng);
        let consensus_enclave = MockConsensusEnclave::new();
        let submitted_values = Arc::new(Mutex::new(Vec::new()));

        let submitted_values2 = submitted_values.clone();
        let scp_client_value_sender = Arc::new(
            move |value: ConsensusValue,
                  _node_id: Option<&NodeID>,
                  _responder_id: Option<&ResponderId>| {
                submitted_values2.lock().unwrap().push(value);
            },
        );

        let ledger = MockLedger::new();
        let mint_tx_manager = MockMintTxManager::new();
        let is_serving_fn = Arc::new(|| -> bool { false });
        let authenticator = AnonymousAuthenticator::default();

        let instance = ClientApiService::new(
            Arc::new(consensus_enclave),
            scp_client_value_sender,
            Arc::new(ledger),
            Arc::new(MockTxManager::new()),
            Arc::new(mint_tx_manager),
            is_serving_fn,
            Arc::new(authenticator),
            logger,
        );

        // gRPC client and server.
        let (client, _server) = get_client_server(instance);
        match client.propose_mint_config_tx(&(&tx).into()) {
            Ok(propose_tx_response) => {
                panic!("Unexpected response {:?}", propose_tx_response);
            }
            Err(GrpcError::RpcFailure(rpc_status)) => {
                assert_eq!(rpc_status.code(), RpcStatusCode::UNAVAILABLE);
            }
            Err(e) => panic!("Unexpected error: {:?}", e),
        }

        assert!(submitted_values.lock().unwrap().is_empty());
    }

    #[test_with_logger]
    #[serial(counters)]
    // Should return RpcStatus Unavailable if the node is over capacity.
    // This test modifies a the global variable `counters::CUR_NUM_PENDING_VALUES`,
    // which means it cannot run in parallel with other tests that depend on
    // that value (e.g. all tests in this module).
    fn test_propose_mint_config_tx_over_capacity(logger: Logger) {
        let mut rng = Hc128Rng::from_seed([1u8; 32]);
        let tx = create_mint_config_tx(TokenId::from(5), &mut rng);
        let consensus_enclave = MockConsensusEnclave::new();
        let submitted_values = Arc::new(Mutex::new(Vec::new()));

        let submitted_values2 = submitted_values.clone();
        let scp_client_value_sender = Arc::new(
            move |value: ConsensusValue,
                  _node_id: Option<&NodeID>,
                  _responder_id: Option<&ResponderId>| {
                submitted_values2.lock().unwrap().push(value);
            },
        );

        let ledger = MockLedger::new();
        let mint_tx_manager = MockMintTxManager::new();
        let is_serving_fn = Arc::new(|| -> bool { true });
        let authenticator = AnonymousAuthenticator::default();

        let instance = ClientApiService::new(
            Arc::new(consensus_enclave),
            scp_client_value_sender,
            Arc::new(ledger),
            Arc::new(MockTxManager::new()),
            Arc::new(mint_tx_manager),
            is_serving_fn,
            Arc::new(authenticator),
            logger,
        );

        // Set the number of pending values to be above the PENDING_LIMIT
        // This is a global variable, and so affects other unit tests. It must be reset
        // afterwards :(
        counters::CUR_NUM_PENDING_VALUES.set(PENDING_LIMIT);

        // gRPC client and server.
        let (client, _server) = get_client_server(instance);
        match client.propose_mint_config_tx(&(&tx).into()) {
            Ok(propose_tx_response) => {
                panic!("Unexpected response {:?}", propose_tx_response);
            }
            Err(GrpcError::RpcFailure(rpc_status)) => {
                assert_eq!(rpc_status.code(), RpcStatusCode::UNAVAILABLE);
            }
            Err(e) => panic!("Unexpected error: {:?}", e),
        }

        assert!(submitted_values.lock().unwrap().is_empty());

        // This is a global variable. It affects other unit tests, so must be reset :(
        counters::CUR_NUM_PENDING_VALUES.set(0);
    }

    #[test_with_logger]
    #[serial(counters)]
    fn test_propose_mint_config_tx_unauthenticated(logger: Logger) {
        let mut rng = Hc128Rng::from_seed([1u8; 32]);
        let tx = create_mint_config_tx(TokenId::from(5), &mut rng);
        let consensus_enclave = MockConsensusEnclave::new();
        let submitted_values = Arc::new(Mutex::new(Vec::new()));

        let submitted_values2 = submitted_values.clone();
        let scp_client_value_sender = Arc::new(
            move |value: ConsensusValue,
                  _node_id: Option<&NodeID>,
                  _responder_id: Option<&ResponderId>| {
                submitted_values2.lock().unwrap().push(value);
            },
        );

        let ledger = MockLedger::new();
        let mint_tx_manager = MockMintTxManager::new();
        let is_serving_fn = Arc::new(|| -> bool { true });

        let authenticator = TokenAuthenticator::new(
            [1; 32],
            Duration::from_secs(60),
            SystemTimeProvider::default(),
        );

        let instance = ClientApiService::new(
            Arc::new(consensus_enclave),
            scp_client_value_sender,
            Arc::new(ledger),
            Arc::new(MockTxManager::new()),
            Arc::new(mint_tx_manager),
            is_serving_fn,
            Arc::new(authenticator),
            logger,
        );

        // gRPC client and server.
        let (client, _server) = get_client_server(instance);
        match client.propose_mint_config_tx(&(&tx).into()) {
            Ok(propose_tx_response) => {
                panic!("Unexpected response {:?}", propose_tx_response);
            }
            Err(GrpcError::RpcFailure(rpc_status)) => {
                assert_eq!(rpc_status.code(), RpcStatusCode::UNAUTHENTICATED);
            }
            Err(e) => panic!("Unexpected error: {:?}", e),
        }

        assert!(submitted_values.lock().unwrap().is_empty());
    }

    #[test_with_logger]
    #[serial(counters)]
    fn test_propose_mint_tx_ok(logger: Logger) {
        let mut rng = Hc128Rng::from_seed([1u8; 32]);
        let consensus_enclave = MockConsensusEnclave::new();
        let submitted_values = Arc::new(Mutex::new(Vec::new()));

        let submitted_values2 = submitted_values.clone();
        let scp_client_value_sender = Arc::new(
            move |value: ConsensusValue,
                  _node_id: Option<&NodeID>,
                  _responder_id: Option<&ResponderId>| {
                submitted_values2.lock().unwrap().push(value);
            },
        );

        let num_blocks = 5;
        let mut ledger = MockLedger::new();
        // The service should request num_blocks.
        ledger
            .expect_num_blocks()
            .times(1)
            .return_const(Ok(num_blocks));

        let mut mint_tx_manager = MockMintTxManager::new();
        mint_tx_manager
            .expect_validate_mint_tx()
            .times(1)
            .return_const(Ok(()));

        let is_serving_fn = Arc::new(|| -> bool { true });
        let authenticator = AnonymousAuthenticator::default();

        let instance = ClientApiService::new(
            Arc::new(consensus_enclave),
            scp_client_value_sender,
            Arc::new(ledger),
            Arc::new(MockTxManager::new()),
            Arc::new(mint_tx_manager),
            is_serving_fn,
            Arc::new(authenticator),
            logger,
        );

        // gRPC client and server.
        let (client, _server) = get_client_server(instance);
        let tx = create_mint_tx(
            TokenId::from(5),
            &[Ed25519Pair::from_random(&mut rng)],
            100,
            &mut rng,
        );
        match client.propose_mint_tx(&(&tx).into()) {
            Ok(propose_tx_response) => {
                assert_eq!(
                    propose_tx_response.get_result().get_code(),
                    MintValidationResultCode::Ok
                );
                assert_eq!(propose_tx_response.get_block_count(), num_blocks);
            }
            Err(e) => panic!("Unexpected error: {:?}", e),
        }

        assert_eq!(
            *submitted_values.lock().unwrap(),
            vec![ConsensusValue::MintTx(tx)]
        );
    }

    #[test_with_logger]
    #[serial(counters)]
    // Should return NonceAlreadyUsed if the tx contains a nonce that is already
    // used.
    fn test_propose_mint_tx_duplicate_nonce(logger: Logger) {
        let mut rng = Hc128Rng::from_seed([1u8; 32]);
        let tx = create_mint_tx(
            TokenId::from(5),
            &[Ed25519Pair::from_random(&mut rng)],
            100,
            &mut rng,
        );
        let consensus_enclave = MockConsensusEnclave::new();
        let submitted_values = Arc::new(Mutex::new(Vec::new()));

        let submitted_values2 = submitted_values.clone();
        let scp_client_value_sender = Arc::new(
            move |value: ConsensusValue,
                  _node_id: Option<&NodeID>,
                  _responder_id: Option<&ResponderId>| {
                submitted_values2.lock().unwrap().push(value);
            },
        );

        let num_blocks = 5;
        let mut ledger = MockLedger::new();
        // The service should request num_blocks.
        ledger
            .expect_num_blocks()
            .times(1)
            .return_const(Ok(num_blocks));

        let mut mint_tx_manager = MockMintTxManager::new();
        mint_tx_manager
            .expect_validate_mint_tx()
            .times(1)
            .return_const(Err(MintTxManagerError::MintValidation(
                MintValidationError::NonceAlreadyUsed,
            )));

        let is_serving_fn = Arc::new(|| -> bool { true });
        let authenticator = AnonymousAuthenticator::default();

        let instance = ClientApiService::new(
            Arc::new(consensus_enclave),
            scp_client_value_sender,
            Arc::new(ledger),
            Arc::new(MockTxManager::new()),
            Arc::new(mint_tx_manager),
            is_serving_fn,
            Arc::new(authenticator),
            logger,
        );

        // gRPC client and server.
        let (client, _server) = get_client_server(instance);
        match client.propose_mint_tx(&(&tx).into()) {
            Ok(propose_tx_response) => {
                assert_eq!(
                    propose_tx_response.get_result().get_code(),
                    MintValidationResultCode::NonceAlreadyUsed
                );
                assert_eq!(propose_tx_response.get_block_count(), num_blocks);
            }
            Err(e) => panic!("Unexpected error: {:?}", e),
        }

        assert!(submitted_values.lock().unwrap().is_empty());
    }

    #[test_with_logger]
    #[serial(counters)]
    // Should return RpcStatus Unavailable if the node is not serving.
    fn test_propose_mint_tx_not_serving(logger: Logger) {
        let mut rng = Hc128Rng::from_seed([1u8; 32]);
        let tx = create_mint_tx(
            TokenId::from(5),
            &[Ed25519Pair::from_random(&mut rng)],
            100,
            &mut rng,
        );
        let consensus_enclave = MockConsensusEnclave::new();
        let submitted_values = Arc::new(Mutex::new(Vec::new()));

        let submitted_values2 = submitted_values.clone();
        let scp_client_value_sender = Arc::new(
            move |value: ConsensusValue,
                  _node_id: Option<&NodeID>,
                  _responder_id: Option<&ResponderId>| {
                submitted_values2.lock().unwrap().push(value);
            },
        );

        let ledger = MockLedger::new();
        let mint_tx_manager = MockMintTxManager::new();
        let is_serving_fn = Arc::new(|| -> bool { false });
        let authenticator = AnonymousAuthenticator::default();

        let instance = ClientApiService::new(
            Arc::new(consensus_enclave),
            scp_client_value_sender,
            Arc::new(ledger),
            Arc::new(MockTxManager::new()),
            Arc::new(mint_tx_manager),
            is_serving_fn,
            Arc::new(authenticator),
            logger,
        );

        // gRPC client and server.
        let (client, _server) = get_client_server(instance);
        match client.propose_mint_tx(&(&tx).into()) {
            Ok(propose_tx_response) => {
                panic!("Unexpected response {:?}", propose_tx_response);
            }
            Err(GrpcError::RpcFailure(rpc_status)) => {
                assert_eq!(rpc_status.code(), RpcStatusCode::UNAVAILABLE);
            }
            Err(e) => panic!("Unexpected error: {:?}", e),
        }

        assert!(submitted_values.lock().unwrap().is_empty());
    }

    #[test_with_logger]
    #[serial(counters)]
    // Should return RpcStatus Unavailable if the node is over capacity.
    // This test modifies a the global variable `counters::CUR_NUM_PENDING_VALUES`,
    // which means it cannot run in parallel with other tests that depend on
    // that value (e.g. all tests in this module).
    fn test_propose_mint_tx_over_capacity(logger: Logger) {
        let mut rng = Hc128Rng::from_seed([1u8; 32]);
        let tx = create_mint_tx(
            TokenId::from(5),
            &[Ed25519Pair::from_random(&mut rng)],
            100,
            &mut rng,
        );
        let consensus_enclave = MockConsensusEnclave::new();
        let submitted_values = Arc::new(Mutex::new(Vec::new()));

        let submitted_values2 = submitted_values.clone();
        let scp_client_value_sender = Arc::new(
            move |value: ConsensusValue,
                  _node_id: Option<&NodeID>,
                  _responder_id: Option<&ResponderId>| {
                submitted_values2.lock().unwrap().push(value);
            },
        );

        let ledger = MockLedger::new();
        let mint_tx_manager = MockMintTxManager::new();
        let is_serving_fn = Arc::new(|| -> bool { true });
        let authenticator = AnonymousAuthenticator::default();

        let instance = ClientApiService::new(
            Arc::new(consensus_enclave),
            scp_client_value_sender,
            Arc::new(ledger),
            Arc::new(MockTxManager::new()),
            Arc::new(mint_tx_manager),
            is_serving_fn,
            Arc::new(authenticator),
            logger,
        );

        // Set the number of pending values to be above the PENDING_LIMIT
        // This is a global variable, and so affects other unit tests. It must be reset
        // afterwards :(
        counters::CUR_NUM_PENDING_VALUES.set(PENDING_LIMIT);

        // gRPC client and server.
        let (client, _server) = get_client_server(instance);
        match client.propose_mint_tx(&(&tx).into()) {
            Ok(propose_tx_response) => {
                panic!("Unexpected response {:?}", propose_tx_response);
            }
            Err(GrpcError::RpcFailure(rpc_status)) => {
                assert_eq!(rpc_status.code(), RpcStatusCode::UNAVAILABLE);
            }
            Err(e) => panic!("Unexpected error: {:?}", e),
        }

        assert!(submitted_values.lock().unwrap().is_empty());

        // This is a global variable. It affects other unit tests, so must be reset :(
        counters::CUR_NUM_PENDING_VALUES.set(0);
    }

    #[test_with_logger]
    #[serial(counters)]
    fn test_propose_mint_tx_unauthenticated(logger: Logger) {
        let mut rng = Hc128Rng::from_seed([1u8; 32]);
        let tx = create_mint_tx(
            TokenId::from(5),
            &[Ed25519Pair::from_random(&mut rng)],
            100,
            &mut rng,
        );
        let consensus_enclave = MockConsensusEnclave::new();
        let submitted_values = Arc::new(Mutex::new(Vec::new()));

        let submitted_values2 = submitted_values.clone();
        let scp_client_value_sender = Arc::new(
            move |value: ConsensusValue,
                  _node_id: Option<&NodeID>,
                  _responder_id: Option<&ResponderId>| {
                submitted_values2.lock().unwrap().push(value);
            },
        );

        let ledger = MockLedger::new();
        let mint_tx_manager = MockMintTxManager::new();
        let is_serving_fn = Arc::new(|| -> bool { true });

        let authenticator = TokenAuthenticator::new(
            [1; 32],
            Duration::from_secs(60),
            SystemTimeProvider::default(),
        );

        let instance = ClientApiService::new(
            Arc::new(consensus_enclave),
            scp_client_value_sender,
            Arc::new(ledger),
            Arc::new(MockTxManager::new()),
            Arc::new(mint_tx_manager),
            is_serving_fn,
            Arc::new(authenticator),
            logger,
        );

        // gRPC client and server.
        let (client, _server) = get_client_server(instance);
        match client.propose_mint_tx(&(&tx).into()) {
            Ok(propose_tx_response) => {
                panic!("Unexpected response {:?}", propose_tx_response);
            }
            Err(GrpcError::RpcFailure(rpc_status)) => {
                assert_eq!(rpc_status.code(), RpcStatusCode::UNAUTHENTICATED);
            }
            Err(e) => panic!("Unexpected error: {:?}", e),
        }

        assert!(submitted_values.lock().unwrap().is_empty());
    }
}<|MERGE_RESOLUTION|>--- conflicted
+++ resolved
@@ -329,12 +329,6 @@
         (client, server)
     }
 
-<<<<<<< HEAD
-    // A note about `#[serial(counters)]`: some of the tests here rely on
-    // manipulating and observing the value of the global prometheus counters.
-    // Since the client API calls that are being tested also manipulate them, the
-    // tests have to be serialized so that they do not interfere with eachother.
-=======
     /// Get a dummy config object
     fn get_config() -> Config {
         Config::try_parse_from(&[
@@ -353,8 +347,12 @@
         ])
         .unwrap()
     }
->>>>>>> 28fb1bf9
-
+
+    // A note about `#[serial(counters)]`: some of the tests here rely on
+    // manipulating and observing the value of the global prometheus counters.
+    // Since the client API calls that are being tested also manipulate them, the
+    // tests have to be serialized so that they do not interfere with eachother.
+  
     #[test_with_logger]
     #[serial(counters)]
     fn test_client_tx_propose_ok(logger: Logger) {
