// Copyright (c) 2018-2022 The MobileCoin Foundation

//! Serves blockchain-related API requests.

use grpcio::{RpcContext, RpcStatus, RpcStatusCode, UnarySink};
use mc_common::logger::{log, Logger};
use mc_consensus_api::{
    blockchain,
    consensus_common::{BlocksRequest, BlocksResponse, LastBlockInfoResponse},
    consensus_common_grpc::BlockchainApi,
    empty::Empty,
};
use mc_consensus_enclave::FeeMap;
use mc_ledger_db::Ledger;
use mc_transaction_core::{tokens::Mob, BlockVersion, Token};
use mc_util_grpc::{rpc_logger, send_result, Authenticator};
use mc_util_metrics::{self, SVC_COUNTERS};
use protobuf::RepeatedField;
use std::{cmp, collections::HashMap, sync::Arc};

#[derive(Clone)]
pub struct BlockchainApiService<L: Ledger + Clone> {
    /// Ledger Database.
    ledger: L,

    /// GRPC request authenticator.
    authenticator: Arc<dyn Authenticator + Send + Sync>,

    /// Maximal number of results to return in API calls that return multiple
    /// results.
    max_page_size: u16,

    /// Minimum fee per token.
    fee_map: FeeMap,

    /// Configured block version
    network_block_version: BlockVersion,

    /// Logger.
    logger: Logger,
}

impl<L: Ledger + Clone> BlockchainApiService<L> {
    pub fn new(
        ledger: L,
        authenticator: Arc<dyn Authenticator + Send + Sync>,
        fee_map: FeeMap,
        network_block_version: BlockVersion,
        logger: Logger,
    ) -> Self {
        BlockchainApiService {
            ledger,
            authenticator,
            max_page_size: 2000,
            fee_map,
            network_block_version,
            logger,
        }
    }

    // Set the maximum number of items returned for a single request.
    #[cfg(test)]
    pub fn set_max_page_size(&mut self, max_page_size: u16) {
        self.max_page_size = max_page_size;
    }

    /// Returns information about the last block.
    fn get_last_block_info_helper(&mut self) -> Result<LastBlockInfoResponse, mc_ledger_db::Error> {
        let num_blocks = self.ledger.num_blocks()?;
        let mut resp = LastBlockInfoResponse::new();
        resp.set_index(num_blocks - 1);
        resp.set_mob_minimum_fee(
            self.fee_map
                .get_fee_for_token(&Mob::ID)
                .expect("should always have a fee for MOB"),
        );
        resp.set_minimum_fees(HashMap::from_iter(
            self.fee_map
                .iter()
                .map(|(token_id, fee)| (**token_id, *fee)),
        ));
        resp.set_network_block_version(*self.network_block_version);

        Ok(resp)
    }

    /// Returns blocks in the range [offset, offset + limit).
    ///
    /// If `limit` exceeds `max_page_size`, then only [offset, offset +
    /// max_page_size) is returned. If `limit` exceeds the maximum index in
    /// the database, then only [offset, max_index] is returned. This method
    /// is a hack to expose the `get_blocks` implementation for unit testing.
    fn get_blocks_helper(&mut self, offset: u64, limit: u32) -> Result<BlocksResponse, ()> {
        let start_index = offset;
        let end_index = offset + cmp::min(limit, self.max_page_size as u32) as u64;

        // Get "persistence type" blocks.
        let mut blocks: Vec<mc_blockchain_types::Block> = Vec::new();
        for block_index in start_index..end_index {
            match self.ledger.get_block(block_index as u64) {
                Ok(block) => blocks.push(block),
                Err(mc_ledger_db::Error::NotFound) => {
                    // This is okay - it means we have reached the last block in the ledger in the
                    // previous loop iteration.
                    break;
                }
                Err(error) => {
                    log::error!(
                        self.logger,
                        "Error getting block {}: {:?}",
                        block_index,
                        error
                    );
                    break;
                }
            }
        }

        // Convert to "API type" blocks.
        let blocks: Vec<blockchain::Block> = blocks
            .into_iter()
            .map(|block| blockchain::Block::from(&block))
            .collect();

        let mut response = BlocksResponse::new();
        response.set_blocks(RepeatedField::from_vec(blocks));
        Ok(response)
    }
}

impl<L: Ledger + Clone> BlockchainApi for BlockchainApiService<L> {
    /// Gets the last block.
    fn get_last_block_info(
        &mut self,
        ctx: RpcContext,
        _request: Empty,
        sink: UnarySink<LastBlockInfoResponse>,
    ) {
        let _timer = SVC_COUNTERS.req(&ctx);

        mc_common::logger::scoped_global_logger(&rpc_logger(&ctx, &self.logger), |logger| {
            if let Err(err) = self.authenticator.authenticate_rpc(&ctx) {
                return send_result(ctx, sink, err.into(), logger);
            }

            let resp = self
                .get_last_block_info_helper()
                .map_err(|_| RpcStatus::new(RpcStatusCode::INTERNAL));
            send_result(ctx, sink, resp, logger);
        });
    }

    /// Gets a range [offset, offset+limit) of Blocks.
    fn get_blocks(
        &mut self,
        ctx: RpcContext,
        request: BlocksRequest,
        sink: UnarySink<BlocksResponse>,
    ) {
        let _timer = SVC_COUNTERS.req(&ctx);

        mc_common::logger::scoped_global_logger(&rpc_logger(&ctx, &self.logger), |logger| {
            if let Err(err) = self.authenticator.authenticate_rpc(&ctx) {
                return send_result(ctx, sink, err.into(), logger);
            }

            log::trace!(
                logger,
                "Received BlocksRequest for offset {} and limit {})",
                request.offset,
                request.limit
            );

            let resp = self
                .get_blocks_helper(request.offset, request.limit)
                .map_err(|_| RpcStatus::new(RpcStatusCode::INTERNAL));
            send_result(ctx, sink, resp, logger);
        });
    }
}

#[cfg(test)]
mod tests {
    use super::*;
    use grpcio::{ChannelBuilder, Environment, Error as GrpcError, Server, ServerBuilder};
    use mc_common::{logger::test_with_logger, time::SystemTimeProvider};
    use mc_consensus_api::consensus_common_grpc::{self, BlockchainApiClient};
    use mc_ledger_db::test_utils::{create_ledger, initialize_ledger};
    use mc_transaction_core::TokenId;
    use mc_transaction_core_test_utils::AccountKey;
    use mc_util_grpc::{AnonymousAuthenticator, TokenAuthenticator};
    use rand::{rngs::StdRng, SeedableRng};
<<<<<<< HEAD
    use std::{collections::HashMap, iter::FromIterator, time::Duration};
=======
    use std::{collections::HashMap, time::Duration};
>>>>>>> 2e6c2f3c

    /// Starts the service on localhost and connects a client to it.
    fn get_client_server<L: Ledger + Clone + 'static>(
        instance: BlockchainApiService<L>,
    ) -> (BlockchainApiClient, Server) {
        let service = consensus_common_grpc::create_blockchain_api(instance);
        let env = Arc::new(Environment::new(1));
        let mut server = ServerBuilder::new(env.clone())
            .register_service(service)
            .bind("127.0.0.1", 0)
            .build()
            .unwrap();
        server.start();
        let (_, port) = server.bind_addrs().next().unwrap();
        let ch = ChannelBuilder::new(env).connect(&format!("127.0.0.1:{}", port));
        let client = BlockchainApiClient::new(ch);
        (client, server)
    }

    #[test_with_logger]
    // `get_last_block_info` should returns the last block.
    fn test_get_last_block_info(logger: Logger) {
        let fee_map =
            FeeMap::try_from_iter([(Mob::ID, 4000000000), (TokenId::from(60), 128000)]).unwrap();

        let mut ledger_db = create_ledger();
        let authenticator = Arc::new(AnonymousAuthenticator::default());
        let mut rng: StdRng = SeedableRng::from_seed([1u8; 32]);
        let account_key = AccountKey::random(&mut rng);
        let blocks_data = initialize_ledger(
            BlockVersion::MAX,
            &mut ledger_db,
            10,
            &account_key,
            &mut rng,
        );
        let last_index = blocks_data.last().unwrap().block().index;

        let mut expected_response = LastBlockInfoResponse::new();
<<<<<<< HEAD
        expected_response.set_index(block_entities.last().unwrap().index);
        expected_response.set_mob_minimum_fee(4000000000);
        expected_response.set_minimum_fees(HashMap::from_iter(vec![(0, 4000000000), (60, 128000)]));
=======
        expected_response.set_index(last_index);
        expected_response.set_mob_minimum_fee(4000000000);
        expected_response.set_minimum_fees(HashMap::from_iter([(0, 4000000000), (60, 128000)]));
>>>>>>> 2e6c2f3c
        expected_response.set_network_block_version(*BlockVersion::MAX);
        assert_eq!(last_index + 1, ledger_db.num_blocks().unwrap());

        let mut blockchain_api_service =
            BlockchainApiService::new(ledger_db, authenticator, fee_map, BlockVersion::MAX, logger);

        let block_response = blockchain_api_service.get_last_block_info_helper().unwrap();
        assert_eq!(block_response, expected_response);
    }

    #[test_with_logger]
    // `get_last_block_info` should reject unauthenticated responses when configured
    // with an authenticator.
    fn test_get_last_block_info_rejects_unauthenticated(logger: Logger) {
        let ledger_db = create_ledger();
        let authenticator = Arc::new(TokenAuthenticator::new(
            [1; 32],
            Duration::from_secs(60),
            SystemTimeProvider::default(),
        ));

        let blockchain_api_service = BlockchainApiService::new(
            ledger_db,
            authenticator,
            FeeMap::default(),
            BlockVersion::MAX,
            logger,
        );

        let (client, _server) = get_client_server(blockchain_api_service);

        match client.get_last_block_info(&Empty::default()) {
            Ok(response) => {
                panic!("Unexpected response {:?}", response);
            }
            Err(GrpcError::RpcFailure(rpc_status)) => {
                assert_eq!(rpc_status.code(), RpcStatusCode::UNAUTHENTICATED);
            }
            Err(err) => {
                panic!("Unexpected error {:?}", err);
            }
        }
    }

    #[test_with_logger]
    // `get_blocks` should returns the correct range of blocks.
    fn test_get_blocks_response_range(logger: Logger) {
        let mut ledger_db = create_ledger();
        let authenticator = Arc::new(AnonymousAuthenticator::default());
        let mut rng: StdRng = SeedableRng::from_seed([1u8; 32]);
        let account_key = AccountKey::random(&mut rng);
        let expected_blocks = initialize_ledger(
            BlockVersion::MAX,
            &mut ledger_db,
            10,
            &account_key,
            &mut rng,
        )
        .into_iter()
        .map(|block_data| blockchain::Block::from(block_data.block()))
        .collect::<Vec<_>>();

        let mut blockchain_api_service = BlockchainApiService::new(
            ledger_db,
            authenticator,
            FeeMap::default(),
            BlockVersion::MAX,
            logger,
        );

        {
            // The empty range [0,0) should return an empty collection of Blocks.
            let block_response = blockchain_api_service.get_blocks_helper(0, 0).unwrap();
            assert_eq!(0, block_response.blocks.len());
        }

        {
            // The singleton range [0,1) should return a single Block.
            let block_response = blockchain_api_service.get_blocks_helper(0, 1).unwrap();
            let blocks = block_response.blocks;
            assert_eq!(1, blocks.len());
            assert_eq!(expected_blocks.get(0).unwrap(), blocks.get(0).unwrap());
        }

        {
            // The range [0,10) should return 10 Blocks.
            let block_response = blockchain_api_service.get_blocks_helper(0, 10).unwrap();
            let blocks = block_response.blocks;
            assert_eq!(10, blocks.len());
            assert_eq!(expected_blocks.get(0).unwrap(), blocks.get(0).unwrap());
            assert_eq!(expected_blocks.get(7).unwrap(), blocks.get(7).unwrap());
            assert_eq!(expected_blocks.get(9).unwrap(), blocks.get(9).unwrap());
        }
    }

    #[test_with_logger]
    // `get_blocks` should return the intersection of the request with the available
    // data if a client requests data that does not exist.
    fn test_get_blocks_request_out_of_bounds(logger: Logger) {
        let mut ledger_db = create_ledger();
        let authenticator = Arc::new(AnonymousAuthenticator::default());
        let mut rng: StdRng = SeedableRng::from_seed([1u8; 32]);
        let account_key = AccountKey::random(&mut rng);
        let _blocks = initialize_ledger(
            BlockVersion::MAX,
            &mut ledger_db,
            10,
            &account_key,
            &mut rng,
        );

        let mut blockchain_api_service = BlockchainApiService::new(
            ledger_db,
            authenticator,
            FeeMap::default(),
            BlockVersion::MAX,
            logger,
        );

        {
            // The range [0, 1000) requests values that don't exist. The response should
            // contain [0,10).
            let block_response = blockchain_api_service.get_blocks_helper(0, 1000).unwrap();
            assert_eq!(10, block_response.blocks.len());
        }
    }

    #[test_with_logger]
    // `get_blocks` should only return the "maximum" number of items if the
    // requested range is larger.
    fn test_get_blocks_max_size(logger: Logger) {
        let mut ledger_db = create_ledger();
        let authenticator = Arc::new(AnonymousAuthenticator::default());
        let mut rng: StdRng = SeedableRng::from_seed([1u8; 32]);
        let account_key = AccountKey::random(&mut rng);
        let expected_blocks = initialize_ledger(
            BlockVersion::MAX,
            &mut ledger_db,
            10,
            &account_key,
            &mut rng,
        )
        .into_iter()
        .map(|block_data| blockchain::Block::from(block_data.block()))
        .collect::<Vec<_>>();

        let mut blockchain_api_service = BlockchainApiService::new(
            ledger_db,
            authenticator,
            FeeMap::default(),
            BlockVersion::MAX,
            logger,
        );
        blockchain_api_service.set_max_page_size(5);

        // The request exceeds the max_page_size, so only max_page_size items should be
        // returned.
        let block_response = blockchain_api_service.get_blocks_helper(0, 100).unwrap();
        let blocks = block_response.blocks;
        assert_eq!(5, blocks.len());
        assert_eq!(expected_blocks.get(0).unwrap(), blocks.get(0).unwrap());
        assert_eq!(expected_blocks.get(4).unwrap(), blocks.get(4).unwrap());
    }

    #[test_with_logger]
    // `get_blocks` should reject unauthenticated responses when configured with an
    // authenticator.
    fn test_get_blocks_rejects_unauthenticated(logger: Logger) {
        let ledger_db = create_ledger();
        let authenticator = Arc::new(TokenAuthenticator::new(
            [1; 32],
            Duration::from_secs(60),
            SystemTimeProvider::default(),
        ));

        let blockchain_api_service = BlockchainApiService::new(
            ledger_db,
            authenticator,
            FeeMap::default(),
            BlockVersion::MAX,
            logger,
        );

        let (client, _server) = get_client_server(blockchain_api_service);

        match client.get_blocks(&BlocksRequest::default()) {
            Ok(response) => {
                panic!("Unexpected response {:?}", response);
            }
            Err(GrpcError::RpcFailure(rpc_status)) => {
                assert_eq!(rpc_status.code(), RpcStatusCode::UNAUTHENTICATED);
            }
            Err(err) => {
                panic!("Unexpected error {:?}", err);
            }
        }
    }
}<|MERGE_RESOLUTION|>--- conflicted
+++ resolved
@@ -190,11 +190,7 @@
     use mc_transaction_core_test_utils::AccountKey;
     use mc_util_grpc::{AnonymousAuthenticator, TokenAuthenticator};
     use rand::{rngs::StdRng, SeedableRng};
-<<<<<<< HEAD
-    use std::{collections::HashMap, iter::FromIterator, time::Duration};
-=======
     use std::{collections::HashMap, time::Duration};
->>>>>>> 2e6c2f3c
 
     /// Starts the service on localhost and connects a client to it.
     fn get_client_server<L: Ledger + Clone + 'static>(
@@ -234,15 +230,9 @@
         let last_index = blocks_data.last().unwrap().block().index;
 
         let mut expected_response = LastBlockInfoResponse::new();
-<<<<<<< HEAD
-        expected_response.set_index(block_entities.last().unwrap().index);
-        expected_response.set_mob_minimum_fee(4000000000);
-        expected_response.set_minimum_fees(HashMap::from_iter(vec![(0, 4000000000), (60, 128000)]));
-=======
         expected_response.set_index(last_index);
         expected_response.set_mob_minimum_fee(4000000000);
         expected_response.set_minimum_fees(HashMap::from_iter([(0, 4000000000), (60, 128000)]));
->>>>>>> 2e6c2f3c
         expected_response.set_network_block_version(*BlockVersion::MAX);
         assert_eq!(last_index + 1, ledger_db.num_blocks().unwrap());
 
