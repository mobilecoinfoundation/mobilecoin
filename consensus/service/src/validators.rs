--- conflicted
+++ resolved
@@ -537,10 +537,7 @@
             let tx_secret_key_for_txo = RistrettoPrivate::from_random(&mut rng);
 
             let tx_out = TxOut::new(
-<<<<<<< HEAD
-=======
                 block_version,
->>>>>>> 2e6c2f3c
                 Amount::new(123, Mob::ID),
                 &alice.default_subaddress(),
                 &tx_secret_key_for_txo,
@@ -627,10 +624,7 @@
                     let tx_secret_key_for_txo = RistrettoPrivate::from_random(&mut rng);
 
                     let tx_out = TxOut::new(
-<<<<<<< HEAD
-=======
                         block_version,
->>>>>>> 2e6c2f3c
                         Amount::new(88, Mob::ID),
                         &alice.default_subaddress(),
                         &tx_secret_key_for_txo,
@@ -828,10 +822,7 @@
                 // The transaction keys.
                 let tx_secret_key_for_txo = RistrettoPrivate::from_random(&mut rng);
                 let tx_out = TxOut::new(
-<<<<<<< HEAD
-=======
                     block_version,
->>>>>>> 2e6c2f3c
                     Amount::new(123, Mob::ID),
                     &alice.default_subaddress(),
                     &tx_secret_key_for_txo,
@@ -914,10 +905,7 @@
 
             // Create two TxOuts that were sent to Alice.
             let tx_out1 = TxOut::new(
-<<<<<<< HEAD
-=======
                 block_version,
->>>>>>> 2e6c2f3c
                 Amount::new(123, Mob::ID),
                 &alice.default_subaddress(),
                 &RistrettoPrivate::from_random(&mut rng),
@@ -926,10 +914,7 @@
             .unwrap();
 
             let tx_out2 = TxOut::new(
-<<<<<<< HEAD
-=======
                 block_version,
->>>>>>> 2e6c2f3c
                 Amount::new(123, Mob::ID),
                 &alice.default_subaddress(),
                 &RistrettoPrivate::from_random(&mut rng),
@@ -1047,10 +1032,7 @@
                 // The transaction keys.
                 let tx_secret_key_for_txo = RistrettoPrivate::from_random(&mut rng);
                 let tx_out = TxOut::new(
-<<<<<<< HEAD
-=======
                     block_version,
->>>>>>> 2e6c2f3c
                     Amount::new(123, Mob::ID),
                     &alice.default_subaddress(),
                     &tx_secret_key_for_txo,
