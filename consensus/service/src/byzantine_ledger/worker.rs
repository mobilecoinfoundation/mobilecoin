--- conflicted
+++ resolved
@@ -9,14 +9,10 @@
     mint_tx_manager::MintTxManager,
     tx_manager::TxManager,
 };
-<<<<<<< HEAD
 use mc_attest_core::EvidenceKind;
-use mc_blockchain_types::{BlockData, BlockID, BlockMetadata, BlockMetadataContents};
-=======
 use mc_blockchain_types::{
     AttestationEvidence, BlockData, BlockID, BlockMetadata, BlockMetadataContents,
 };
->>>>>>> 00c9400a
 use mc_common::{
     logger::{log, Logger},
     ResponderId,
