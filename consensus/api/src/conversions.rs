--- conflicted
+++ resolved
@@ -15,13 +15,8 @@
 };
 use mc_api::ConversionError;
 use mc_transaction_core::{
-<<<<<<< HEAD
-    mint::MintValidationError, ring_signature, validation::TransactionValidationError as Error,
-    BlockVersion, InputRuleError, TokenId,
-=======
     mint::MintValidationError, ring_ct, ring_signature::Error as RingSignatureError,
     validation::TransactionValidationError as Error, BlockVersion, InputRuleError, TokenId,
->>>>>>> 2e6c2f3c
 };
 
 /// Convert TransactionValidationError --> ProposeTxResult.
