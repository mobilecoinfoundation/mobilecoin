--- conflicted
+++ resolved
@@ -1,30 +1,20 @@
 // Copyright (c) 2018-2022 The MobileCoin Foundation
 
 use crate::{
-<<<<<<< HEAD
-    db::{BlockAuditData, Error, MintAuditorDb, TokenId},
-    gnosis::{AuditedSafeConfig, AuditedToken, EthAddr, GnosisSafeConfig},
-};
-use mc_blockchain_types::{BlockContents, BlockIndex, BlockVersion};
-use mc_common::{logger::Logger, HashMap};
-use mc_ledger_db::{test_utils::add_block_contents_to_ledger, LedgerDB};
-use mc_util_test_helper::{CryptoRng, RngCore};
-=======
-    db::{Conn, Error, GnosisSafeDeposit, GnosisSafeTx, MintAuditorDb, MintTx, SyncBlockData},
+    db::{
+        Conn, Error, GnosisSafeDeposit, GnosisSafeTx, MintAuditorDb, MintTx, SyncBlockData, TokenId,
+    },
     gnosis::{
         api_data_types::RawGnosisTransaction, AuditedSafeConfig, AuditedToken, EthAddr, EthTxHash,
         GnosisSafeConfig,
     },
 };
-use mc_blockchain_test_utils::make_block_metadata;
-use mc_blockchain_types::{Block, BlockContents, BlockIndex, BlockVersion};
+use mc_blockchain_types::{BlockContents, BlockIndex, BlockVersion};
 use mc_common::logger::Logger;
-use mc_ledger_db::{Ledger, LedgerDB};
-use mc_transaction_core::TokenId;
+use mc_ledger_db::{test_utils::add_block_contents_to_ledger, LedgerDB};
 use mc_transaction_core_test_utils::{create_mint_config_tx_and_signers, create_mint_tx};
 use mc_util_from_random::{CryptoRng, FromRandom, RngCore};
 use serde_json::json;
->>>>>>> 7c4a35f7
 use std::str::FromStr;
 use tempfile::{tempdir, TempDir};
 use url::Url;
@@ -80,38 +70,17 @@
 }
 
 pub fn append_and_sync(
-<<<<<<< HEAD
     block_contents: BlockContents,
     ledger_db: &mut LedgerDB,
     mint_auditor_db: &MintAuditorDb,
     rng: &mut (impl RngCore + CryptoRng),
-) -> Result<(BlockAuditData, HashMap<TokenId, u64>, BlockIndex), Error> {
+) -> Result<(SyncBlockData, BlockIndex), Error> {
     let block_data =
         add_block_contents_to_ledger(ledger_db, BlockVersion::MAX, block_contents, rng)?;
 
     let block = block_data.block();
     mint_auditor_db
         .sync_block(block, block_data.contents())
-        .map(|(audit_data, balance_map)| (audit_data, balance_map, block.index))
-=======
-    block_contents: &BlockContents,
-    ledger_db: &mut LedgerDB,
-    mint_auditor_db: &MintAuditorDb,
-    rng: &mut (impl RngCore + CryptoRng),
-) -> Result<(SyncBlockData, BlockIndex), Error> {
-    let parent_block = ledger_db.get_latest_block()?;
-    let block = Block::new_with_parent(
-        BlockVersion::MAX,
-        &parent_block,
-        &Default::default(),
-        block_contents,
-    );
-
-    let metadata = make_block_metadata(block.id.clone(), rng);
-    ledger_db.append_block(&block, block_contents, None, Some(&metadata))?;
-
-    mint_auditor_db
-        .sync_block(&block, block_contents)
         .map(|sync_block_data| (sync_block_data, block.index))
 }
 
@@ -152,5 +121,4 @@
     let mut mint_tx = create_mint_tx(token_id, &signers, deposit.amount(), rng);
     mint_tx.prefix.nonce = hex::decode(&deposit.expected_mc_mint_tx_nonce_hex()).unwrap();
     MintTx::insert_from_core_mint_tx(0, None, &mint_tx, conn).unwrap()
->>>>>>> 7c4a35f7
 }