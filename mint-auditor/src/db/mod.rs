--- conflicted
+++ resolved
@@ -374,11 +374,7 @@
         for block_index in 0..initial_num_blocks {
             let block_data = ledger_db.get_block_data(block_index).unwrap();
 
-<<<<<<< HEAD
-            let (mint_audit_data, balance_map) = mint_auditor_db
-=======
             let sync_block_data = mint_auditor_db
->>>>>>> 7c4a35f7
                 .sync_block(block_data.block(), block_data.contents())
                 .unwrap();
 
@@ -408,14 +404,8 @@
             ..Default::default()
         };
 
-<<<<<<< HEAD
-        let (mint_audit_data, balance_map, block_index) =
+        let (sync_block_data, block_index) =
             append_and_sync(block_contents, &mut ledger_db, &mint_auditor_db, &mut rng).unwrap();
-        assert_eq!(mint_audit_data, BlockAuditData::new(block_index));
-        assert_eq!(balance_map, Default::default());
-=======
-        let (sync_block_data, block_index) =
-            append_and_sync(&block_contents, &mut ledger_db, &mint_auditor_db, &mut rng).unwrap();
 
         assert_eq!(
             sync_block_data,
@@ -426,7 +416,6 @@
                 burn_tx_outs: vec![],
             }
         );
->>>>>>> 7c4a35f7
 
         // Sync a block that contains a few mint transactions.
         let mint_tx1 = create_mint_tx(token_id1, &signers1, 1, &mut rng);
@@ -441,16 +430,9 @@
             ..Default::default()
         };
 
-<<<<<<< HEAD
-        let (mint_audit_data, balance_map, block_index) =
+        let (sync_block_data, block_index) =
             append_and_sync(block_contents, &mut ledger_db, &mint_auditor_db, &mut rng).unwrap();
 
-        assert_eq!(mint_audit_data, BlockAuditData::new(block_index));
-=======
-        let (sync_block_data, block_index) =
-            append_and_sync(&block_contents, &mut ledger_db, &mint_auditor_db, &mut rng).unwrap();
-
->>>>>>> 7c4a35f7
         assert_eq!(
             sync_block_data,
             SyncBlockData {
@@ -491,15 +473,8 @@
             ..Default::default()
         };
 
-<<<<<<< HEAD
-        let (mint_audit_data, balance_map, block_index) =
+        let (sync_block_data, block_index) =
             append_and_sync(block_contents, &mut ledger_db, &mint_auditor_db, &mut rng).unwrap();
-        assert_eq!(mint_audit_data, BlockAuditData::new(block_index));
-
-=======
-        let (sync_block_data, block_index) =
-            append_and_sync(&block_contents, &mut ledger_db, &mint_auditor_db, &mut rng).unwrap();
->>>>>>> 7c4a35f7
         assert_eq!(
             sync_block_data,
             SyncBlockData {
@@ -541,15 +516,8 @@
             ..Default::default()
         };
 
-<<<<<<< HEAD
-        let (mint_audit_data, balance_map, block_index) =
+        let (sync_block_data, block_index) =
             append_and_sync(block_contents, &mut ledger_db, &mint_auditor_db, &mut rng).unwrap();
-
-        assert_eq!(mint_audit_data, BlockAuditData::new(block_index));
-=======
-        let (sync_block_data, block_index) =
-            append_and_sync(&block_contents, &mut ledger_db, &mint_auditor_db, &mut rng).unwrap();
->>>>>>> 7c4a35f7
         assert_eq!(
             sync_block_data,
             SyncBlockData {
@@ -565,22 +533,10 @@
         );
 
         // Sanity check counters.
-<<<<<<< HEAD
-        assert_eq!(
-            Counters::get(&conn).unwrap(),
-            Counters {
-                id: 0,
-                num_blocks_synced: block_index as i64 + 1,
-                num_burns_exceeding_balance: 0,
-                num_mint_txs_without_matching_mint_config: 0,
-            }
-        );
-=======
         let counters = Counters::get(&conn).unwrap();
         assert_eq!(counters.num_blocks_synced(), block_index + 1);
         assert_eq!(counters.num_burns_exceeding_balance(), 0);
         assert_eq!(counters.num_mint_txs_without_matching_mint_config(), 0);
->>>>>>> 7c4a35f7
     }
 
     // Attempting to skip a block when syncing should fail.
@@ -724,11 +680,7 @@
             ..Default::default()
         };
 
-<<<<<<< HEAD
         append_and_sync(block_contents, &mut ledger_db, &mint_auditor_db, &mut rng).unwrap();
-=======
-        append_and_sync(&block_contents, &mut ledger_db, &mint_auditor_db, &mut rng).unwrap();
->>>>>>> 7c4a35f7
 
         let mint_tx1 = create_mint_tx(token_id1, &signers1, 1, &mut rng);
         let mint_tx2 = create_mint_tx(token_id2, &signers2, 2, &mut rng);
@@ -742,14 +694,8 @@
             ..Default::default()
         };
 
-<<<<<<< HEAD
-        let (mint_audit_data, balance_map, block_index) =
+        let (sync_block_data, block_index) =
             append_and_sync(block_contents, &mut ledger_db, &mint_auditor_db, &mut rng).unwrap();
-        assert_eq!(mint_audit_data, BlockAuditData::new(block_index));
-=======
-        let (sync_block_data, block_index) =
-            append_and_sync(&block_contents, &mut ledger_db, &mint_auditor_db, &mut rng).unwrap();
->>>>>>> 7c4a35f7
         assert_eq!(
             sync_block_data,
             SyncBlockData {
@@ -796,14 +742,8 @@
             ..Default::default()
         };
 
-<<<<<<< HEAD
-        let (mint_audit_data, balance_map, block_index) =
+        let (sync_block_data, block_index) =
             append_and_sync(block_contents, &mut ledger_db, &mint_auditor_db, &mut rng).unwrap();
-        assert_eq!(mint_audit_data, BlockAuditData::new(block_index));
-=======
-        let (sync_block_data, block_index) =
-            append_and_sync(&block_contents, &mut ledger_db, &mint_auditor_db, &mut rng).unwrap();
->>>>>>> 7c4a35f7
         assert_eq!(
             sync_block_data,
             SyncBlockData {
@@ -847,11 +787,7 @@
             ..Default::default()
         };
 
-<<<<<<< HEAD
         append_and_sync(block_contents, &mut ledger_db, &mint_auditor_db, &mut rng).unwrap();
-=======
-        append_and_sync(&block_contents, &mut ledger_db, &mint_auditor_db, &mut rng).unwrap();
->>>>>>> 7c4a35f7
 
         assert_eq!(
             Counters::get(&conn).unwrap().num_burns_exceeding_balance(),
@@ -903,11 +839,7 @@
             ..Default::default()
         };
 
-<<<<<<< HEAD
         append_and_sync(block_contents, &mut ledger_db, &mint_auditor_db, &mut rng).unwrap();
-=======
-        append_and_sync(&block_contents, &mut ledger_db, &mint_auditor_db, &mut rng).unwrap();
->>>>>>> 7c4a35f7
 
         // Sync a block that contains a mint transaction with incorrect signers.
         // Normally we would append the block to the ledger and test as usual, but since
@@ -959,11 +891,7 @@
             ..Default::default()
         };
 
-<<<<<<< HEAD
         append_and_sync(block_contents, &mut ledger_db, &mint_auditor_db, &mut rng).unwrap();
-=======
-        append_and_sync(&block_contents, &mut ledger_db, &mint_auditor_db, &mut rng).unwrap();
->>>>>>> 7c4a35f7
 
         // Sync a block that contains a mint transaction with signers that refer to a no
         // longer valid mint config.
@@ -1013,28 +941,13 @@
             ..Default::default()
         };
 
-<<<<<<< HEAD
-        let (_, _, block_index) =
+        let (_, block_index) =
             append_and_sync(block_contents, &mut ledger_db, &mint_auditor_db, &mut rng).unwrap();
-
-        assert_eq!(
-            Counters::get(&conn).unwrap(),
-            Counters {
-                id: 0,
-                num_blocks_synced: block_index as i64 + 1,
-                num_burns_exceeding_balance: 0,
-                num_mint_txs_without_matching_mint_config: 0,
-            }
-        );
-=======
-        let (_, block_index) =
-            append_and_sync(&block_contents, &mut ledger_db, &mint_auditor_db, &mut rng).unwrap();
 
         let counters = Counters::get(&conn).unwrap();
         assert_eq!(counters.num_blocks_synced(), block_index + 1);
         assert_eq!(counters.num_burns_exceeding_balance(), 0);
         assert_eq!(counters.num_mint_txs_without_matching_mint_config(), 0);
->>>>>>> 7c4a35f7
     }
 
     // MintTxs that exceed the MintConfigTx limit get counted.
@@ -1082,11 +995,7 @@
             ..Default::default()
         };
 
-<<<<<<< HEAD
         append_and_sync(block_contents, &mut ledger_db, &mint_auditor_db, &mut rng).unwrap();
-=======
-        append_and_sync(&block_contents, &mut ledger_db, &mint_auditor_db, &mut rng).unwrap();
->>>>>>> 7c4a35f7
 
         // Sync a block that mints the total mint limit.
         let mint_tx1 = create_mint_tx(
@@ -1104,28 +1013,13 @@
             ..Default::default()
         };
 
-<<<<<<< HEAD
-        let (_, _, block_index) =
+        let (_, block_index) =
             append_and_sync(block_contents, &mut ledger_db, &mint_auditor_db, &mut rng).unwrap();
-
-        assert_eq!(
-            Counters::get(&conn).unwrap(),
-            Counters {
-                id: 0,
-                num_blocks_synced: block_index as i64 + 1,
-                num_burns_exceeding_balance: 0,
-                num_mint_txs_without_matching_mint_config: 0,
-            }
-        );
-=======
-        let (_, block_index) =
-            append_and_sync(&block_contents, &mut ledger_db, &mint_auditor_db, &mut rng).unwrap();
 
         let counters = Counters::get(&conn).unwrap();
         assert_eq!(counters.num_blocks_synced(), block_index + 1);
         assert_eq!(counters.num_burns_exceeding_balance(), 0);
         assert_eq!(counters.num_mint_txs_without_matching_mint_config(), 0);
->>>>>>> 7c4a35f7
 
         // Minting more should get flagged since we are exceeding the total mint limit.
         let mint_tx1 = create_mint_tx(token_id1, &signers1, 1, &mut rng);
@@ -1139,33 +1033,12 @@
         };
 
         let parent_block = ledger_db.get_latest_block().unwrap();
-<<<<<<< HEAD
 
         let block = Block::new_with_parent(
             BLOCK_VERSION,
             &parent_block,
             &Default::default(),
             &block_contents,
-        );
-
-        mint_auditor_db.sync_block(&block, &block_contents).unwrap();
-
-        assert_eq!(
-            Counters::get(&conn).unwrap(),
-            Counters {
-                id: 0,
-                num_blocks_synced: block.index as i64 + 1,
-                num_burns_exceeding_balance: 0,
-                num_mint_txs_without_matching_mint_config: 1,
-            }
-=======
-
-        let block = Block::new_with_parent(
-            BLOCK_VERSION,
-            &parent_block,
-            &Default::default(),
-            &block_contents,
->>>>>>> 7c4a35f7
         );
 
         mint_auditor_db.sync_block(&block, &block_contents).unwrap();
