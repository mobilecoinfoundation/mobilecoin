--- conflicted
+++ resolved
@@ -371,11 +371,7 @@
         for block_index in 0..initial_num_blocks {
             let block_data = ledger_db.get_block_data(block_index).unwrap();
 
-<<<<<<< HEAD
-            let (mint_audit_data, balance_map) = mint_auditor_db
-=======
-            let sync_block_data = mint_audit_db
->>>>>>> 108cea52
+            let sync_block_data = mint_auditor_db
                 .sync_block(block_data.block(), block_data.contents())
                 .unwrap();
 
@@ -405,37 +401,18 @@
             ..Default::default()
         };
 
-<<<<<<< HEAD
-        let (mint_audit_data, balance_map, block_index) =
+        let (sync_block_data, block_index) =
             append_and_sync(&block_contents, &mut ledger_db, &mint_auditor_db, &mut rng).unwrap();
-        assert_eq!(mint_audit_data, BlockAuditData::new(block_index));
-        assert_eq!(balance_map, Default::default());
-=======
-        let parent_block = ledger_db
-            .get_block(ledger_db.num_blocks().unwrap() - 1)
-            .unwrap();
-        let block = Block::new_with_parent(
-            BLOCK_VERSION,
-            &parent_block,
-            &Default::default(),
-            &block_contents,
-        );
-
-        ledger_db
-            .append_block(&block, &block_contents, None)
-            .unwrap();
-
-        let sync_block_data = mint_audit_db.sync_block(&block, &block_contents).unwrap();
+
         assert_eq!(
             sync_block_data,
             SyncBlockData {
-                block_audit: BlockAuditData::new(block.index),
+                block_audit: BlockAuditData::new(block_index),
                 balance_map: Default::default(),
                 mint_txs: vec![],
                 burn_tx_outs: vec![],
             }
         );
->>>>>>> 108cea52
 
         // Sync a block that contains a few mint transactions.
         let mint_tx1 = create_mint_tx(token_id1, &signers1, 1, &mut rng);
@@ -450,20 +427,15 @@
             ..Default::default()
         };
 
-        let (mint_audit_data, balance_map, block_index) =
+        let (sync_block_data, block_index) =
             append_and_sync(&block_contents, &mut ledger_db, &mint_auditor_db, &mut rng).unwrap();
 
-<<<<<<< HEAD
-        assert_eq!(mint_audit_data, BlockAuditData::new(block_index));
-=======
-        let sync_block_data = mint_audit_db.sync_block(&block, &block_contents).unwrap();
->>>>>>> 108cea52
         assert_eq!(
             sync_block_data,
             SyncBlockData {
-                block_audit: BlockAuditData::new(block.index),
+                block_audit: BlockAuditData::new(block_index),
                 balance_map: HashMap::from_iter([(token_id1, 101), (token_id2, 2)]),
-                mint_txs: MintTx::get_mint_txs_by_block_index(block.index, &conn).unwrap(),
+                mint_txs: MintTx::get_mint_txs_by_block_index(block_index, &conn).unwrap(),
                 burn_tx_outs: vec![],
             }
         );
@@ -504,27 +476,14 @@
             ..Default::default()
         };
 
-<<<<<<< HEAD
-        let (mint_audit_data, balance_map, block_index) =
+        let (sync_block_data, block_index) =
             append_and_sync(&block_contents, &mut ledger_db, &mint_auditor_db, &mut rng).unwrap();
-        assert_eq!(mint_audit_data, BlockAuditData::new(block_index));
-
-=======
-        let block =
-            Block::new_with_parent(BLOCK_VERSION, &block, &Default::default(), &block_contents);
-
-        ledger_db
-            .append_block(&block, &block_contents, None)
-            .unwrap();
-
-        let sync_block_data = mint_audit_db.sync_block(&block, &block_contents).unwrap();
->>>>>>> 108cea52
         assert_eq!(
             sync_block_data,
             SyncBlockData {
-                block_audit: BlockAuditData::new(block.index),
+                block_audit: BlockAuditData::new(block_index),
                 balance_map: HashMap::from_iter([(token_id1, 41), (token_id2, 2)]),
-                mint_txs: MintTx::get_mint_txs_by_block_index(block.index, &conn).unwrap(),
+                mint_txs: MintTx::get_mint_txs_by_block_index(block_index, &conn).unwrap(),
                 burn_tx_outs: vec![tx_out1, tx_out2],
             }
         );
@@ -566,51 +525,27 @@
             ..Default::default()
         };
 
-<<<<<<< HEAD
-        let (mint_audit_data, balance_map, block_index) =
+        let (sync_block_data, block_index) =
             append_and_sync(&block_contents, &mut ledger_db, &mint_auditor_db, &mut rng).unwrap();
-
-        assert_eq!(mint_audit_data, BlockAuditData::new(block_index));
-=======
-        let block =
-            Block::new_with_parent(BLOCK_VERSION, &block, &Default::default(), &block_contents);
-        ledger_db
-            .append_block(&block, &block_contents, None)
-            .unwrap();
-
-        let sync_block_data = mint_audit_db.sync_block(&block, &block_contents).unwrap();
->>>>>>> 108cea52
         assert_eq!(
             sync_block_data,
             SyncBlockData {
-                block_audit: BlockAuditData::new(block.index),
+                block_audit: BlockAuditData::new(block_index),
                 balance_map: HashMap::from_iter([
                     (token_id1, 141),
                     (token_id2, 1002),
                     (token_id3, 20000)
                 ]),
-                mint_txs: MintTx::get_mint_txs_by_block_index(block.index, &conn).unwrap(),
+                mint_txs: MintTx::get_mint_txs_by_block_index(block_index, &conn).unwrap(),
                 burn_tx_outs: vec![tx_out1, tx_out2],
             }
         );
 
         // Sanity check counters.
-<<<<<<< HEAD
-        assert_eq!(
-            Counters::get(&conn).unwrap(),
-            Counters {
-                id: 0,
-                num_blocks_synced: block_index as i64 + 1,
-                num_burns_exceeding_balance: 0,
-                num_mint_txs_without_matching_mint_config: 0,
-            }
-        );
-=======
         let counters = Counters::get(&conn).unwrap();
-        assert_eq!(counters.num_blocks_synced(), block.index + 1);
+        assert_eq!(counters.num_blocks_synced(), block_index + 1);
         assert_eq!(counters.num_burns_exceeding_balance(), 0);
         assert_eq!(counters.num_mint_txs_without_matching_mint_config(), 0);
->>>>>>> 108cea52
     }
 
     // Attempting to skip a block when syncing should fail.
@@ -768,26 +703,14 @@
             ..Default::default()
         };
 
-<<<<<<< HEAD
-        let (mint_audit_data, balance_map, block_index) =
+        let (sync_block_data, block_index) =
             append_and_sync(&block_contents, &mut ledger_db, &mint_auditor_db, &mut rng).unwrap();
-        assert_eq!(mint_audit_data, BlockAuditData::new(block_index));
-=======
-        let block =
-            Block::new_with_parent(BLOCK_VERSION, &block, &Default::default(), &block_contents);
-
-        ledger_db
-            .append_block(&block, &block_contents, None)
-            .unwrap();
-
-        let sync_block_data = mint_audit_db.sync_block(&block, &block_contents).unwrap();
->>>>>>> 108cea52
         assert_eq!(
             sync_block_data,
             SyncBlockData {
-                block_audit: BlockAuditData::new(block.index),
+                block_audit: BlockAuditData::new(block_index),
                 balance_map: HashMap::from_iter([(token_id1, 101), (token_id2, 2)]),
-                mint_txs: MintTx::get_mint_txs_by_block_index(block.index, &conn).unwrap(),
+                mint_txs: MintTx::get_mint_txs_by_block_index(block_index, &conn).unwrap(),
                 burn_tx_outs: vec![],
             }
         );
@@ -834,26 +757,14 @@
             ..Default::default()
         };
 
-<<<<<<< HEAD
-        let (mint_audit_data, balance_map, block_index) =
+        let (sync_block_data, block_index) =
             append_and_sync(&block_contents, &mut ledger_db, &mint_auditor_db, &mut rng).unwrap();
-        assert_eq!(mint_audit_data, BlockAuditData::new(block_index));
-=======
-        let block =
-            Block::new_with_parent(BLOCK_VERSION, &block, &Default::default(), &block_contents);
-
-        ledger_db
-            .append_block(&block, &block_contents, None)
-            .unwrap();
-
-        let sync_block_data = mint_audit_db.sync_block(&block, &block_contents).unwrap();
->>>>>>> 108cea52
         assert_eq!(
             sync_block_data,
             SyncBlockData {
-                block_audit: BlockAuditData::new(block.index),
+                block_audit: BlockAuditData::new(block_index),
                 balance_map: HashMap::from_iter([(token_id1, 0), (token_id2, 0)]),
-                mint_txs: MintTx::get_mint_txs_by_block_index(block.index, &conn).unwrap(),
+                mint_txs: MintTx::get_mint_txs_by_block_index(block_index, &conn).unwrap(),
                 burn_tx_outs: vec![tx_out1, tx_out2],
             }
         );
@@ -1045,25 +956,13 @@
             ..Default::default()
         };
 
-        let (_, _, block_index) =
+        let (_, block_index) =
             append_and_sync(&block_contents, &mut ledger_db, &mint_auditor_db, &mut rng).unwrap();
 
-<<<<<<< HEAD
-        assert_eq!(
-            Counters::get(&conn).unwrap(),
-            Counters {
-                id: 0,
-                num_blocks_synced: block_index as i64 + 1,
-                num_burns_exceeding_balance: 0,
-                num_mint_txs_without_matching_mint_config: 0,
-            }
-        );
-=======
         let counters = Counters::get(&conn).unwrap();
-        assert_eq!(counters.num_blocks_synced(), block.index + 1);
+        assert_eq!(counters.num_blocks_synced(), block_index + 1);
         assert_eq!(counters.num_burns_exceeding_balance(), 0);
         assert_eq!(counters.num_mint_txs_without_matching_mint_config(), 0);
->>>>>>> 108cea52
     }
 
     // MintTxs that exceed the MintConfigTx limit get counted.
@@ -1129,25 +1028,13 @@
             ..Default::default()
         };
 
-        let (_, _, block_index) =
+        let (_, block_index) =
             append_and_sync(&block_contents, &mut ledger_db, &mint_auditor_db, &mut rng).unwrap();
 
-<<<<<<< HEAD
-        assert_eq!(
-            Counters::get(&conn).unwrap(),
-            Counters {
-                id: 0,
-                num_blocks_synced: block_index as i64 + 1,
-                num_burns_exceeding_balance: 0,
-                num_mint_txs_without_matching_mint_config: 0,
-            }
-        );
-=======
         let counters = Counters::get(&conn).unwrap();
-        assert_eq!(counters.num_blocks_synced(), block.index + 1);
+        assert_eq!(counters.num_blocks_synced(), block_index + 1);
         assert_eq!(counters.num_burns_exceeding_balance(), 0);
         assert_eq!(counters.num_mint_txs_without_matching_mint_config(), 0);
->>>>>>> 108cea52
 
         // Minting more should get flagged since we are exceeding the total mint limit.
         let mint_tx1 = create_mint_tx(token_id1, &signers1, 1, &mut rng);
