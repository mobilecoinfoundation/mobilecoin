// Copyright (c) 2018-2022 The MobileCoin Foundation

//! Mint auditor GRPC service implementation.

use crate::{
    db::{BlockAuditData, BlockBalance, Counters, MintAuditorDb},
    Error,
};
use grpcio::{RpcContext, RpcStatus, RpcStatusCode, Service, UnarySink};
use mc_common::logger::Logger;
use mc_mint_auditor_api::{
    empty::Empty,
    mint_auditor::{
        BlockAuditData as GrpcBlockAuditData, Counters as GrpcCounters, GetBlockAuditDataRequest,
        GetBlockAuditDataResponse, GetLastBlockAuditDataResponse,
    },
    mint_auditor_grpc::{create_mint_auditor_api, MintAuditorApi},
};
use mc_util_grpc::{rpc_logger, send_result};
use std::collections::HashMap;

/// Mint auditor GRPC service implementation.
#[derive(Clone)]
pub struct MintAuditorService {
    /// Mint auditor database.
    mint_auditor_db: MintAuditorDb,

    /// Logger.
    logger: Logger,
}
impl MintAuditorService {
    /// Create a new mint auditor service.
    pub fn new(mint_auditor_db: MintAuditorDb, logger: Logger) -> Self {
        Self {
            mint_auditor_db,
            logger,
        }
    }

    /// Convert into a grpc service
    pub fn into_service(self) -> Service {
        create_mint_auditor_api(self)
    }

    fn get_block_audit_data_impl(
        &self,
        req: &GetBlockAuditDataRequest,
    ) -> Result<GetBlockAuditDataResponse, RpcStatus> {
        let conn = self
            .mint_auditor_db
            .get_conn()
            .map_err(|err| RpcStatus::with_message(RpcStatusCode::INTERNAL, err.to_string()))?;

        let block_audit_data =
            BlockAuditData::get(&conn, req.block_index).map_err(|err| match err {
                Error::NotFound => RpcStatus::with_message(
                    RpcStatusCode::NOT_FOUND,
                    format!(
                        "Block audit data not found for block index {}",
                        req.get_block_index()
                    ),
                ),
                _ => RpcStatus::with_message(RpcStatusCode::INTERNAL, err.to_string()),
            })?;

        let balances = BlockBalance::get_balances_for_block(&conn, block_audit_data.block_index())
            .map_err(|err| RpcStatus::with_message(RpcStatusCode::INTERNAL, err.to_string()))?;

        let mut grpc_block_audit_data = GrpcBlockAuditData::new();
        grpc_block_audit_data.set_block_index(block_audit_data.block_index());
        grpc_block_audit_data.set_balances(HashMap::from_iter(
            balances
                .into_iter()
                .map(|(token_id, balance)| (*token_id, balance)),
        ));

        let mut resp = GetBlockAuditDataResponse::new();
        resp.set_block_audit_data(grpc_block_audit_data);
        Ok(resp)
    }

    fn get_last_block_audit_data_impl(&self) -> Result<GetLastBlockAuditDataResponse, RpcStatus> {
        let conn = self
            .mint_auditor_db
            .get_conn()
            .map_err(|err| RpcStatus::with_message(RpcStatusCode::INTERNAL, err.to_string()))?;

        let block_audit_data = BlockAuditData::last_block_audit_data(&conn)
            .map_err(|err| RpcStatus::with_message(RpcStatusCode::INTERNAL, err.to_string()))?
            .ok_or_else(|| {
                RpcStatus::with_message(
                    RpcStatusCode::NOT_FOUND,
                    "No last synced block index".to_string(),
                )
            })?;

        let balances = BlockBalance::get_balances_for_block(&conn, block_audit_data.block_index())
            .map_err(|err| RpcStatus::with_message(RpcStatusCode::INTERNAL, err.to_string()))?;

        let mut grpc_block_audit_data = GrpcBlockAuditData::new();
        grpc_block_audit_data.set_block_index(block_audit_data.block_index());
        grpc_block_audit_data.set_balances(HashMap::from_iter(
            balances
                .into_iter()
                .map(|(token_id, balance)| (*token_id, balance)),
        ));

        let mut resp = GetLastBlockAuditDataResponse::new();
        resp.set_block_audit_data(grpc_block_audit_data);
        Ok(resp)
    }

    fn get_counters_impl(&self) -> Result<GrpcCounters, RpcStatus> {
        self.mint_auditor_db
            .get_conn()
            .and_then(|conn| Counters::get(&conn))
            .map_err(|err| RpcStatus::with_message(RpcStatusCode::INTERNAL, err.to_string()))
            .map(|counters| GrpcCounters::from(&counters))
    }
}

impl MintAuditorApi for MintAuditorService {
    fn get_block_audit_data(
        &mut self,
        ctx: RpcContext,
        req: GetBlockAuditDataRequest,
        sink: UnarySink<GetBlockAuditDataResponse>,
    ) {
        let logger = rpc_logger(&ctx, &self.logger);
        send_result(ctx, sink, self.get_block_audit_data_impl(&req), &logger)
    }

    fn get_last_block_audit_data(
        &mut self,
        ctx: RpcContext,
        _req: Empty,
        sink: UnarySink<GetLastBlockAuditDataResponse>,
    ) {
        let logger = rpc_logger(&ctx, &self.logger);
        send_result(ctx, sink, self.get_last_block_audit_data_impl(), &logger)
    }

    fn get_counters(&mut self, ctx: RpcContext, _req: Empty, sink: UnarySink<GrpcCounters>) {
        let logger = rpc_logger(&ctx, &self.logger);
        send_result(ctx, sink, self.get_counters_impl(), &logger)
    }
}

#[cfg(test)]
mod tests {
    use super::*;
    use crate::db::test_utils::{append_and_sync, TestDbContext};
    use grpcio::{ChannelBuilder, Environment, Server, ServerBuilder};
    use mc_account_keys::AccountKey;
    use mc_blockchain_types::{BlockContents, BlockVersion};
    use mc_common::logger::{test_with_logger, Logger};
    use mc_ledger_db::{
        test_utils::{create_ledger, initialize_ledger},
        Ledger,
    };
    use mc_mint_auditor_api::mint_auditor_grpc::MintAuditorApiClient;
    use mc_transaction_core::TokenId;
    use mc_transaction_core_test_utils::{
        create_mint_config_tx_and_signers, create_mint_tx, create_test_tx_out,
        mint_config_tx_to_validated as to_validated,
    };
    use std::sync::Arc;

    /// Starts the service on localhost and connects a client to it.
    fn get_client_server(
        mint_auditor_db: &MintAuditorDb,
        logger: &Logger,
    ) -> (MintAuditorApiClient, Server) {
        let service =
            MintAuditorService::new(mint_auditor_db.clone(), logger.clone()).into_service();
        let env = Arc::new(Environment::new(1));
        let mut server = ServerBuilder::new(env.clone())
            .register_service(service)
            .bind("127.0.0.1", 0)
            .build()
            .unwrap();
        server.start();
        let (_, port) = server.bind_addrs().next().unwrap();
        let ch = ChannelBuilder::new(env).connect(&format!("127.0.0.1:{}", port));
        let client = MintAuditorApiClient::new(ch);
        (client, server)
    }

    /// Create a test database with some data in it.
    fn get_test_db(logger: &Logger) -> (MintAuditorDb, TestDbContext) {
        let mut rng = mc_util_test_helper::get_seeded_rng();
        let token_id1 = TokenId::from(1);
        let token_id2 = TokenId::from(22);

        let test_db_context = TestDbContext::default();
        let mint_auditor_db = test_db_context.get_db_instance(logger.clone());

        let mut ledger_db = create_ledger();
        let account_key = AccountKey::random(&mut rng);
        let num_initial_blocks = 1;
        initialize_ledger(
            BlockVersion::MAX,
            &mut ledger_db,
            num_initial_blocks,
            &account_key,
            &mut rng,
        );

        for block_index in 0..num_initial_blocks {
            let block_data = ledger_db.get_block_data(block_index).unwrap();

            mint_auditor_db
                .sync_block(block_data.block(), block_data.contents())
                .unwrap();
        }

        // Sync a block that contains a few mint config transactions.
        let (mint_config_tx1, signers1) = create_mint_config_tx_and_signers(token_id1, &mut rng);
        let (mint_config_tx2, signers2) = create_mint_config_tx_and_signers(token_id2, &mut rng);

        let block_contents = BlockContents {
            validated_mint_config_txs: vec![
                to_validated(&mint_config_tx1),
                to_validated(&mint_config_tx2),
            ],
            ..Default::default()
        };

<<<<<<< HEAD
        append_and_sync(block_contents, &mut ledger_db, &mint_auditor_db, &mut rng).unwrap();
=======
        append_and_sync(&block_contents, &mut ledger_db, &mint_auditor_db, &mut rng).unwrap();
>>>>>>> 7c4a35f7

        // Sync a block that contains a few mint transactions.
        let mint_tx1 = create_mint_tx(token_id1, &signers1, 1, &mut rng);
        let mint_tx2 = create_mint_tx(token_id2, &signers2, 2, &mut rng);
        let mint_tx3 = create_mint_tx(token_id1, &signers1, 100, &mut rng);

        let block_contents = BlockContents {
            mint_txs: vec![mint_tx1, mint_tx2, mint_tx3],
            outputs: (0..3)
                .map(|_i| create_test_tx_out(BlockVersion::MAX, &mut rng))
                .collect(),
            ..Default::default()
        };

<<<<<<< HEAD
        append_and_sync(block_contents, &mut ledger_db, &mint_auditor_db, &mut rng).unwrap();
=======
        append_and_sync(&block_contents, &mut ledger_db, &mint_auditor_db, &mut rng).unwrap();
>>>>>>> 7c4a35f7

        (mint_auditor_db, test_db_context)
    }

    #[test_with_logger]
    fn test_get_block_audit_data(logger: Logger) {
        let (mint_auditor_db, _test_db_context) = get_test_db(&logger);
        let (client, _server) = get_client_server(&mint_auditor_db, &logger);

        let request = GetBlockAuditDataRequest {
            block_index: 2,
            ..Default::default()
        };

        let response = client.get_block_audit_data(&request).unwrap();

        assert_eq!(response.get_block_audit_data().block_index, 2,);
        assert_eq!(
            response.get_block_audit_data().get_balances(),
            &HashMap::from_iter([(1, 101), (22, 2)])
        );
    }

    #[test_with_logger]
    fn test_get_last_block_audit_data(logger: Logger) {
        let (mint_auditor_db, _test_db_context) = get_test_db(&logger);
        let (client, _server) = get_client_server(&mint_auditor_db, &logger);

        let response = client.get_last_block_audit_data(&Empty::default()).unwrap();
        assert_eq!(response.get_block_audit_data().block_index, 2,);
        assert_eq!(
            response.get_block_audit_data().get_balances(),
            &HashMap::from_iter([(1, 101), (22, 2)])
        );
    }

    #[test_with_logger]
    fn test_get_counters(logger: Logger) {
        let (mint_auditor_db, _test_db_context) = get_test_db(&logger);
        let (client, _server) = get_client_server(&mint_auditor_db, &logger);

        let response = client.get_counters(&Empty::default()).unwrap();

        // The number of blocks synced depends on the database that [get_test_db]
        // generates.
        assert_eq!(
            response,
            GrpcCounters {
                num_blocks_synced: 3,
                ..Default::default()
            }
        );
    }
}<|MERGE_RESOLUTION|>--- conflicted
+++ resolved
@@ -226,11 +226,7 @@
             ..Default::default()
         };
 
-<<<<<<< HEAD
         append_and_sync(block_contents, &mut ledger_db, &mint_auditor_db, &mut rng).unwrap();
-=======
-        append_and_sync(&block_contents, &mut ledger_db, &mint_auditor_db, &mut rng).unwrap();
->>>>>>> 7c4a35f7
 
         // Sync a block that contains a few mint transactions.
         let mint_tx1 = create_mint_tx(token_id1, &signers1, 1, &mut rng);
@@ -245,11 +241,7 @@
             ..Default::default()
         };
 
-<<<<<<< HEAD
         append_and_sync(block_contents, &mut ledger_db, &mint_auditor_db, &mut rng).unwrap();
-=======
-        append_and_sync(&block_contents, &mut ledger_db, &mint_auditor_db, &mut rng).unwrap();
->>>>>>> 7c4a35f7
 
         (mint_auditor_db, test_db_context)
     }
