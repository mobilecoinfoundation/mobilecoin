--- conflicted
+++ resolved
@@ -22,17 +22,10 @@
     onetime_keys::recover_onetime_private_key,
     ring_signature::KeyImage,
     tx::{Tx, TxOut, TxOutConfirmationNumber, TxOutMembershipProof},
-<<<<<<< HEAD
-    Amount, BlockIndex, BlockVersion, TokenId,
-};
-use mc_transaction_std::{
-    EmptyMemoBuilder, InputCredentials, MemoBuilder, ReservedDestination, TransactionBuilder,
-=======
     Amount, TokenId,
 };
 use mc_transaction_std::{
     EmptyMemoBuilder, InputCredentials, MemoBuilder, ReservedSubaddresses, TransactionBuilder,
->>>>>>> 2e6c2f3c
 };
 use mc_util_uri::FogUri;
 use rand::Rng;
@@ -1014,11 +1007,7 @@
                 token_id,
             };
 
-<<<<<<< HEAD
-            let change_dest = ReservedDestination::from_subaddress_index(
-=======
             let change_dest = ReservedSubaddresses::from_subaddress_index(
->>>>>>> 2e6c2f3c
                 from_account_key,
                 Some(change_subaddress),
                 None,
