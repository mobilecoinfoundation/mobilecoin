--- conflicted
+++ resolved
@@ -14,11 +14,7 @@
 mc-util-uri = { path = "../../util/uri" }
 
 futures = "0.3"
-<<<<<<< HEAD
-grpcio = "0.13.0"
-=======
 grpcio = "0.13"
->>>>>>> 03a8e6c9
 protobuf = "2.27.1"
 
 [dev-dependencies]
