--- conflicted
+++ resolved
@@ -13,8 +13,8 @@
 use mc_crypto_keys::Ed25519Pair;
 use mc_transaction_core_test_utils::{get_outputs, Amount, KeyImage};
 use mc_util_from_random::FromRandom;
-<<<<<<< HEAD
 use mc_util_test_helper::{random_bytes_vec, AccountKey, CryptoRng, PublicAddress, Rng, RngCore};
+use std::str::FromStr;
 
 /// Get blocks with custom contents to simulate conditions seen in production.
 ///
@@ -126,10 +126,6 @@
     }
     blocks
 }
-=======
-use mc_util_test_helper::{random_bytes_vec, CryptoRng, Rng, RngCore};
-use std::str::FromStr;
->>>>>>> 7c4a35f7
 
 /// Generate a [BlockID] from random bytes.
 pub fn make_block_id(rng: &mut (impl RngCore + CryptoRng)) -> BlockID {
