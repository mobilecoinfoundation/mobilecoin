--- conflicted
+++ resolved
@@ -2,14 +2,7 @@
 
 use crate::ConvertError;
 use alloc::{vec, vec::Vec};
-<<<<<<< HEAD
-use core::{convert::TryFrom, hash::Hash};
-=======
-use core::{
-    fmt::{Debug, Display, Formatter, Result as FmtResult},
-    hash::Hash,
-};
->>>>>>> f142750a
+use core::hash::Hash;
 use mc_crypto_digestible::Digestible;
 use mc_util_repr_bytes::derive_debug_and_display_hex_from_as_ref;
 use prost::{
