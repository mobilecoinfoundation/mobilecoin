// Copyright (c) 2018-2022 The MobileCoin Foundation

#ifndef TRANSACTION_H_
#define TRANSACTION_H_

#include "common.h"
#include "fog.h"
#include "keys.h"

/* ==================== Transaction ==================== */

#ifdef __cplusplus
extern "C" {
#endif

/* ==== Types ==== */

typedef struct {
  uint64_t masked_value;
  const McBuffer* MC_NONNULL masked_token_id;
} McTxOutMaskedAmount;

typedef struct {
  uint64_t value;
  uint64_t token_id;
} McTxOutAmount;

typedef struct _McTransactionBuilderRing McTransactionBuilderRing;
typedef struct _McTransactionBuilder McTransactionBuilder;
typedef struct _McTxOutMemoBuilder McTxOutMemoBuilder;

/* ==== TxOut ==== */

/// # Preconditions
///
/// * `view_private_key` - must be a valid 32-byte Ristretto-format scalar.
///
/// # Errors
///
/// * `LibMcError::InvalidInput`
/// * `LibMcError::TransactionCrypto`
bool mc_tx_out_reconstruct_commitment(
  const McTxOutMaskedAmount* MC_NONNULL tx_out_masked_amount,
  const McBuffer* MC_NONNULL tx_out_public_key,
  const McBuffer* MC_NONNULL view_private_key,
  McMutableBuffer* MC_NONNULL out_commitment,
  McError* MC_NULLABLE * MC_NULLABLE out_error
)
MC_ATTRIBUTE_NONNULL(1, 2, 3, 4);

/// # Preconditions
///
/// * `tx_out_commitment` - must be a valid CompressedCommitment
///
/// # Errors
///
/// * `LibMcError::InvalidInput`
bool mc_tx_out_commitment_crc32(
  const McBuffer* MC_NONNULL tx_out_commitment,
  uint32_t* MC_NONNULL out_crc32,
  McError* MC_NULLABLE * MC_NULLABLE out_error
)
MC_ATTRIBUTE_NONNULL(1, 2);

/// # Preconditions
///
/// * `view_private_key` - must be a valid 32-byte Ristretto-format scalar.
/// * `subaddress_spend_private_key` - must be a valid 32-byte Ristretto-format scalar.
bool mc_tx_out_matches_subaddress(
  const McBuffer* MC_NONNULL tx_out_target_key,
  const McBuffer* MC_NONNULL tx_out_public_key,
  const McBuffer* MC_NONNULL view_private_key,
  const McBuffer* MC_NONNULL subaddress_spend_private_key,
  bool* MC_NONNULL out_matches
)
MC_ATTRIBUTE_NONNULL(1, 2, 3, 4, 5);

/// # Preconditions
///
/// * `view_private_key` - must be a valid 32-byte Ristretto-format scalar.
/// * `out_subaddress_spend_public_key` - length must be >= 32.
///
/// # Errors
///
/// * `LibMcError::InvalidInput`
bool mc_tx_out_get_subaddress_spend_public_key(
  const McBuffer* MC_NONNULL tx_out_target_key,
  const McBuffer* MC_NONNULL tx_out_public_key,
  const McBuffer* MC_NONNULL view_private_key,
  McMutableBuffer* MC_NONNULL out_subaddress_spend_public_key,
  McError* MC_NULLABLE * MC_NULLABLE out_error
)
MC_ATTRIBUTE_NONNULL(1, 2, 3, 4);

/// # Preconditions
///
/// * `view_private_key` - must be a valid 32-byte Ristretto-format scalar.
///
/// # Errors
///
/// * `LibMcError::InvalidInput`
/// * `LibMcError::TransactionCrypto`
bool mc_tx_out_get_amount(
  const McTxOutMaskedAmount* MC_NONNULL tx_out_masked_amount,
  const McBuffer* MC_NONNULL tx_out_public_key,
  const McBuffer* MC_NONNULL view_private_key,
  McTxOutAmount* MC_NONNULL out_amount,
  uint64_t* MC_NONNULL out_value,
  uint64_t* MC_NONNULL out_token_id,
  McError* MC_NULLABLE * MC_NULLABLE out_error
)
MC_ATTRIBUTE_NONNULL(1, 2, 3, 4, 5, 6);

/// # Preconditions
///
/// * `view_private_key` - must be a valid 32-byte Ristretto-format scalar.
/// * `subaddress_spend_private_key` - must be a valid 32-byte Ristretto-format scalar.
/// * `out_key_image` - length must be >= 32.
///
/// # Errors
///
/// * `LibMcError::InvalidInput`
/// * `LibMcError::TransactionCrypto`
bool mc_tx_out_get_key_image(
  const McBuffer* MC_NONNULL tx_out_target_key,
  const McBuffer* MC_NONNULL tx_out_public_key,
  const McBuffer* MC_NONNULL view_private_key,
  const McBuffer* MC_NONNULL subaddress_spend_private_key,
  McMutableBuffer* MC_NONNULL out_key_image,
  McError* MC_NULLABLE * MC_NULLABLE out_error
)
MC_ATTRIBUTE_NONNULL(1, 2, 3, 4, 5);

/// # Preconditions
///
/// * `view_private_key` - must be a valid 32-byte Ristretto-format scalar.
bool mc_tx_out_validate_confirmation_number(
  const McBuffer* MC_NONNULL tx_out_public_key,
  const McBuffer* MC_NONNULL tx_out_confirmation_number,
  const McBuffer* MC_NONNULL view_private_key,
  bool* MC_NONNULL out_valid
)
MC_ATTRIBUTE_NONNULL(1, 2, 3, 4);

/* ==== McTransactionBuilderRing ==== */

McTransactionBuilderRing* MC_NULLABLE mc_transaction_builder_ring_create();

void mc_transaction_builder_ring_free(
  McTransactionBuilderRing* MC_NULLABLE transaction_builder_ring
);

/// # Preconditions
///
/// * `tx_out_proto_bytes` - must be a valid binary-serialized `external.TxOut` Protobuf.
/// * `membership_proof_proto_bytes` - must be a valid binary-serialized
///     `external.TxOutMembershipProof` Protobuf.
bool mc_transaction_builder_ring_add_element(
  McTransactionBuilderRing* MC_NONNULL transaction_builder_ring,
  const McBuffer* MC_NONNULL tx_out_proto_bytes,
  const McBuffer* MC_NONNULL membership_proof_proto_bytes
)
MC_ATTRIBUTE_NONNULL(1, 2, 3);

/* ==== McTransactionBuilder ==== */

McTransactionBuilder* MC_NULLABLE mc_transaction_builder_create(
  uint64_t fee,
  uint64_t token_id,
  uint64_t tombstone_block,
  const McFogResolver* MC_NULLABLE fog_resolver,
  McTxOutMemoBuilder* MC_NONNULL memo_builder,
  uint32_t block_version
);
MC_ATTRIBUTE_NONNULL(5);

void mc_transaction_builder_free(
  McTransactionBuilder* MC_NULLABLE transaction_builder
);

/// # Preconditions
///
/// * `transaction_builder` - must not have been previously consumed by a call to `build`.
/// * `view_private_key` - must be a valid 32-byte Ristretto-format scalar.
/// * `subaddress_spend_private_key` - must be a valid 32-byte Ristretto-format scalar.
/// * `real_index` - must be within bounds of `ring`.
/// * `ring` - `TxOut` at `real_index` must be owned by account keys.
///
/// # Errors
///
/// * `LibMcError::InvalidInput`
bool mc_transaction_builder_add_input(
  McTransactionBuilder* MC_NONNULL transaction_builder,
  const McBuffer* MC_NONNULL view_private_key,
  const McBuffer* MC_NONNULL subaddress_spend_private_key,
  size_t real_index,
  const McTransactionBuilderRing* MC_NONNULL ring,
  McError* MC_NULLABLE * MC_NULLABLE out_error
)
MC_ATTRIBUTE_NONNULL(1, 2, 3, 5);

/// # Preconditions
///
/// * `transaction_builder` - must not have been previously consumed by a call to `build`.
/// * `recipient_address` - must be a valid `PublicAddress`.
/// * `out_subaddress_spend_public_key` - length must be >= 32.
///
/// # Errors
///
/// * `LibMcError::AttestationVerification`
/// * `LibMcError::InvalidInput`
McData* MC_NULLABLE mc_transaction_builder_add_output(
  McTransactionBuilder* MC_NONNULL transaction_builder,
  uint64_t amount,
  const McPublicAddress* MC_NONNULL recipient_address,
  McRngCallback* MC_NULLABLE rng_callback,
  McMutableBuffer* MC_NONNULL out_tx_out_confirmation_number,
  McMutableBuffer* MC_NONNULL out_tx_out_shared_secret,
  McError* MC_NULLABLE * MC_NULLABLE out_error
)
<<<<<<< HEAD
MC_ATTRIBUTE_NONNULL(1, 3, 7);
=======
MC_ATTRIBUTE_NONNULL(1, 3, 5, 6);
>>>>>>> a7923603

/// # Preconditions
///
/// * `account_kay` - must be a valid account key, default change address computed from account key
/// * `transaction_builder` - must not have been previously consumed by a call
///   to `build`.
/// * `out_tx_out_confirmation_number` - length must be >= 32.
///
/// # Errors
///
/// * `LibMcError::AttestationVerification`
/// * `LibMcError::InvalidInput`
McData* MC_NULLABLE mc_transaction_builder_add_change_output(
  const McAccountKey* MC_NONNULL account_key,
  McTransactionBuilder* MC_NONNULL transaction_builder,
  uint64_t amount,
  McRngCallback* MC_NULLABLE rng_callback,
  McMutableBuffer* MC_NONNULL out_tx_out_confirmation_number,
  McMutableBuffer* MC_NONNULL out_tx_out_shared_secret,
  McError* MC_NULLABLE * MC_NULLABLE out_error
)
<<<<<<< HEAD
MC_ATTRIBUTE_NONNULL(1, 2, 4, 7);
=======
MC_ATTRIBUTE_NONNULL(1, 2, 4, 5, 6);

/// # Preconditions
///
/// * `transaction_builder` - must not have been previously consumed by a call to `build`.
/// * `recipient_address` - must be a valid `PublicAddress`.
/// * `fog_hint_address` - must be a valid `PublicAddress` with `fog_info`.
/// * `out_tx_out_confirmation_number` - length must be >= 32.
///
/// # Errors
///
/// * `LibMcError::AttestationVerification`
/// * `LibMcError::InvalidInput`
McData* MC_NULLABLE mc_transaction_builder_add_output_with_fog_hint_address(
  McTransactionBuilder* MC_NONNULL transaction_builder,
  uint64_t amount,
  const McPublicAddress* MC_NONNULL recipient_address,
  const McPublicAddress* MC_NONNULL fog_hint_address,
  McRngCallback* MC_NULLABLE rng_callback,
  McMutableBuffer* MC_NONNULL out_tx_out_confirmation_number,
  McError* MC_NULLABLE * MC_NULLABLE out_error
)
MC_ATTRIBUTE_NONNULL(1, 3, 4, 5, 7);
>>>>>>> a7923603

/// # Preconditions
///
/// * `transaction_builder` - must not have been previously consumed by a call to `build`.
///
/// # Errors
///
/// * `LibMcError::InvalidInput`
McData* MC_NULLABLE mc_transaction_builder_build(
  McTransactionBuilder* MC_NONNULL transaction_builder,
  McRngCallback* MC_NULLABLE rng_callback,
  McError* MC_NULLABLE * MC_NULLABLE out_error
)
MC_ATTRIBUTE_NONNULL(1);


/// # Preconditions
///
/// * `account_key` - must be a valid `AccountKey` with `fog_info`.
McTxOutMemoBuilder* MC_NULLABLE mc_memo_builder_sender_and_destination_create(
  const McAccountKey* MC_NONNULL account_key)
MC_ATTRIBUTE_NONNULL(1);

/// # Preconditions
///
/// * `account_key` - must be a valid `AccountKey` with `fog_info`.
McTxOutMemoBuilder* MC_NULLABLE mc_memo_builder_sender_payment_request_and_destination_create(
  uint64_t payment_request_id,
  const McAccountKey* MC_NONNULL account_key
)
MC_ATTRIBUTE_NONNULL(2);

McTxOutMemoBuilder* MC_NULLABLE mc_memo_builder_default_create();


void mc_memo_builder_free(
  McTxOutMemoBuilder* MC_NULLABLE memo_builder
);


/* ==== SenderMemo ==== */

/// # Preconditions
///
/// * `sender_memo_data` - must be 64 bytes
/// * `sender_public_address` - must be a valid `PublicAddress`.
/// * `receiving_subaddress_view_private_key` - must be a valid
///     32-byte Ristretto-format scalar.
/// * `tx_out_public_key` - must be a valid 32-byte Ristretto-format scalar.
///
/// # Errors
///
/// * `LibMcError::InvalidInput`
bool mc_memo_sender_memo_is_valid(
  const McBuffer* MC_NONNULL sender_memo_data,
  const McPublicAddress* MC_NONNULL sender_public_address,
  const McBuffer* MC_NONNULL receiving_subaddress_view_private_key,
  const McBuffer* MC_NONNULL tx_out_public_key,
  bool* MC_NONNULL out_valid,
  McError* MC_NULLABLE * MC_NULLABLE out_error
)
MC_ATTRIBUTE_NONNULL(1, 2, 3, 4, 5);

/// # Preconditions
///
/// * `sender_account_key` - must be a valid account key
/// * `recipient_subaddress_view_public_key` - must be a valid
///     32-byte Ristretto-format scalar.
/// * `tx_out_public_key` - must be a valid 32-byte Ristretto-format scalar.
/// * `out_memo_data` - length must be >= 64.
///
/// # Errors
///
/// * `LibMcError::InvalidInput`
bool mc_memo_sender_memo_create(
  const McAccountKey* MC_NONNULL sender_account_key,
  const McBuffer* MC_NONNULL recipient_subaddress_view_public_key,
  const McBuffer* MC_NONNULL tx_out_public_key,
  McMutableBuffer* MC_NONNULL out_memo_data,
  McError* MC_NULLABLE * MC_NULLABLE out_error
)
MC_ATTRIBUTE_NONNULL(1, 2, 3, 4);

/// # Preconditions
///
/// * `sender_memo_data` - must be 64 bytes
/// * `out_short_address_hash` - length must be >= 16 bytes
///
/// # Errors
///
/// * `LibMcError::InvalidInput`
bool mc_memo_sender_memo_get_address_hash(
  const McBuffer* MC_NONNULL sender_memo_data,
  McMutableBuffer* MC_NONNULL out_short_address_hash,
  McError* MC_NULLABLE * MC_NULLABLE out_error
)
MC_ATTRIBUTE_NONNULL(1, 2);


/* ==== DestinationMemo ==== */

/// # Preconditions
///
/// * `destination_public_address` - must be a valid 32-byte
///     Ristretto-format scalar.
/// * `number_of_recipients` - must be > 0
/// * `out_memo_data` - length must be >= 64.
///
/// # Errors
///
/// * `LibMcError::InvalidInput`
bool mc_memo_destination_memo_create(
  const McPublicAddress* MC_NONNULL destination_public_address,
  uint8_t number_of_recipients,
  uint64_t fee,
  uint64_t total_outlay,
  McMutableBuffer* MC_NONNULL out_memo_data,
  McError* MC_NULLABLE * MC_NULLABLE out_error
)
MC_ATTRIBUTE_NONNULL(1, 5);

/// # Preconditions
///
/// * `destination_memo_data` - must be 64 bytes
/// * `out_short_address_hash` - length must be >= 16 bytes
///
/// # Errors
///
/// * `LibMcError::InvalidInput`
bool mc_memo_destination_memo_get_address_hash(
  const McBuffer* MC_NONNULL destination_memo_data,
  McMutableBuffer* MC_NONNULL out_short_address_hash,
  McError* MC_NULLABLE * MC_NULLABLE out_error
)
MC_ATTRIBUTE_NONNULL(1, 2);

/// # Preconditions
///
/// * `destination_memo_data` - must be 64 bytes
///
/// # Errors
///
/// * `LibMcError::InvalidInput`
bool mc_memo_destination_memo_get_number_of_recipients(
  const McBuffer* MC_NONNULL destination_memo_data,
  uint8_t* MC_NONNULL out_number_of_recipients,
  McError* MC_NULLABLE * MC_NULLABLE out_error
)
MC_ATTRIBUTE_NONNULL(1, 2);

/// # Preconditions
///
/// * `destination_memo_data` - must be 64 bytes
///
/// # Errors
///
/// * `LibMcError::InvalidInput`
bool mc_memo_destination_memo_get_fee(
  const McBuffer* MC_NONNULL destination_memo_data,
  uint64_t* MC_NONNULL out_fee,
  McError* MC_NULLABLE * MC_NULLABLE out_error
)
MC_ATTRIBUTE_NONNULL(1, 2);

/// # Preconditions
///
/// * `destination_memo_data` - must be 64 bytes
///
/// # Errors
///
/// * `LibMcError::InvalidInput`
bool mc_memo_destination_memo_get_total_outlay(
  const McBuffer* MC_NONNULL destination_memo_data,
  uint64_t* MC_NONNULL out_total_outlay,
  McError* MC_NULLABLE * MC_NULLABLE out_error
)
MC_ATTRIBUTE_NONNULL(1, 2);


/* ==== SenderWithPaymentRequestMemo ==== */


/// # Preconditions
///
/// * `sender_with_payment_request_memo_data` - must be 64 bytes
/// * `sender_public_address` - must be a valid `PublicAddress`.
/// * `receiving_subaddress_view_private_key` - must be a valid
///     32-byte Ristretto-format scalar.
/// * `tx_out_public_key` - must be a valid 32-byte Ristretto-format scalar.
///
/// # Errors
///
/// * `LibMcError::InvalidInput`
bool mc_memo_sender_with_payment_request_memo_is_valid(
  const McBuffer* MC_NONNULL sender_with_payment_request_memo_data,
  const McPublicAddress* MC_NONNULL sender_public_address,
  const McBuffer* MC_NONNULL receiving_subaddress_view_private_key,
  const McBuffer* MC_NONNULL tx_out_public_key,
  bool* MC_NONNULL out_valid,
  McError* MC_NULLABLE * MC_NULLABLE out_error
)
MC_ATTRIBUTE_NONNULL(1, 2, 3, 4, 5);

/// # Preconditions
///
/// * `sender_account_key` - must be a valid account key
/// * `recipient_subaddress_view_public_key` - must be a valid
///     32-byte Ristretto-format scalar.
/// * `tx_out_public_key` - must be a valid 32-byte Ristretto-format scalar.
/// * `out_memo_data` - length must be >= 64.
///
/// # Errors
///
/// * `LibMcError::InvalidInput`
bool mc_memo_sender_with_payment_request_memo_create(
  const McAccountKey* MC_NONNULL sender_account_key,
  const McBuffer* MC_NONNULL recipient_subaddress_view_public_key,
  const McBuffer* MC_NONNULL tx_out_public_key,
  uint64_t payment_request_id,
  McMutableBuffer* MC_NONNULL out_memo_data,
  McError* MC_NULLABLE * MC_NULLABLE out_error
)
MC_ATTRIBUTE_NONNULL(1, 2, 3, 5);

/// # Preconditions
///
/// * `sender_with_payment_request_memo_data` - must be 64 bytes
/// * `out_short_address_hash` - length must be >= 16 bytes
///
/// # Errors
///
/// * `LibMcError::InvalidInput`
bool mc_memo_sender_with_payment_request_memo_get_address_hash(
  const McBuffer* MC_NONNULL sender_with_payment_request_memo_data,
  McMutableBuffer* MC_NONNULL out_short_address_hash,
  McError* MC_NULLABLE * MC_NULLABLE out_error
)
MC_ATTRIBUTE_NONNULL(1, 2);

/// # Preconditions
///
/// * `sender_with_payment_request_memo_data` - must be 64 bytes
///
/// # Errors
///
/// * `LibMcError::InvalidInput`
bool mc_memo_sender_with_payment_request_memo_get_payment_request_id(
  const McBuffer* MC_NONNULL sender_with_payment_request_memo_data,
  uint64_t* MC_NONNULL out_payment_request_id,
  McError* MC_NULLABLE * MC_NULLABLE out_error
)
MC_ATTRIBUTE_NONNULL(1, 2);


/* ==== Decrypt Memo Payload ==== */


/// # Preconditions
///
/// * `encrypted_memo` - must be 66 bytes
/// * `tx_out_public_key` - must be a valid 32-byte Ristretto-format scalar.
/// * `account_key` - must be a valid account key
/// * `out_memo_payload` - length must be >= 16 bytes
///
/// # Errors
///
/// * `LibMcError::InvalidInput`
bool mc_memo_decrypt_e_memo_payload(
  const McBuffer* MC_NONNULL encrypted_memo,
  const McBuffer* MC_NONNULL tx_out_public_key,
  const McAccountKey* MC_NONNULL account_key,
  McMutableBuffer* MC_NONNULL out_memo_data,
  McError* MC_NULLABLE * MC_NULLABLE out_error
)
MC_ATTRIBUTE_NONNULL(1, 2, 3, 4);


#ifdef __cplusplus
}
#endif

#endif /* !TRANSACTION_H_ */<|MERGE_RESOLUTION|>--- conflicted
+++ resolved
@@ -218,11 +218,7 @@
   McMutableBuffer* MC_NONNULL out_tx_out_shared_secret,
   McError* MC_NULLABLE * MC_NULLABLE out_error
 )
-<<<<<<< HEAD
-MC_ATTRIBUTE_NONNULL(1, 3, 7);
-=======
 MC_ATTRIBUTE_NONNULL(1, 3, 5, 6);
->>>>>>> a7923603
 
 /// # Preconditions
 ///
@@ -244,33 +240,7 @@
   McMutableBuffer* MC_NONNULL out_tx_out_shared_secret,
   McError* MC_NULLABLE * MC_NULLABLE out_error
 )
-<<<<<<< HEAD
-MC_ATTRIBUTE_NONNULL(1, 2, 4, 7);
-=======
-MC_ATTRIBUTE_NONNULL(1, 2, 4, 5, 6);
-
-/// # Preconditions
-///
-/// * `transaction_builder` - must not have been previously consumed by a call to `build`.
-/// * `recipient_address` - must be a valid `PublicAddress`.
-/// * `fog_hint_address` - must be a valid `PublicAddress` with `fog_info`.
-/// * `out_tx_out_confirmation_number` - length must be >= 32.
-///
-/// # Errors
-///
-/// * `LibMcError::AttestationVerification`
-/// * `LibMcError::InvalidInput`
-McData* MC_NULLABLE mc_transaction_builder_add_output_with_fog_hint_address(
-  McTransactionBuilder* MC_NONNULL transaction_builder,
-  uint64_t amount,
-  const McPublicAddress* MC_NONNULL recipient_address,
-  const McPublicAddress* MC_NONNULL fog_hint_address,
-  McRngCallback* MC_NULLABLE rng_callback,
-  McMutableBuffer* MC_NONNULL out_tx_out_confirmation_number,
-  McError* MC_NULLABLE * MC_NULLABLE out_error
-)
-MC_ATTRIBUTE_NONNULL(1, 3, 4, 5, 7);
->>>>>>> a7923603
+MC_ATTRIBUTE_NONNULL(1, 2, 4, 6);
 
 /// # Preconditions
 ///
