--- conflicted
+++ resolved
@@ -255,11 +255,7 @@
   McMutableBuffer* MC_NONNULL out_tx_out_shared_secret,
   McError* MC_NULLABLE * MC_NULLABLE out_error
 )
-<<<<<<< HEAD
-MC_ATTRIBUTE_NONNULL(1, 2, 4, 6);
-=======
 MC_ATTRIBUTE_NONNULL(1, 2, 5, 6);
->>>>>>> 8203e7cf
 
 /// # Preconditions
 ///
