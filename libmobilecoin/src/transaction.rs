// Copyright (c) 2018-2022 The MobileCoin Foundation
//

use crate::{
    common::*,
    fog::McFogResolver,
    keys::{McAccountKey, McPublicAddress},
    LibMcError,
};
use core::convert::TryFrom;
use crc::Crc;
use generic_array::{typenum::U66, GenericArray};
use mc_account_keys::{AccountKey, PublicAddress, ShortAddressHash};
use mc_crypto_keys::{CompressedRistrettoPublic, ReprBytes, RistrettoPrivate, RistrettoPublic};
use mc_fog_report_validation::FogResolver;
use mc_transaction_core::{
    get_tx_out_shared_secret,
    onetime_keys::{recover_onetime_private_key, recover_public_subaddress_spend_key},
    ring_signature::KeyImage,
    tx::{TxOut, TxOutConfirmationNumber, TxOutMembershipProof},
    Amount, BlockVersion, CompressedCommitment, EncryptedMemo, MaskedAmount, TokenId,
};

use mc_transaction_std::{
    AuthenticatedSenderMemo, AuthenticatedSenderWithPaymentRequestIdMemo, ChangeDestination,
    DestinationMemo, InputCredentials, MemoBuilder, MemoPayload, RTHMemoBuilder,
    SenderMemoCredential, TransactionBuilder,
};

use mc_util_ffi::*;

/* ==== TxOut ==== */

#[repr(C)]
pub struct McTxOutMaskedAmount<'a> {
    /// 32-byte `CompressedCommitment`
    masked_value: u64,

    /// `masked_token_id = token_id XOR_8 Blake2B(token_id_mask |
    /// shared_secret)` 8 bytes long when used, 0 bytes for older amounts
    /// that don't have this.
    masked_token_id: FfiRefPtr<'a, McBuffer<'a>>,
}

#[repr(C)]
#[derive(Clone, Copy)]
pub struct McTxOutAmount {
    value: u64,
    token_id: u64,
}

pub type McTxOutMemoBuilder = Option<Box<dyn MemoBuilder + Sync + Send>>;
impl_into_ffi!(Option<Box<dyn MemoBuilder + Sync + Send>>);

/// # Preconditions
///
/// * `view_private_key` - must be a valid 32-byte Ristretto-format scalar.
#[no_mangle]
pub extern "C" fn mc_tx_out_reconstruct_commitment(
    tx_out_masked_amount: FfiRefPtr<McTxOutMaskedAmount>,
    tx_out_public_key: FfiRefPtr<McBuffer>,
    view_private_key: FfiRefPtr<McBuffer>,
    out_tx_out_commitment: FfiMutPtr<McMutableBuffer>,
    out_error: FfiOptMutPtr<FfiOptOwnedPtr<McError>>,
) -> bool {
    ffi_boundary_with_error(out_error, || {
        let view_private_key = RistrettoPrivate::try_from_ffi(&view_private_key)?;

        let tx_out_public_key = RistrettoPublic::try_from_ffi(&tx_out_public_key)?;

        let shared_secret = get_tx_out_shared_secret(&view_private_key, &tx_out_public_key);

        // FIXME #1596: McTxOutMaskedAmount should include the masked_token_id bytes, which
        // are 0 or 4 bytes For now zero to avoid breaking changes to FFI
        let (masked_amount, _) =
            MaskedAmount::reconstruct(tx_out_masked_amount.masked_value, &tx_out_masked_amount.masked_token_id, &shared_secret)?;

        let out_tx_out_commitment = out_tx_out_commitment
            .into_mut()
            .as_slice_mut_of_len(RistrettoPublic::size())
            .expect("out_tx_out_commitment length is insufficient");

        out_tx_out_commitment.copy_from_slice(&masked_amount.commitment.to_bytes());
        Ok(())
    })
}

/// # Preconditions
///
/// * `tx_out_commitment` - must be a valid CompressedCommitment
///
/// # Errors
///
/// * `LibMcError::InvalidInput`
#[no_mangle]
pub extern "C" fn mc_tx_out_commitment_crc32(
    tx_out_commitment: FfiRefPtr<McBuffer>,
    out_crc32: FfiMutPtr<u32>,
    out_error: FfiOptMutPtr<FfiOptOwnedPtr<McError>>,
) -> bool {
    ffi_boundary_with_error(out_error, || {
        let commitment = CompressedCommitment::try_from_ffi(&tx_out_commitment)?;
        *out_crc32.into_mut() =
            Crc::<u32>::new(&crc::CRC_32_ISO_HDLC).checksum(&commitment.to_bytes());
        Ok(())
    })
}

/// # Preconditions
///
/// * `view_private_key` - must be a valid 32-byte Ristretto-format scalar.
/// * `subaddress_spend_private_key` - must be a valid 32-byte Ristretto-format
///   scalar.
#[no_mangle]
pub extern "C" fn mc_tx_out_matches_subaddress(
    tx_out_target_key: FfiRefPtr<McBuffer>,
    tx_out_public_key: FfiRefPtr<McBuffer>,
    view_private_key: FfiRefPtr<McBuffer>,
    subaddress_spend_private_key: FfiRefPtr<McBuffer>,
    out_matches: FfiMutPtr<bool>,
) -> bool {
    ffi_boundary(|| {
        let view_private_key = RistrettoPrivate::try_from_ffi(&view_private_key)
            .expect("view_private_key is not a valid RistrettoPrivate");
        let subaddress_spend_private_key =
            RistrettoPrivate::try_from_ffi(&subaddress_spend_private_key)
                .expect("subaddress_spend_private_key is not a valid RistrettoPrivate");

        let mut matches = false;
        if let Ok(target_key) = RistrettoPublic::try_from_ffi(&tx_out_target_key) {
            if let Ok(tx_out_public_key) = RistrettoPublic::try_from_ffi(&tx_out_public_key) {
                let onetime_private_key = recover_onetime_private_key(
                    &tx_out_public_key,
                    &view_private_key,
                    &subaddress_spend_private_key,
                );
                matches = RistrettoPublic::from(&onetime_private_key) == target_key;
            }
        }
        *out_matches.into_mut() = matches;
    })
}

/// # Preconditions
///
/// * `view_private_key` - must be a valid 32-byte Ristretto-format scalar.
/// * `out_subaddress_spend_public_key` - length must be >= 32.
///
/// # Errors
///
/// * `LibMcError::InvalidInput`
#[no_mangle]
pub extern "C" fn mc_tx_out_get_subaddress_spend_public_key(
    tx_out_target_key: FfiRefPtr<McBuffer>,
    tx_out_public_key: FfiRefPtr<McBuffer>,
    view_private_key: FfiRefPtr<McBuffer>,
    out_subaddress_spend_public_key: FfiMutPtr<McMutableBuffer>,
    out_error: FfiOptMutPtr<FfiOptOwnedPtr<McError>>,
) -> bool {
    ffi_boundary_with_error(out_error, || {
        let target_key = RistrettoPublic::try_from_ffi(&tx_out_target_key)?;
        let tx_out_public_key = RistrettoPublic::try_from_ffi(&tx_out_public_key)?;
        let view_private_key = RistrettoPrivate::try_from_ffi(&view_private_key)
            .expect("view_private_key is not a valid RistrettoPrivate");
        let out_subaddress_spend_public_key = out_subaddress_spend_public_key
            .into_mut()
            .as_slice_mut_of_len(RistrettoPublic::size())
            .expect("out_subaddress_spend_public_key length is insufficient");

        let subaddress_spend_public_key =
            recover_public_subaddress_spend_key(&view_private_key, &target_key, &tx_out_public_key);

        out_subaddress_spend_public_key.copy_from_slice(&subaddress_spend_public_key.to_bytes());
        Ok(())
    })
}

/// # Preconditions
///
/// * `view_private_key` - must be a valid 32-byte Ristretto-format scalar.
///
/// # Errors
///
/// * `LibMcError::InvalidInput`
/// * `LibMcError::TransactionCrypto`
#[no_mangle]
pub extern "C" fn mc_tx_out_get_amount(
    tx_out_masked_amount: FfiRefPtr<McTxOutMaskedAmount>,
    tx_out_public_key: FfiRefPtr<McBuffer>,
    view_private_key: FfiRefPtr<McBuffer>,
    out_amount: FfiMutPtr<McTxOutAmount>,
    out_value: FfiMutPtr<u64>,
    out_token_id: FfiMutPtr<u64>,
    out_error: FfiOptMutPtr<FfiOptOwnedPtr<McError>>,
) -> bool {
    ffi_boundary_with_error(out_error, || {
        let tx_out_public_key = RistrettoPublic::try_from_ffi(&tx_out_public_key)?;
        let view_private_key = RistrettoPrivate::try_from_ffi(&view_private_key)?;

        let shared_secret = get_tx_out_shared_secret(&view_private_key, &tx_out_public_key);
        let (_masked_amount, amount) =
            MaskedAmount::reconstruct(tx_out_masked_amount.masked_value, &tx_out_masked_amount.masked_token_id, &shared_secret)?;

        let amount_mut = McTxOutAmount {
            value: amount.value,
            token_id: *amount.token_id
        };

        // FIXME #1596: This should also return the amount.token_id
        //let mut_out_amount = out_amount.into_mut();
        //mut_out_amount.value = amount.value;
        //mut_out_amount.token_id = *amount.token_id;
        *out_amount.into_mut() = amount_mut;
        *out_value.into_mut() = amount.value;
        *out_token_id.into_mut() = *amount.token_id; // TODO - figure out how to convert TokenID to bytes
        Ok(())
    })
}

/// # Preconditions
///
/// * `shared_secret` - must be a valid 32-byte Ristretto-format
///   scalar.
///
/// # Errors
///
/// * `LibMcError::InvalidInput`
/// * `LibMcError::TransactionCrypto`
//#[no_mangle]
//pub extern "C" fn mc_shared_secret_encrypt_blob(
    //blob: FfiRefPtr<McBuffer>,
    //shared_secret: FfiRefPtr<McBuffer>,
    //out_encrypted_blob: FfiMutPtr<McMutableBuffer>,
    //out_error: FfiOptMutPtr<FfiOptOwnedPtr<McError>>,
//) -> bool {
    //ffi_boundary_with_error(out_error, || {
        //// ...
        //let shared_secret =
            //RistrettoPublic::try_from_ffi(&shared_secret)
                //.expect("shared_secret is not a valid RistrettoPublic");

        //// ... 
        //Ok(())
    //})
//}

/// # Preconditions
///
/// * `view_private_key` - must be a valid 32-byte Ristretto-format scalar.
/// * `subaddress_spend_private_key` - must be a valid 32-byte Ristretto-format
///   scalar.
/// * `out_key_image` - length must be >= 32.
///
/// # Errors
///
/// * `LibMcError::InvalidInput`
/// * `LibMcError::TransactionCrypto`
#[no_mangle]
pub extern "C" fn mc_tx_out_get_key_image(
    tx_out_target_key: FfiRefPtr<McBuffer>,
    tx_out_public_key: FfiRefPtr<McBuffer>,
    view_private_key: FfiRefPtr<McBuffer>,
    subaddress_spend_private_key: FfiRefPtr<McBuffer>,
    out_key_image: FfiMutPtr<McMutableBuffer>,
    out_error: FfiOptMutPtr<FfiOptOwnedPtr<McError>>,
) -> bool {
    ffi_boundary_with_error(out_error, || {
        let target_key = RistrettoPublic::try_from_ffi(&tx_out_target_key)?;
        let tx_out_public_key = RistrettoPublic::try_from_ffi(&tx_out_public_key)?;
        let view_private_key = RistrettoPrivate::try_from_ffi(&view_private_key)
            .expect("view_private_key is not a valid RistrettoPrivate");
        let subaddress_spend_private_key =
            RistrettoPrivate::try_from_ffi(&subaddress_spend_private_key)
                .expect("subaddress_spend_private_key is not a valid RistrettoPrivate");
        let out_key_image = out_key_image
            .into_mut()
            .as_slice_mut_of_len(KeyImage::size())
            .expect("out_key_image length is insufficient");

        let onetime_private_key = recover_onetime_private_key(
            &tx_out_public_key,
            &view_private_key,
            &subaddress_spend_private_key,
        );
        if RistrettoPublic::from(&onetime_private_key) != target_key {
            return Err(LibMcError::TransactionCrypto(
                "TxOut is not owned by private keys".to_owned(),
            ));
        }
        let key_image = KeyImage::from(&onetime_private_key);

        out_key_image.copy_from_slice(key_image.as_ref());
        Ok(())
    })
}

/// # Preconditions
///
/// * `view_private_key` - must be a valid 32-byte Ristretto-format scalar.
#[no_mangle]
pub extern "C" fn mc_tx_out_validate_confirmation_number(
    tx_out_public_key: FfiRefPtr<McBuffer>,
    tx_out_confirmation_number: FfiRefPtr<McBuffer>,
    view_private_key: FfiRefPtr<McBuffer>,
    out_valid: FfiMutPtr<bool>,
) -> bool {
    ffi_boundary(|| {
        let view_private_key = RistrettoPrivate::try_from_ffi(&view_private_key)
            .expect("view_private_key is not a valid RistrettoPrivate");

        let mut valid = false;
        if let Ok(tx_out_public_key) = RistrettoPublic::try_from_ffi(&tx_out_public_key) {
            if let Ok(confirmation_number) =
                TxOutConfirmationNumber::try_from_ffi(&tx_out_confirmation_number)
            {
                valid = confirmation_number.validate(&tx_out_public_key, &view_private_key);
            }
        }
        *out_valid.into_mut() = valid;
    })
}

/* ==== McTransactionBuilderRing ==== */

pub type McTransactionBuilderRing = Vec<(TxOut, TxOutMembershipProof)>;
impl_into_ffi!(Vec<(TxOut, TxOutMembershipProof)>);

#[no_mangle]
pub extern "C" fn mc_transaction_builder_ring_create() -> FfiOptOwnedPtr<McTransactionBuilderRing> {
    ffi_boundary(Vec::new)
}

#[no_mangle]
pub extern "C" fn mc_transaction_builder_ring_free(
    transaction_builder_ring: FfiOptOwnedPtr<McTransactionBuilderRing>,
) {
    ffi_boundary(|| {
        let _ = transaction_builder_ring;
    })
}

/// # Preconditions
///
/// * `tx_out_proto_bytes` - must be a valid binary-serialized `external.TxOut`
///   Protobuf.
/// * `membership_proof_proto_bytes` - must be a valid binary-serialized
///   `external.TxOutMembershipProof` Protobuf.
#[no_mangle]
pub extern "C" fn mc_transaction_builder_ring_add_element(
    ring: FfiMutPtr<McTransactionBuilderRing>,
    tx_out_proto_bytes: FfiRefPtr<McBuffer>,
    membership_proof_proto_bytes: FfiRefPtr<McBuffer>,
) -> bool {
    ffi_boundary(|| {
        let tx_out: TxOut = mc_util_serial::decode(tx_out_proto_bytes.as_slice())
            .expect("tx_out_proto_bytes could not be converted to TxOut");
        let membership_proof: TxOutMembershipProof = mc_util_serial::decode(
            membership_proof_proto_bytes.as_slice(),
        )
        .expect("membership_proof_proto_bytes could not be converted to TxOutMembershipProof");

        ring.into_mut().push((tx_out, membership_proof));
    })
}

/* ==== McTransactionBuilder ==== */

pub type McTransactionBuilder = Option<TransactionBuilder<FogResolver>>;
impl_into_ffi!(Option<TransactionBuilder<FogResolver>>);

#[no_mangle]
pub extern "C" fn mc_transaction_builder_create(
    fee: u64,
    token_id: u64,
    tombstone_block: u64,
    fog_resolver: FfiOptRefPtr<McFogResolver>,
    memo_builder: FfiMutPtr<McTxOutMemoBuilder>,
    block_version: u32,
) -> FfiOptOwnedPtr<McTransactionBuilder> {
    ffi_boundary(|| {
        let fog_resolver =
            fog_resolver
                .as_ref()
                .map_or_else(FogResolver::default, |fog_resolver| {
                    // It is safe to add an expect here (which should never occur) because
                    // fogReportUrl is already checked in mc_fog_resolver_add_report_response
                    // to be convertible to FogUri
                    FogResolver::new(fog_resolver.0.clone(), &fog_resolver.1)
                        .expect("FogResolver could not be constructed from the provided materials")
                });
        let block_version = BlockVersion::try_from(block_version).unwrap();

        let memo_builder_box = memo_builder
            .into_mut()
            .take()
            .expect("McTxOutMemoBuilder has already been used to build a Tx");

        // TODO #1596: Support token id other than Mob (but not in this release)
        let fee_amount = Amount::new(fee, TokenId::from(token_id));

        let mut transaction_builder = TransactionBuilder::new_with_box(
            block_version,
            fee_amount,
            fog_resolver,
            memo_builder_box,
        )
        .expect("failure not expected");

        transaction_builder.set_tombstone_block(tombstone_block);
        Some(transaction_builder)
    })
}

#[no_mangle]
pub extern "C" fn mc_transaction_builder_free(
    transaction_builder: FfiOptOwnedPtr<McTransactionBuilder>,
) {
    ffi_boundary(|| {
        let _ = transaction_builder;
    })
}

/// # Preconditions
///
/// * `transaction_builder` - must not have been previously consumed by a call
///   to `build`.
/// * `view_private_key` - must be a valid 32-byte Ristretto-format scalar.
/// * `subaddress_spend_private_key` - must be a valid 32-byte Ristretto-format
///   scalar.
/// * `real_index` - must be within bounds of `ring`.
/// * `ring` - `TxOut` at `real_index` must be owned by account keys.
///
/// # Errors
///
/// * `LibMcError::InvalidInput`
#[no_mangle]
pub extern "C" fn mc_transaction_builder_add_input(
    transaction_builder: FfiMutPtr<McTransactionBuilder>,
    view_private_key: FfiRefPtr<McBuffer>,
    subaddress_spend_private_key: FfiRefPtr<McBuffer>,
    real_index: usize,
    ring: FfiRefPtr<McTransactionBuilderRing>,
    out_error: FfiOptMutPtr<FfiOptOwnedPtr<McError>>,
) -> bool {
    ffi_boundary_with_error(out_error, || {
        let transaction_builder = transaction_builder
            .into_mut()
            .as_mut()
            .expect("McTransactionBuilder instance has already been used to build a Tx");
        let view_private_key = RistrettoPrivate::try_from_ffi(&view_private_key)
            .expect("view_private_key is not a valid RistrettoPrivate");
        let subaddress_spend_private_key =
            RistrettoPrivate::try_from_ffi(&subaddress_spend_private_key)
                .expect("subaddress_spend_private_key is not a valid RistrettoPrivate");
        let membership_proofs = ring.iter().map(|element| element.1.clone()).collect();
        let ring: Vec<TxOut> = ring.iter().map(|element| element.0.clone()).collect();
        let input_tx_out = ring
            .get(real_index)
            .expect("real_index not in bounds of ring")
            .clone();
        let target_key = RistrettoPublic::try_from(&input_tx_out.target_key)
            .expect("input_tx_out.target_key is not a valid RistrettoPublic");
        let public_key = RistrettoPublic::try_from(&input_tx_out.public_key)
            .expect("input_tx_out.public_key is not a valid RistrettoPublic");

        let onetime_private_key = recover_onetime_private_key(
            &public_key,
            &view_private_key,
            &subaddress_spend_private_key,
        );
        if RistrettoPublic::from(&onetime_private_key) != target_key {
            panic!("TxOut at real_index isn't owned by account key");
        }
        let input_credential = InputCredentials::new(
            ring,
            membership_proofs,
            real_index,
            onetime_private_key,
            view_private_key, // `a`
        )
        .map_err(|err| LibMcError::InvalidInput(format!("{:?}", err)))?;
        transaction_builder.add_input(input_credential);

        Ok(())
    })
}

/// # Preconditions
///
/// * `transaction_builder` - must not have been previously consumed by a call
///   to `build`.
/// * `recipient_address` - must be a valid `PublicAddress`.
/// * `out_subaddress_spend_public_key` - length must be >= 32.
///
/// # Errors
///
/// * `LibMcError::AttestationVerification`
/// * `LibMcError::InvalidInput`
#[no_mangle]
pub extern "C" fn mc_transaction_builder_add_output(
    transaction_builder: FfiMutPtr<McTransactionBuilder>,
    amount: u64,
    recipient_address: FfiRefPtr<McPublicAddress>,
    rng_callback: FfiOptMutPtr<McRngCallback>,
    out_tx_out_confirmation_number: FfiMutPtr<McMutableBuffer>,
    out_tx_out_shared_secret: FfiMutPtr<McMutableBuffer>,
    out_error: FfiOptMutPtr<FfiOptOwnedPtr<McError>>,
) -> FfiOptOwnedPtr<McData> {
    ffi_boundary_with_error(out_error, || {
        let transaction_builder = transaction_builder
            .into_mut()
            .as_mut()
            .expect("McTransactionBuilder instance has already been used to build a Tx");
        let recipient_address =
            PublicAddress::try_from_ffi(&recipient_address).expect("recipient_address is invalid");
        let mut rng = SdkRng::from_ffi(rng_callback);
        let out_tx_out_confirmation_number = out_tx_out_confirmation_number
            .into_mut()
            .as_slice_mut_of_len(TxOutConfirmationNumber::size())
            .expect("out_tx_out_confirmation_number length is insufficient");

        let tx_out_context =
<<<<<<< HEAD
            transaction_builder.add_output_with_context(amount, &recipient_address, &mut rng)?;

        out_tx_out_confirmation_number.copy_from_slice(tx_out_context.confirmation.as_ref());

        let out_tx_out_shared_secret = out_tx_out_shared_secret
            .into_mut()
            .as_slice_mut_of_len(RistrettoPublic::size())
            .expect("out_tx_out_shared_secret length is insufficient");

=======
            transaction_builder.add_output(amount, &recipient_address, &mut rng)?;

        out_tx_out_confirmation_number.copy_from_slice(tx_out_context.confirmation.as_ref());

        let out_tx_out_shared_secret = out_tx_out_shared_secret
            .into_mut()
            .as_slice_mut_of_len(RistrettoPublic::size())
            .expect("out_tx_out_shared_secret length is insufficient");

>>>>>>> a7923603
        out_tx_out_shared_secret.copy_from_slice(&tx_out_context.shared_secret.to_bytes());
        Ok(mc_util_serial::encode(&tx_out_context.tx_out))
    })
}

/// # Preconditions
///
/// * `account_key` - must be a valid account key, default change address
///   computed from account key
/// * `transaction_builder` - must not have been previously consumed by a call
///   to `build`.
/// * `out_tx_out_confirmation_number` - length must be >= 32.
///
/// # Errors
///
/// * `LibMcError::AttestationVerification`
/// * `LibMcError::InvalidInput`
#[no_mangle]
pub extern "C" fn mc_transaction_builder_add_change_output(
    account_key: FfiRefPtr<McAccountKey>,
    transaction_builder: FfiMutPtr<McTransactionBuilder>,
    amount: u64,
    rng_callback: FfiOptMutPtr<McRngCallback>,
    out_tx_out_confirmation_number: FfiMutPtr<McMutableBuffer>,
    out_tx_out_shared_secret: FfiMutPtr<McMutableBuffer>,
    out_error: FfiOptMutPtr<FfiOptOwnedPtr<McError>>,
) -> FfiOptOwnedPtr<McData> {
    ffi_boundary_with_error(out_error, || {
        let account_key_obj =
            AccountKey::try_from_ffi(&account_key).expect("account_key is invalid");
        let transaction_builder = transaction_builder
            .into_mut()
            .as_mut()
            .expect("McTransactionBuilder instance has already been used to build a Tx");
        let change_destination = ChangeDestination::from(&account_key_obj);
        let mut rng = SdkRng::from_ffi(rng_callback);
        let out_tx_out_confirmation_number = out_tx_out_confirmation_number
            .into_mut()
            .as_slice_mut_of_len(TxOutConfirmationNumber::size())
            .expect("out_tx_out_confirmation_number length is insufficient");

        let tx_out_context =
<<<<<<< HEAD
            transaction_builder.add_change_output_with_context(amount, &change_destination, &mut rng)?;

        out_tx_out_confirmation_number.copy_from_slice(tx_out_context.confirmation.as_ref());
=======
            transaction_builder.add_change_output(amount, &change_destination, &mut rng)?;

        out_tx_out_confirmation_number.copy_from_slice(tx_out_context.confirmation.as_ref());

        let out_tx_out_shared_secret = out_tx_out_shared_secret
            .into_mut()
            .as_slice_mut_of_len(RistrettoPublic::size())
            .expect("out_tx_out_shared_secret length is insufficient");

        out_tx_out_shared_secret.copy_from_slice(&tx_out_context.shared_secret.to_bytes());
        Ok(mc_util_serial::encode(&tx_out_context.tx_out))
    })
}
>>>>>>> a7923603


        let out_tx_out_shared_secret = out_tx_out_shared_secret
            .into_mut()
            .as_slice_mut_of_len(RistrettoPublic::size())
            .expect("out_tx_out_shared_secret length is insufficient");

        out_tx_out_shared_secret.copy_from_slice(&tx_out_context.shared_secret.to_bytes());
        Ok(mc_util_serial::encode(&tx_out_context.tx_out))
    })
}

/// # Preconditions
///
/// * `transaction_builder` - must not have been previously consumed by a call
///   to `build`.
///
/// # Errors
///
/// * `LibMcError::InvalidInput`
#[no_mangle]
pub extern "C" fn mc_transaction_builder_build(
    transaction_builder: FfiMutPtr<McTransactionBuilder>,
    rng_callback: FfiOptMutPtr<McRngCallback>,
    out_error: FfiOptMutPtr<FfiOptOwnedPtr<McError>>,
) -> FfiOptOwnedPtr<McData> {
    ffi_boundary_with_error(out_error, || {
        let transaction_builder = transaction_builder
            .into_mut()
            .take()
            .expect("McTransactionBuilder instance has already been used to build a Tx");
        let mut rng = SdkRng::from_ffi(rng_callback);

        let tx = transaction_builder
            .build(&mut rng)
            .map_err(|err| LibMcError::InvalidInput(format!("{:?}", err)))?;
        Ok(mc_util_serial::encode(&tx))
    })
}

/* ==== TxOutMemoBuilder ==== */

/// # Preconditions
///
/// * `account_key` - must be a valid `AccountKey` with `fog_info`.
#[no_mangle]
pub extern "C" fn mc_memo_builder_sender_and_destination_create(
    account_key: FfiRefPtr<McAccountKey>,
) -> FfiOptOwnedPtr<McTxOutMemoBuilder> {
    ffi_boundary(|| {
        let account_key = AccountKey::try_from_ffi(&account_key).expect("account_key is invalid");
        let mut rth_memo_builder: RTHMemoBuilder = RTHMemoBuilder::default();
        rth_memo_builder.set_sender_credential(SenderMemoCredential::from(&account_key));
        rth_memo_builder.enable_destination_memo();

        let memo_builder_box: Box<dyn MemoBuilder + Sync + Send> = Box::new(rth_memo_builder);

        Some(memo_builder_box)
    })
}

/// # Preconditions
///
/// * `account_key` - must be a valid `AccountKey` with `fog_info`.
#[no_mangle]
pub extern "C" fn mc_memo_builder_sender_payment_request_and_destination_create(
    payment_request_id: u64,
    account_key: FfiRefPtr<McAccountKey>,
) -> FfiOptOwnedPtr<McTxOutMemoBuilder> {
    ffi_boundary(|| {
        let account_key = AccountKey::try_from_ffi(&account_key).expect("account_key is invalid");
        let mut rth_memo_builder: RTHMemoBuilder = RTHMemoBuilder::default();
        rth_memo_builder.set_sender_credential(SenderMemoCredential::from(&account_key));
        rth_memo_builder.set_payment_request_id(payment_request_id);
        rth_memo_builder.enable_destination_memo();

        let memo_builder_box: Box<dyn MemoBuilder + Sync + Send> = Box::new(rth_memo_builder);

        Some(memo_builder_box)
    })
}

#[no_mangle]
pub extern "C" fn mc_memo_builder_default_create() -> FfiOptOwnedPtr<McTxOutMemoBuilder> {
    ffi_boundary(|| {
        let memo_builder_box: Box<dyn MemoBuilder + Sync + Send> =
            Box::new(RTHMemoBuilder::default());
        Some(memo_builder_box)
    })
}

#[no_mangle]
pub extern "C" fn mc_memo_builder_free(memo_builder: FfiOptOwnedPtr<McTxOutMemoBuilder>) {
    ffi_boundary(|| {
        let _ = memo_builder;
    })
}

/* ==== SenderMemo ==== */

/// # Preconditions
///
/// * `sender_memo_data` - must be 64 bytes
/// * `sender_public_address` - must be a valid `PublicAddress`.
/// * `receiving_subaddress_view_private_key` - must be a valid 32-byte
///   Ristretto-format scalar.
/// * `tx_out_public_key` - must be a valid 32-byte Ristretto-format scalar.
///
/// # Errors
///
/// * `LibMcError::InvalidInput`
#[no_mangle]
pub extern "C" fn mc_memo_sender_memo_is_valid(
    sender_memo_data: FfiRefPtr<McBuffer>,
    sender_public_address: FfiRefPtr<McPublicAddress>,
    receiving_subaddress_view_private_key: FfiRefPtr<McBuffer>,
    tx_out_public_key: FfiRefPtr<McBuffer>,
    out_valid: FfiMutPtr<bool>,
    out_error: FfiOptMutPtr<FfiOptOwnedPtr<McError>>,
) -> bool {
    ffi_boundary_with_error(out_error, || {
        let sender_public_address = PublicAddress::try_from_ffi(&sender_public_address)
            .expect("sender_public_address is invalid");

        let receiving_subaddress_view_private_key =
            RistrettoPrivate::try_from_ffi(&receiving_subaddress_view_private_key)
                .expect("receiving_subaddress_view_private_key is not a valid RistrettoPrivate");

        let tx_out_public_key_compressed =
            CompressedRistrettoPublic::try_from_ffi(&tx_out_public_key)
                .expect("tx_out_public_key is not a valid RistrettoPublic");

        let memo_data =
            <[u8; 64]>::try_from_ffi(&sender_memo_data).expect("sender_memo_data invalid length");

        let authenticated_sender_memo: AuthenticatedSenderMemo =
            AuthenticatedSenderMemo::from(&memo_data);

        let is_memo_valid = authenticated_sender_memo.validate(
            &sender_public_address,
            &receiving_subaddress_view_private_key,
            &tx_out_public_key_compressed,
        );

        *out_valid.into_mut() = bool::from(is_memo_valid);

        Ok(())
    })
}

/// # Preconditions
///
/// * `sender_account_key` - must be a valid account key
/// * `recipient_subaddress_view_public_key` - must be a valid 32-byte
///   Ristretto-format scalar.
/// * `tx_out_public_key` - must be a valid 32-byte Ristretto-format scalar.
/// * `out_memo_data` - length must be >= 64.
///
/// # Errors
///
/// * `LibMcError::InvalidInput`
#[no_mangle]
pub extern "C" fn mc_memo_sender_memo_create(
    sender_account_key: FfiRefPtr<McAccountKey>,
    recipient_subaddress_view_public_key: FfiRefPtr<McBuffer>,
    tx_out_public_key: FfiRefPtr<McBuffer>,
    out_memo_data: FfiMutPtr<McMutableBuffer>,
    out_error: FfiOptMutPtr<FfiOptOwnedPtr<McError>>,
) -> bool {
    ffi_boundary_with_error(out_error, || {
        let sender_account_key =
            AccountKey::try_from_ffi(&sender_account_key).expect("account_key is invalid");
        let recipient_subaddress_view_public_key =
            RistrettoPublic::try_from_ffi(&recipient_subaddress_view_public_key)?;
        let tx_out_public_key = CompressedRistrettoPublic::try_from_ffi(&tx_out_public_key)?;

        let sender_cred = SenderMemoCredential::from(&sender_account_key);
        let memo = AuthenticatedSenderMemo::new(
            &sender_cred,
            &recipient_subaddress_view_public_key,
            &tx_out_public_key,
        );

        let memo_bytes: [u8; 64] = memo.into();

        let out_memo_data = out_memo_data
            .into_mut()
            .as_slice_mut_of_len(core::mem::size_of_val(&memo_bytes))
            .expect("out_memo_data length is insufficient");

        out_memo_data.copy_from_slice(&memo_bytes);
        Ok(())
    })
}

/// # Preconditions
///
/// * `sender_memo_data` - must be 64 bytes
/// * `out_short_address_hash` - length must be >= 16 bytes
///
/// # Errors
///
/// * `LibMcError::InvalidInput`
#[no_mangle]
pub extern "C" fn mc_memo_sender_memo_get_address_hash(
    sender_memo_data: FfiRefPtr<McBuffer>,
    out_short_address_hash: FfiMutPtr<McMutableBuffer>,
    out_error: FfiOptMutPtr<FfiOptOwnedPtr<McError>>,
) -> bool {
    ffi_boundary_with_error(out_error, || {
        let memo_data =
            <[u8; 64]>::try_from_ffi(&sender_memo_data).expect("sender_memo_data invalid length");

        let authenticated_sender_memo: AuthenticatedSenderMemo =
            AuthenticatedSenderMemo::from(&memo_data);

        let short_address_hash: ShortAddressHash = authenticated_sender_memo.sender_address_hash();

        let hash_data: [u8; 16] = short_address_hash.into();

        let out_short_address_hash = out_short_address_hash
            .into_mut()
            .as_slice_mut_of_len(core::mem::size_of_val(&hash_data))
            .expect("ShortAddressHash length is insufficient");

        out_short_address_hash.copy_from_slice(&hash_data);
        Ok(())
    })
}

/********************************************************************
 * DestinationMemo
 */

/// # Preconditions
///
/// * `destination_public_address` - must be a valid 32-byte Ristretto-format
///   scalar.
/// * `number_of_recipients` - must be > 0
/// * `out_memo_data` - length must be >= 64.
///
/// # Errors
///
/// * `LibMcError::InvalidInput`
#[no_mangle]
pub extern "C" fn mc_memo_destination_memo_create(
    destination_public_address: FfiRefPtr<McPublicAddress>,
    number_of_recipients: u8,
    fee: u64,
    total_outlay: u64,
    out_memo_data: FfiMutPtr<McMutableBuffer>,
    out_error: FfiOptMutPtr<FfiOptOwnedPtr<McError>>,
) -> bool {
    ffi_boundary_with_error(out_error, || {
        let destination_public_address = PublicAddress::try_from_ffi(&destination_public_address)
            .expect("destination_public_address is invalid");

        let mut memo = DestinationMemo::new(
            ShortAddressHash::from(&destination_public_address),
            total_outlay,
            fee,
        )
        .unwrap();

        memo.set_num_recipients(number_of_recipients);

        let memo_bytes: [u8; 64] = memo.clone().into();

        let out_memo_data = out_memo_data
            .into_mut()
            .as_slice_mut_of_len(core::mem::size_of_val(&memo_bytes))
            .expect("out_memo_data length is insufficient");

        out_memo_data.copy_from_slice(&memo_bytes);
        Ok(())
    })
}

/// # Preconditions
///
/// * `destination_memo_data` - must be 64 bytes
/// * `out_short_address_hash` - length must be >= 16 bytes
///
/// # Errors
///
/// * `LibMcError::InvalidInput`
#[no_mangle]
pub extern "C" fn mc_memo_destination_memo_get_address_hash(
    destination_memo_data: FfiRefPtr<McBuffer>,
    out_short_address_hash: FfiMutPtr<McMutableBuffer>,
    out_error: FfiOptMutPtr<FfiOptOwnedPtr<McError>>,
) -> bool {
    ffi_boundary_with_error(out_error, || {
        let memo_data = <[u8; 64]>::try_from_ffi(&destination_memo_data)
            .expect("destination_memo_data invalid length");

        let destination_memo: DestinationMemo = DestinationMemo::from(&memo_data);

        let short_address_hash: &ShortAddressHash = destination_memo.get_address_hash();

        let hash_data: [u8; 16] = <[u8; 16]>::from(short_address_hash.clone());

        let out_short_address_hash = out_short_address_hash
            .into_mut()
            .as_slice_mut_of_len(core::mem::size_of_val(&hash_data))
            .expect("ShortAddressHash length is insufficient");

        out_short_address_hash.copy_from_slice(&hash_data);

        Ok(())
    })
}

/// # Preconditions
///
/// * `destination_memo_data` - must be 64 bytes
///
/// # Errors
///
/// * `LibMcError::InvalidInput`
#[no_mangle]
pub extern "C" fn mc_memo_destination_memo_get_number_of_recipients(
    destination_memo_data: FfiRefPtr<McBuffer>,
    out_number_of_recipients: FfiMutPtr<u8>,
    out_error: FfiOptMutPtr<FfiOptOwnedPtr<McError>>,
) -> bool {
    ffi_boundary_with_error(out_error, || {
        let memo_data = <[u8; 64]>::try_from_ffi(&destination_memo_data)
            .expect("destination_memo_data invalid length");

        let destination_memo: DestinationMemo = DestinationMemo::from(&memo_data);

        let number_of_recipients: u8 = destination_memo.get_num_recipients();

        *out_number_of_recipients.into_mut() = number_of_recipients;

        Ok(())
    })
}

/// # Preconditions
///
/// * `destination_memo_data` - must be 64 bytes
///
/// # Errors
///
/// * `LibMcError::InvalidInput`
#[no_mangle]
pub extern "C" fn mc_memo_destination_memo_get_fee(
    destination_memo_data: FfiRefPtr<McBuffer>,
    out_fee: FfiMutPtr<u64>,
    out_error: FfiOptMutPtr<FfiOptOwnedPtr<McError>>,
) -> bool {
    ffi_boundary_with_error(out_error, || {
        let memo_data = <[u8; 64]>::try_from_ffi(&destination_memo_data)
            .expect("destination_memo_data invalid length");

        let destination_memo: DestinationMemo = DestinationMemo::from(&memo_data);

        let fee: u64 = destination_memo.get_fee();

        *out_fee.into_mut() = fee;

        Ok(())
    })
}

/// # Preconditions
///
/// * `destination_memo_data` - must be 64 bytes
///
/// # Errors
///
/// * `LibMcError::InvalidInput`
#[no_mangle]
pub extern "C" fn mc_memo_destination_memo_get_total_outlay(
    destination_memo_data: FfiRefPtr<McBuffer>,
    out_total_outlay: FfiMutPtr<u64>,
    out_error: FfiOptMutPtr<FfiOptOwnedPtr<McError>>,
) -> bool {
    ffi_boundary_with_error(out_error, || {
        let memo_data = <[u8; 64]>::try_from_ffi(&destination_memo_data)
            .expect("destination_memo_data invalid length");

        let destination_memo: DestinationMemo = DestinationMemo::from(&memo_data);

        let total_outlay: u64 = destination_memo.get_total_outlay();

        *out_total_outlay.into_mut() = total_outlay;

        Ok(())
    })
}

/********************************************************************
 * SenderWithPaymentRequestMemo
 */

/// # Preconditions
///
/// * `sender_with_payment_request_memo_data` - must be 64 bytes
/// * `sender_public_address` - must be a valid `PublicAddress`.
/// * `receiving_subaddress_view_private_key` - must be a valid 32-byte
///   Ristretto-format scalar.
/// * `tx_out_public_key` - must be a valid 32-byte Ristretto-format scalar.
///
/// # Errors
///
/// * `LibMcError::InvalidInput`
#[no_mangle]
pub extern "C" fn mc_memo_sender_with_payment_request_memo_is_valid(
    sender_with_payment_request_memo_data: FfiRefPtr<McBuffer>,
    sender_public_address: FfiRefPtr<McPublicAddress>,
    receiving_subaddress_view_private_key: FfiRefPtr<McBuffer>,
    tx_out_public_key: FfiRefPtr<McBuffer>,
    out_valid: FfiMutPtr<bool>,
    out_error: FfiOptMutPtr<FfiOptOwnedPtr<McError>>,
) -> bool {
    ffi_boundary_with_error(out_error, || {
        let sender_public_address = PublicAddress::try_from_ffi(&sender_public_address)
            .expect("sender_public_address is invalid");

        let receiving_subaddress_view_private_key =
            RistrettoPrivate::try_from_ffi(&receiving_subaddress_view_private_key)
                .expect("receiving_subaddress_view_private_key is not a valid RistrettoPrivate");

        let tx_out_public_key_compressed =
            CompressedRistrettoPublic::try_from_ffi(&tx_out_public_key)
                .expect("tx_out_public_key is not a valid RistrettoPublic");

        let memo_data = <[u8; 64]>::try_from_ffi(&sender_with_payment_request_memo_data)
            .expect("sender_with_payment_request_memo_data invalid length");

        let authenticated_sender_with_payment_request_memo: AuthenticatedSenderWithPaymentRequestIdMemo =
            AuthenticatedSenderWithPaymentRequestIdMemo::from(&memo_data);

        let is_memo_valid = authenticated_sender_with_payment_request_memo.validate(
            &sender_public_address,
            &receiving_subaddress_view_private_key,
            &tx_out_public_key_compressed,
        );

        *out_valid.into_mut() = bool::from(is_memo_valid);

        Ok(())
    })
}

/// # Preconditions
///
/// * `sender_account_key` - must be a valid account key
/// * `recipient_subaddress_view_public_key` - must be a valid 32-byte
///   Ristretto-format scalar.
/// * `tx_out_public_key` - must be a valid 32-byte Ristretto-format scalar.
/// * `out_memo_data` - length must be >= 64.
///
/// # Errors
///
/// * `LibMcError::InvalidInput`
#[no_mangle]
pub extern "C" fn mc_memo_sender_with_payment_request_memo_create(
    sender_account_key: FfiRefPtr<McAccountKey>,
    recipient_subaddress_view_public_key: FfiRefPtr<McBuffer>,
    tx_out_public_key: FfiRefPtr<McBuffer>,
    payment_request_id: u64,
    out_memo_data: FfiMutPtr<McMutableBuffer>,
    out_error: FfiOptMutPtr<FfiOptOwnedPtr<McError>>,
) -> bool {
    ffi_boundary_with_error(out_error, || {
        let sender_account_key =
            AccountKey::try_from_ffi(&sender_account_key).expect("account_key is invalid");
        let recipient_subaddress_view_public_key =
            RistrettoPublic::try_from_ffi(&recipient_subaddress_view_public_key)?;
        let tx_out_public_key = CompressedRistrettoPublic::try_from_ffi(&tx_out_public_key)?;

        let sender_cred = SenderMemoCredential::from(&sender_account_key);
        let memo = AuthenticatedSenderWithPaymentRequestIdMemo::new(
            &sender_cred,
            &recipient_subaddress_view_public_key,
            &tx_out_public_key,
            payment_request_id,
        );

        let memo_bytes: [u8; 64] = memo.into();

        let out_memo_data = out_memo_data
            .into_mut()
            .as_slice_mut_of_len(core::mem::size_of_val(&memo_bytes))
            .expect("out_memo_data length is insufficient");

        out_memo_data.copy_from_slice(&memo_bytes);

        Ok(())
    })
}

/// # Preconditions
///
/// * `sender_with_payment_request_memo_data` - must be 64 bytes
/// * `out_short_address_hash` - length must be >= 16 bytes
///
/// # Errors
///
/// * `LibMcError::InvalidInput`
#[no_mangle]
pub extern "C" fn mc_memo_sender_with_payment_request_memo_get_address_hash(
    sender_with_payment_request_memo_data: FfiRefPtr<McBuffer>,
    out_short_address_hash: FfiMutPtr<McMutableBuffer>,
    out_error: FfiOptMutPtr<FfiOptOwnedPtr<McError>>,
) -> bool {
    ffi_boundary_with_error(out_error, || {
        let memo_data = <[u8; 64]>::try_from_ffi(&sender_with_payment_request_memo_data)
            .expect("sender_with_payment_request_memo_data invalid length");

        let authenticated_sender_with_payment_request_memo: AuthenticatedSenderWithPaymentRequestIdMemo =
            AuthenticatedSenderWithPaymentRequestIdMemo::from(&memo_data);

        let short_address_hash: ShortAddressHash =
            authenticated_sender_with_payment_request_memo.sender_address_hash();

        let hash_data: [u8; 16] = short_address_hash.into();

        let out_short_address_hash = out_short_address_hash
            .into_mut()
            .as_slice_mut_of_len(core::mem::size_of_val(&hash_data))
            .expect("ShortAddressHash length is insufficient");

        out_short_address_hash.copy_from_slice(&hash_data);

        Ok(())
    })
}

/// # Preconditions
///
/// * `sender_with_payment_request_memo_data` - must be 64 bytes
///
/// # Errors
///
/// * `LibMcError::InvalidInput`
#[no_mangle]
pub extern "C" fn mc_memo_sender_with_payment_request_memo_get_payment_request_id(
    sender_with_payment_request_memo_data: FfiRefPtr<McBuffer>,
    out_payment_request_id: FfiMutPtr<u64>,
    out_error: FfiOptMutPtr<FfiOptOwnedPtr<McError>>,
) -> bool {
    ffi_boundary_with_error(out_error, || {
        let memo_data = <[u8; 64]>::try_from_ffi(&sender_with_payment_request_memo_data)
            .expect("sender_with_payment_request_memo_data invalid length");

        let sender_with_payment_request_memo: AuthenticatedSenderWithPaymentRequestIdMemo =
            AuthenticatedSenderWithPaymentRequestIdMemo::from(&memo_data);

        let payment_request_id: u64 = sender_with_payment_request_memo.payment_request_id();

        *out_payment_request_id.into_mut() = payment_request_id;

        Ok(())
    })
}

/********************************************************************
 * Decrypt Memo Payload
 */

/// # Preconditions
///
/// * `encrypted_memo` - must be 66 bytes
/// * `tx_out_public_key` - must be a valid 32-byte Ristretto-format scalar.
/// * `account_key` - must be a valid account key
/// * `out_memo_payload` - length must be >= 16 bytes
///
/// # Errors
///
/// * `LibMcError::InvalidInput`
#[no_mangle]
pub extern "C" fn mc_memo_decrypt_e_memo_payload(
    encrypted_memo: FfiRefPtr<McBuffer>,
    tx_out_public_key: FfiRefPtr<McBuffer>,
    account_key: FfiRefPtr<McAccountKey>,
    out_memo_payload: FfiMutPtr<McMutableBuffer>,
    out_error: FfiOptMutPtr<FfiOptOwnedPtr<McError>>,
) -> bool {
    ffi_boundary_with_error(out_error, || {
        let tx_out_public_key = RistrettoPublic::try_from_ffi(&tx_out_public_key)?;
        let account_key_obj =
            AccountKey::try_from_ffi(&account_key).expect("account_key is invalid");
        let e_memo = EncryptedMemo::try_from_ffi(&encrypted_memo)?;
        let shared_secret =
            get_tx_out_shared_secret(&*account_key_obj.view_private_key(), &tx_out_public_key);

        let memo_payload: MemoPayload = e_memo.decrypt(&shared_secret);
        let memo_payload_generic_array: GenericArray<u8, U66> = memo_payload.into();

        let out_memo_payload = out_memo_payload
            .into_mut()
            .as_slice_mut_of_len(core::mem::size_of_val(&memo_payload_generic_array))
            .expect("Memo payload length is insufficient");

        out_memo_payload.copy_from_slice(&memo_payload_generic_array);
        Ok(())
    })
}

/********************************************************************
 * Trait Implementations
 */

impl<'a> TryFromFfi<&McBuffer<'a>> for CompressedCommitment {
    type Error = LibMcError;

    fn try_from_ffi(src: &McBuffer<'a>) -> Result<Self, LibMcError> {
        let src = <&[u8; 32]>::try_from_ffi(src)?;
        Ok(CompressedCommitment::from(src))
    }
}

impl<'a> TryFromFfi<&McBuffer<'a>> for TxOutConfirmationNumber {
    type Error = LibMcError;

    fn try_from_ffi(src: &McBuffer<'a>) -> Result<Self, LibMcError> {
        let confirmation_number = <&[u8; 32]>::try_from_ffi(src)?;
        Ok(TxOutConfirmationNumber::from(confirmation_number))
    }
}

/* ==== Ristretto ==== */

impl<'a> TryFromFfi<&McBuffer<'a>> for CompressedRistrettoPublic {
    type Error = LibMcError;

    fn try_from_ffi(src: &McBuffer<'a>) -> Result<Self, LibMcError> {
        let src = <&[u8; 32]>::try_from_ffi(src)?;
        CompressedRistrettoPublic::try_from(src)
            .map_err(|err| LibMcError::InvalidInput(format!("{:?}", err)))
    }
}

/* ==== EncryptedMemo ==== */

impl<'a> TryFromFfi<&McBuffer<'a>> for EncryptedMemo {
    type Error = LibMcError;

    fn try_from_ffi(src: &McBuffer<'a>) -> Result<Self, LibMcError> {
        let src = <&[u8; 66]>::try_from_ffi(src)?;
        let memo_payload_generic_array: GenericArray<u8, U66> = GenericArray::clone_from_slice(src);
        EncryptedMemo::try_from(memo_payload_generic_array)
            .map_err(|err| LibMcError::InvalidInput(format!("{:?}", err)))
    }
}<|MERGE_RESOLUTION|>--- conflicted
+++ resolved
@@ -514,34 +514,23 @@
         let recipient_address =
             PublicAddress::try_from_ffi(&recipient_address).expect("recipient_address is invalid");
         let mut rng = SdkRng::from_ffi(rng_callback);
+
         let out_tx_out_confirmation_number = out_tx_out_confirmation_number
             .into_mut()
             .as_slice_mut_of_len(TxOutConfirmationNumber::size())
             .expect("out_tx_out_confirmation_number length is insufficient");
 
-        let tx_out_context =
-<<<<<<< HEAD
-            transaction_builder.add_output_with_context(amount, &recipient_address, &mut rng)?;
-
-        out_tx_out_confirmation_number.copy_from_slice(tx_out_context.confirmation.as_ref());
-
         let out_tx_out_shared_secret = out_tx_out_shared_secret
             .into_mut()
             .as_slice_mut_of_len(RistrettoPublic::size())
             .expect("out_tx_out_shared_secret length is insufficient");
 
-=======
+        let tx_out_context =
             transaction_builder.add_output(amount, &recipient_address, &mut rng)?;
 
         out_tx_out_confirmation_number.copy_from_slice(tx_out_context.confirmation.as_ref());
-
-        let out_tx_out_shared_secret = out_tx_out_shared_secret
-            .into_mut()
-            .as_slice_mut_of_len(RistrettoPublic::size())
-            .expect("out_tx_out_shared_secret length is insufficient");
-
->>>>>>> a7923603
         out_tx_out_shared_secret.copy_from_slice(&tx_out_context.shared_secret.to_bytes());
+
         Ok(mc_util_serial::encode(&tx_out_context.tx_out))
     })
 }
@@ -577,39 +566,23 @@
             .expect("McTransactionBuilder instance has already been used to build a Tx");
         let change_destination = ChangeDestination::from(&account_key_obj);
         let mut rng = SdkRng::from_ffi(rng_callback);
+
         let out_tx_out_confirmation_number = out_tx_out_confirmation_number
             .into_mut()
             .as_slice_mut_of_len(TxOutConfirmationNumber::size())
             .expect("out_tx_out_confirmation_number length is insufficient");
 
-        let tx_out_context =
-<<<<<<< HEAD
-            transaction_builder.add_change_output_with_context(amount, &change_destination, &mut rng)?;
-
-        out_tx_out_confirmation_number.copy_from_slice(tx_out_context.confirmation.as_ref());
-=======
-            transaction_builder.add_change_output(amount, &change_destination, &mut rng)?;
-
-        out_tx_out_confirmation_number.copy_from_slice(tx_out_context.confirmation.as_ref());
-
         let out_tx_out_shared_secret = out_tx_out_shared_secret
             .into_mut()
             .as_slice_mut_of_len(RistrettoPublic::size())
             .expect("out_tx_out_shared_secret length is insufficient");
 
+        let tx_out_context =
+            transaction_builder.add_change_output(amount, &change_destination, &mut rng)?;
+
+        out_tx_out_confirmation_number.copy_from_slice(tx_out_context.confirmation.as_ref());
         out_tx_out_shared_secret.copy_from_slice(&tx_out_context.shared_secret.to_bytes());
-        Ok(mc_util_serial::encode(&tx_out_context.tx_out))
-    })
-}
->>>>>>> a7923603
-
-
-        let out_tx_out_shared_secret = out_tx_out_shared_secret
-            .into_mut()
-            .as_slice_mut_of_len(RistrettoPublic::size())
-            .expect("out_tx_out_shared_secret length is insufficient");
-
-        out_tx_out_shared_secret.copy_from_slice(&tx_out_context.shared_secret.to_bytes());
+
         Ok(mc_util_serial::encode(&tx_out_context.tx_out))
     })
 }
