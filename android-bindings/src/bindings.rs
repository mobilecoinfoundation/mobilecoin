--- conflicted
+++ resolved
@@ -9,13 +9,8 @@
     error::McError,
     ffi::{jni_big_int_to_u64, jni_ffi_call, jni_ffi_call_or, RUST_OBJ_FIELD},
 };
-
 use aes_gcm::Aes256Gcm;
 use bip39::{Language, Mnemonic};
-<<<<<<< HEAD
-use core::convert::TryFrom;
-=======
->>>>>>> 2e6c2f3c
 use generic_array::{typenum::U66, GenericArray};
 use jni::{
     objects::{JObject, JString},
@@ -53,15 +48,6 @@
     tokens::Mob,
     tx::{Tx, TxOut, TxOutConfirmationNumber, TxOutMembershipProof},
     Amount, BlockVersion, CompressedCommitment, MaskedAmount, Token,
-<<<<<<< HEAD
-};
-
-use mc_transaction_std::{
-    AuthenticatedSenderMemo, AuthenticatedSenderWithPaymentRequestIdMemo, DestinationMemo,
-    InputCredentials, MemoBuilder, MemoPayload, RTHMemoBuilder, ReservedDestination,
-    SenderMemoCredential, TransactionBuilder,
-};
-=======
 };
 use mc_transaction_std::{
     AuthenticatedSenderMemo, AuthenticatedSenderWithPaymentRequestIdMemo, DestinationMemo,
@@ -70,7 +56,6 @@
     MemoBuilder, MemoPayload, RTHMemoBuilder, ReservedSubaddresses, SenderMemoCredential,
     TransactionBuilder,
 };
->>>>>>> 2e6c2f3c
 
 use mc_util_from_random::FromRandom;
 use mc_util_uri::FogUri;
@@ -1080,7 +1065,6 @@
 
 /********************************************************************
  * AuthenticatedSenderMemo
-<<<<<<< HEAD
  */
 #[no_mangle]
 pub unsafe extern "C" fn Java_com_mobilecoin_lib_SenderMemo_init_1jni_1from_1memo_1data(
@@ -1366,41 +1350,219 @@
 }
 
 /********************************************************************
- * TxOut
-=======
->>>>>>> 2e6c2f3c
- */
-#[no_mangle]
-pub unsafe extern "C" fn Java_com_mobilecoin_lib_SenderMemo_init_1jni_1from_1memo_1data(
+ * GiftCodeFundingMemo
+ */
+#[no_mangle]
+pub unsafe extern "C" fn Java_com_mobilecoin_lib_GiftCodeFundingMemo_init_1jni_1from_1memo_1data(
     env: JNIEnv,
     obj: JObject,
     memo_data: jbyteArray,
 ) {
     jni_ffi_call(&env, |env| {
         let memo_data = <[u8; 64]>::try_from(&env.convert_byte_array(memo_data)?[..])?;
-        let authenticated_sender_memo: AuthenticatedSenderMemo =
-            AuthenticatedSenderMemo::from(&memo_data);
-
-        Ok(env.set_rust_field(obj, RUST_OBJ_FIELD, authenticated_sender_memo)?)
-    })
-}
-
-#[no_mangle]
-pub unsafe extern "C" fn Java_com_mobilecoin_lib_SenderMemo_is_1valid(
-    env: JNIEnv,
-    obj: JObject,
-    sender_public_address: JObject,
-    receiving_subaddress_view_private_key: JObject,
+        let memo: GiftCodeFundingMemo = GiftCodeFundingMemo::from(&memo_data);
+
+        Ok(env.set_rust_field(obj, RUST_OBJ_FIELD, memo)?)
+    })
+}
+
+#[no_mangle]
+pub unsafe extern "C" fn Java_com_mobilecoin_lib_GiftCodeFundingMemo_validate_1gift_1code_1funding_1tx_1out(
+    env: JNIEnv,
+    obj: JObject,
     tx_out_public_key: JObject,
 ) -> jboolean {
     jni_ffi_call_or(
         || Ok(JNI_FALSE),
         &env,
         |env| {
-            let authenticated_sender_memo: MutexGuard<AuthenticatedSenderMemo> =
+            let memo: MutexGuard<GiftCodeFundingMemo> = env.get_rust_field(obj, RUST_OBJ_FIELD)?;
+            let key: MutexGuard<RistrettoPublic> =
+                env.get_rust_field(tx_out_public_key, RUST_OBJ_FIELD)?;
+
+            let key_matches = memo.public_key_matches(&key);
+
+            Ok(key_matches as u8)
+        },
+    )
+}
+
+#[no_mangle]
+pub unsafe extern "C" fn Java_com_mobilecoin_lib_GiftCodeFundingMemo_get_1note(
+    env: JNIEnv,
+    obj: JObject,
+) -> jstring {
+    jni_ffi_call_or(
+        || Ok(env.new_string("")?.into_inner()),
+        &env,
+        |env| {
+            let memo: MutexGuard<GiftCodeFundingMemo> = env.get_rust_field(obj, RUST_OBJ_FIELD)?;
+            let funding_note = memo.funding_note()?;
+
+            Ok(env.new_string(funding_note)?.into_inner())
+        },
+    )
+}
+
+#[no_mangle]
+pub unsafe extern "C" fn Java_com_mobilecoin_lib_GiftCodeFundingMemo_get_1fee(
+    env: JNIEnv,
+    obj: JObject,
+) -> jlong {
+    jni_ffi_call_or(
+        || Ok(0),
+        &env,
+        |env| {
+            let memo: MutexGuard<GiftCodeFundingMemo> = env.get_rust_field(obj, RUST_OBJ_FIELD)?;
+
+            Ok(memo.get_fee() as jlong)
+        },
+    )
+}
+
+/********************************************************************
+ * GiftCodeSenderMemo
+ */
+#[no_mangle]
+pub unsafe extern "C" fn Java_com_mobilecoin_lib_GiftCodeSenderMemo_init_1jni_1from_1memo_1data(
+    env: JNIEnv,
+    obj: JObject,
+    memo_data: jbyteArray,
+) {
+    jni_ffi_call(&env, |env| {
+        let memo_data = <[u8; 64]>::try_from(&env.convert_byte_array(memo_data)?[..])?;
+        let memo: GiftCodeSenderMemo = GiftCodeSenderMemo::from(&memo_data);
+
+        Ok(env.set_rust_field(obj, RUST_OBJ_FIELD, memo)?)
+    })
+}
+
+#[no_mangle]
+pub unsafe extern "C" fn Java_com_mobilecoin_lib_GiftCodeSenderMemo_get_1note(
+    env: JNIEnv,
+    obj: JObject,
+) -> jstring {
+    jni_ffi_call_or(
+        || Ok(env.new_string("")?.into_inner()),
+        &env,
+        |env| {
+            let memo: MutexGuard<GiftCodeSenderMemo> = env.get_rust_field(obj, RUST_OBJ_FIELD)?;
+            let sender_note = memo.sender_note()?;
+
+            Ok(env.new_string(sender_note)?.into_inner())
+        },
+    )
+}
+
+#[no_mangle]
+pub unsafe extern "C" fn Java_com_mobilecoin_lib_GiftCodeSenderMemo_get_1fee(
+    env: JNIEnv,
+    obj: JObject,
+) -> jlong {
+    jni_ffi_call_or(
+        || Ok(0),
+        &env,
+        |env| {
+            let memo: MutexGuard<GiftCodeSenderMemo> = env.get_rust_field(obj, RUST_OBJ_FIELD)?;
+
+            Ok(memo.get_fee() as jlong)
+        },
+    )
+}
+
+/********************************************************************
+ * GiftCodeCancellationMemo
+ */
+#[no_mangle]
+pub unsafe extern "C" fn Java_com_mobilecoin_lib_GiftCodeCancellationMemo_init_1jni_1from_1memo_1data(
+    env: JNIEnv,
+    obj: JObject,
+    memo_data: jbyteArray,
+) {
+    jni_ffi_call(&env, |env| {
+        let memo_data = <[u8; 64]>::try_from(&env.convert_byte_array(memo_data)?[..])?;
+        let memo: GiftCodeCancellationMemo = GiftCodeCancellationMemo::from(&memo_data);
+
+        Ok(env.set_rust_field(obj, RUST_OBJ_FIELD, memo)?)
+    })
+}
+
+#[no_mangle]
+pub unsafe extern "C" fn Java_com_mobilecoin_lib_GiftCodeCancellationMemo_get_1global_1index(
+    env: JNIEnv,
+    obj: JObject,
+) -> jlong {
+    jni_ffi_call_or(
+        || Ok(0),
+        &env,
+        |env| {
+            let memo: MutexGuard<GiftCodeCancellationMemo> =
                 env.get_rust_field(obj, RUST_OBJ_FIELD)?;
 
-<<<<<<< HEAD
+            Ok(memo.cancelled_gift_code_index() as jlong)
+        },
+    )
+}
+
+#[no_mangle]
+pub unsafe extern "C" fn Java_com_mobilecoin_lib_GiftCodeCancellationMemo_get_1fee(
+    env: JNIEnv,
+    obj: JObject,
+) -> jlong {
+    jni_ffi_call_or(
+        || Ok(0),
+        &env,
+        |env| {
+            let memo: MutexGuard<GiftCodeCancellationMemo> =
+                env.get_rust_field(obj, RUST_OBJ_FIELD)?;
+
+            Ok(memo.get_fee() as jlong)
+        },
+    )
+}
+
+/********************************************************************
+ * TxOut
+ */
+
+#[no_mangle]
+pub unsafe extern "C" fn Java_com_mobilecoin_lib_TxOut_init_1from_1protobuf_1bytes(
+    env: JNIEnv,
+    obj: JObject,
+    bytes: jbyteArray,
+) {
+    jni_ffi_call(&env, |env| {
+        let protobuf_bytes = env.convert_byte_array(bytes)?;
+        let tx_out: TxOut = mc_util_serial::decode(&protobuf_bytes)?;
+
+        Ok(env.set_rust_field(obj, RUST_OBJ_FIELD, tx_out)?)
+    })
+}
+
+#[no_mangle]
+pub unsafe extern "C" fn Java_com_mobilecoin_lib_TxOut_finalize_1jni(env: JNIEnv, obj: JObject) {
+    jni_ffi_call(&env, |env| {
+        let _: TxOut = env.take_rust_field(obj, RUST_OBJ_FIELD)?;
+        Ok(())
+    })
+}
+
+#[no_mangle]
+pub unsafe extern "C" fn Java_com_mobilecoin_lib_TxOut_compute_1key_1image(
+    env: JNIEnv,
+    obj: JObject,
+    account_key: JObject,
+) -> jbyteArray {
+    jni_ffi_call_or(
+        || Ok(JObject::null().into_inner()),
+        &env,
+        |env| {
+            let tx_out: MutexGuard<TxOut> = env.get_rust_field(obj, RUST_OBJ_FIELD)?;
+            let account_key: MutexGuard<AccountKey> =
+                env.get_rust_field(account_key, RUST_OBJ_FIELD)?;
+            let tx_pub_key = RistrettoPublic::try_from(&tx_out.public_key)?;
+            let tx_out_target_key = RistrettoPublic::try_from(&tx_out.target_key)?;
+
             let subaddress_spk = recover_public_subaddress_spend_key(
                 account_key.view_private_key(),
                 &tx_out_target_key,
@@ -1413,32 +1575,22 @@
             let subaddress_index = spsk_to_index
                 .get(&subaddress_spk)
                 .ok_or_else(|| McError::Other("Subaddress match error".to_owned()))?;
-=======
-            let sender_public_address: MutexGuard<PublicAddress> =
-                env.get_rust_field(sender_public_address, RUST_OBJ_FIELD)?;
-            let receiving_subaddress_view_private_key: MutexGuard<RistrettoPrivate> =
-                env.get_rust_field(receiving_subaddress_view_private_key, RUST_OBJ_FIELD)?;
-            let tx_out_public_key: MutexGuard<RistrettoPublic> =
-                env.get_rust_field(tx_out_public_key, RUST_OBJ_FIELD)?;
->>>>>>> 2e6c2f3c
-
-            let tx_out_public_key_compressed = CompressedRistrettoPublic::from(&*tx_out_public_key);
-
-            let is_memo_valid = authenticated_sender_memo
-                .validate(
-                    &*sender_public_address,
-                    &*receiving_subaddress_view_private_key,
-                    &tx_out_public_key_compressed,
-                )
-                .unwrap_u8();
-
-            Ok(is_memo_valid)
-        },
-    )
-}
-
-#[no_mangle]
-pub unsafe extern "C" fn Java_com_mobilecoin_lib_SenderMemo_get_1address_1hash_1data(
+
+            let onetime_private_key = recover_onetime_private_key(
+                &tx_pub_key,
+                account_key.view_private_key(),
+                &account_key.subaddress_spend_private(*subaddress_index),
+            );
+
+            let key_image = KeyImage::from(&onetime_private_key);
+
+            Ok(env.byte_array_from_slice(&key_image.as_bytes()[..])?)
+        },
+    )
+}
+
+#[no_mangle]
+pub unsafe extern "C" fn Java_com_mobilecoin_lib_TxOut_encode(
     env: JNIEnv,
     obj: JObject,
 ) -> jbyteArray {
@@ -1446,13 +1598,9 @@
         || Ok(JObject::null().into_inner()),
         &env,
         |env| {
-            let authenticated_sender_memo: MutexGuard<AuthenticatedSenderMemo> =
-                env.get_rust_field(obj, RUST_OBJ_FIELD)?;
-
-            let short_address_hash: ShortAddressHash =
-                authenticated_sender_memo.sender_address_hash();
-            let hash_data: [u8; 16] = short_address_hash.into();
-            Ok(env.byte_array_from_slice(&hash_data)?)
+            let tx_out: MutexGuard<TxOut> = env.get_rust_field(obj, RUST_OBJ_FIELD)?;
+            let bytes = mc_util_serial::encode(&*tx_out);
+            Ok(env.byte_array_from_slice(&bytes)?)
         },
     )
 }
@@ -1486,66 +1634,51 @@
 }
 
 /********************************************************************
- * SenderWithPaymentRequestMemo
- */
-
-#[no_mangle]
-pub unsafe extern "C" fn Java_com_mobilecoin_lib_SenderWithPaymentRequestMemo_init_1jni_1from_1memo_1data(
-    env: JNIEnv,
-    obj: JObject,
-    memo_data: jbyteArray,
-) {
-    jni_ffi_call(&env, |env| {
-        let memo_data = <[u8; 64]>::try_from(&env.convert_byte_array(memo_data)?[..])?;
-        let authenticated_sender_with_payment_request_id_memo: AuthenticatedSenderWithPaymentRequestIdMemo =
-            AuthenticatedSenderWithPaymentRequestIdMemo::from(&memo_data);
-
-        Ok(env.set_rust_field(
-            obj,
-            RUST_OBJ_FIELD,
-            authenticated_sender_with_payment_request_id_memo,
-        )?)
-    })
-}
-
-#[no_mangle]
-pub unsafe extern "C" fn Java_com_mobilecoin_lib_SenderWithPaymentRequestMemo_is_1valid(
-    env: JNIEnv,
-    obj: JObject,
-    sender_public_addresss: JObject,
-    receiving_subaddress_view_private_key: JObject,
-    tx_out_public_key: JObject,
-) -> jboolean {
-    jni_ffi_call_or(
-        || Ok(JNI_FALSE),
-        &env,
-        |env| {
-            let authenticated_sender_with_payment_request_id_memo: MutexGuard<
-                AuthenticatedSenderWithPaymentRequestIdMemo,
-            > = env.get_rust_field(obj, RUST_OBJ_FIELD)?;
-
-            let sender_public_address: MutexGuard<PublicAddress> =
-                env.get_rust_field(sender_public_addresss, RUST_OBJ_FIELD)?;
-            let receiving_subaddress_view_private_key: MutexGuard<RistrettoPrivate> =
-                env.get_rust_field(receiving_subaddress_view_private_key, RUST_OBJ_FIELD)?;
-            let tx_out_public_key: MutexGuard<RistrettoPublic> =
-                env.get_rust_field(tx_out_public_key, RUST_OBJ_FIELD)?;
-
-            let tx_out_public_key_compressed = CompressedRistrettoPublic::from(&*tx_out_public_key);
-
-            Ok(authenticated_sender_with_payment_request_id_memo
-                .validate(
-                    &*sender_public_address,
-                    &*receiving_subaddress_view_private_key,
-                    &tx_out_public_key_compressed,
-                )
-                .unwrap_u8())
-        },
-    )
-}
-
-#[no_mangle]
-pub unsafe extern "C" fn Java_com_mobilecoin_lib_SenderWithPaymentRequestMemo_get_1address_1hash_1data(
+ * TxOutMembershipProof
+ */
+
+#[no_mangle]
+pub unsafe extern "C" fn Java_com_mobilecoin_lib_TxOutMembershipProof_init_1from_1protobuf_1bytes(
+    env: JNIEnv,
+    obj: JObject,
+    bytes: jbyteArray,
+) {
+    jni_ffi_call(&env, |env| {
+        let protobuf_bytes = env.convert_byte_array(bytes)?;
+        let tx_out: TxOutMembershipProof = mc_util_serial::decode(&protobuf_bytes)?;
+
+        Ok(env.set_rust_field(obj, RUST_OBJ_FIELD, tx_out)?)
+    })
+}
+
+#[no_mangle]
+pub unsafe extern "C" fn Java_com_mobilecoin_lib_TxOutMembershipProof_finalize_1jni(
+    env: JNIEnv,
+    obj: JObject,
+) {
+    jni_ffi_call(&env, |env| {
+        let _: TxOutMembershipProof = env.take_rust_field(obj, RUST_OBJ_FIELD)?;
+        Ok(())
+    })
+}
+
+/********************************************************************
+ * Transaction
+ */
+
+#[no_mangle]
+pub unsafe extern "C" fn Java_com_mobilecoin_lib_Transaction_finalize_1jni(
+    env: JNIEnv,
+    obj: JObject,
+) {
+    jni_ffi_call(&env, |env| {
+        let _: Tx = env.take_rust_field(obj, RUST_OBJ_FIELD)?;
+        Ok(())
+    })
+}
+
+#[no_mangle]
+pub unsafe extern "C" fn Java_com_mobilecoin_lib_Transaction_encode(
     env: JNIEnv,
     obj: JObject,
 ) -> jbyteArray {
@@ -1553,38 +1686,14 @@
         || Ok(JObject::null().into_inner()),
         &env,
         |env| {
-            let authenticated_sender_with_payment_request_id_memo: MutexGuard<
-                AuthenticatedSenderWithPaymentRequestIdMemo,
-            > = env.get_rust_field(obj, RUST_OBJ_FIELD)?;
-
-            let short_address_hash: ShortAddressHash =
-                authenticated_sender_with_payment_request_id_memo.sender_address_hash();
-            let hash_data: [u8; 16] = short_address_hash.into();
-            Ok(env.byte_array_from_slice(&hash_data)?)
-        },
-    )
-}
-
-#[no_mangle]
-pub unsafe extern "C" fn Java_com_mobilecoin_lib_SenderWithPaymentRequestMemo_get_1payment_1request_1id(
-    env: JNIEnv,
-    obj: JObject,
-) -> jlong {
-    jni_ffi_call_or(
-        || Ok(0),
-        &env,
-        |env| {
-            let authenticated_sender_with_payment_request_id_memo: MutexGuard<
-                AuthenticatedSenderWithPaymentRequestIdMemo,
-            > = env.get_rust_field(obj, RUST_OBJ_FIELD)?;
-
-            Ok(authenticated_sender_with_payment_request_id_memo.payment_request_id() as jlong)
+            let tx: MutexGuard<Tx> = env.get_rust_field(obj, RUST_OBJ_FIELD)?;
+            let bytes = mc_util_serial::encode(&*tx);
+            Ok(env.byte_array_from_slice(&bytes)?)
         },
     )
 }
 
 /********************************************************************
-<<<<<<< HEAD
  * TxOutMemoBuilder
  */
 
@@ -1643,16 +1752,65 @@
 }
 
 /********************************************************************
+ * GiftCodeMemoBuilders
+ */
+
+#[no_mangle]
+pub unsafe extern "C" fn Java_com_mobilecoin_lib_GiftCodeFundingMemoBuiler_init(
+    env: JNIEnv,
+    obj: JObject,
+    note: JString,
+) {
+    jni_ffi_call(&env, |env| {
+        let note: String = env.get_string(note)?.into();
+        let memo_builder = GiftCodeFundingMemoBuilder::new(note.as_str())?;
+
+        let memo_builder_box: Box<dyn MemoBuilder + Sync + Send> = Box::new(memo_builder);
+
+        Ok(env.set_rust_field(obj, RUST_OBJ_FIELD, memo_builder_box)?)
+    })
+}
+
+#[no_mangle]
+pub unsafe extern "C" fn Java_com_mobilecoin_lib_GiftCodeSenderMemoBuiler_init(
+    env: JNIEnv,
+    obj: JObject,
+    note: JString,
+) {
+    jni_ffi_call(&env, |env| {
+        let note: String = env.get_string(note)?.into();
+        let memo_builder = GiftCodeSenderMemoBuilder::new(note.as_str())?;
+
+        let memo_builder_box: Box<dyn MemoBuilder + Sync + Send> = Box::new(memo_builder);
+
+        Ok(env.set_rust_field(obj, RUST_OBJ_FIELD, memo_builder_box)?)
+    })
+}
+
+#[no_mangle]
+pub unsafe extern "C" fn Java_com_mobilecoin_lib_GiftCodeCancellationMemoBuiler_init(
+    env: JNIEnv,
+    obj: JObject,
+    global_index: JObject,
+) {
+    jni_ffi_call(&env, |env| {
+        let index = jni_big_int_to_u64(env, global_index)?;
+        let memo_builder = GiftCodeCancellationMemoBuilder::new(index);
+
+        let memo_builder_box: Box<dyn MemoBuilder + Sync + Send> = Box::new(memo_builder);
+
+        Ok(env.set_rust_field(obj, RUST_OBJ_FIELD, memo_builder_box)?)
+    })
+}
+
+/********************************************************************
  * TransactionBuilder
-=======
- * DestinationMemo
->>>>>>> 2e6c2f3c
- */
-#[no_mangle]
-pub unsafe extern "C" fn Java_com_mobilecoin_lib_DestinationMemo_init_1jni_1from_1memo_1data(
-    env: JNIEnv,
-    obj: JObject,
-<<<<<<< HEAD
+ */
+
+#[no_mangle]
+pub unsafe extern "C" fn Java_com_mobilecoin_lib_TransactionBuilder_init_1jni(
+    env: JNIEnv,
+    obj: JObject,
     fog_resolver: JObject,
     memo_builder_box: JObject,
     block_version: jint,
@@ -1678,47 +1836,24 @@
         )?;
 
         Ok(env.set_rust_field(obj, RUST_OBJ_FIELD, tx_builder)?)
-=======
-    memo_data: jbyteArray,
-) {
-    jni_ffi_call(&env, |env| {
-        let memo_data = <[u8; 64]>::try_from(&env.convert_byte_array(memo_data)?[..])?;
-        let destination_memo: DestinationMemo = DestinationMemo::from(&memo_data);
-
-        Ok(env.set_rust_field(obj, RUST_OBJ_FIELD, destination_memo)?)
->>>>>>> 2e6c2f3c
-    })
-}
-
-#[no_mangle]
-pub unsafe extern "C" fn Java_com_mobilecoin_lib_DestinationMemo_is_1valid(
-    env: JNIEnv,
-    _obj: JObject,
-    account_key: JObject,
-    tx_out: JObject,
-) -> jboolean {
-    jni_ffi_call_or(
-        || Ok(JNI_FALSE),
-        &env,
-        |env| {
-            let account_key: MutexGuard<AccountKey> =
-                env.get_rust_field(account_key, RUST_OBJ_FIELD)?;
-            let tx_out: MutexGuard<TxOut> = env.get_rust_field(tx_out, RUST_OBJ_FIELD)?;
-
-            Ok(mc_transaction_core::subaddress_matches_tx_out(
-                &*account_key,
-                CHANGE_SUBADDRESS_INDEX,
-                &*tx_out,
-            )? as u8)
-        },
-    )
-}
-
-#[no_mangle]
-pub unsafe extern "C" fn Java_com_mobilecoin_lib_DestinationMemo_get_1address_1hash_1data(
-    env: JNIEnv,
-    obj: JObject,
-<<<<<<< HEAD
+    })
+}
+
+#[no_mangle]
+pub unsafe extern "C" fn Java_com_mobilecoin_lib_TransactionBuilder_finalize_1jni(
+    env: JNIEnv,
+    obj: JObject,
+) {
+    jni_ffi_call(&env, |env| {
+        let _: TransactionBuilder<FogResolver> = env.take_rust_field(obj, RUST_OBJ_FIELD)?;
+        Ok(())
+    })
+}
+
+#[no_mangle]
+pub unsafe extern "C" fn Java_com_mobilecoin_lib_TransactionBuilder_add_1input(
+    env: JNIEnv,
+    obj: JObject,
     ring: jobjectArray,
     membership_proofs: jobjectArray,
     real_index: jshort,
@@ -1760,36 +1895,26 @@
             *view_private_key,
         );
         tx_builder.add_input(input_credentials_result?);
-=======
-) -> jbyteArray {
-    jni_ffi_call_or(
-        || Ok(JObject::null().into_inner()),
-        &env,
-        |env| {
-            let destination_memo: MutexGuard<DestinationMemo> =
+
+        Ok(())
+    })
+}
+
+#[no_mangle]
+pub unsafe extern "C" fn Java_com_mobilecoin_lib_TransactionBuilder_add_1output(
+    env: JNIEnv,
+    obj: JObject,
+    value: JObject,
+    recipient: JObject,
+    confirmation_number_out: jbyteArray,
+) -> jlong {
+    jni_ffi_call_or(
+        || Ok(0),
+        &env,
+        |env| {
+            let mut tx_builder: MutexGuard<TransactionBuilder<FogResolver>> =
                 env.get_rust_field(obj, RUST_OBJ_FIELD)?;
->>>>>>> 2e6c2f3c
-
-            let short_address_hash: &ShortAddressHash = destination_memo.get_address_hash();
-            let hash_data: [u8; 16] = <[u8; 16]>::from(short_address_hash.clone());
-            Ok(env.byte_array_from_slice(&hash_data)?)
-        },
-    )
-}
-
-#[no_mangle]
-pub unsafe extern "C" fn Java_com_mobilecoin_lib_DestinationMemo_get_1number_1of_1recipients(
-    env: JNIEnv,
-    obj: JObject,
-) -> jshort {
-    jni_ffi_call_or(
-        || Ok(0),
-        &env,
-        |env| {
-            let destination_memo: MutexGuard<DestinationMemo> =
-                env.get_rust_field(obj, RUST_OBJ_FIELD)?;
-
-<<<<<<< HEAD
+
             let value = jni_big_int_to_u64(env, value)?;
 
             // TODO (GH #1867): If you want to do mixed transactions, use something other
@@ -1846,7 +1971,7 @@
                 env.get_rust_field(source_account_key, RUST_OBJ_FIELD)?;
 
             let value = jni_big_int_to_u64(env, value)?;
-            let change_destination = ReservedDestination::from(&*source_account_key);
+            let change_destination = ReservedSubaddresses::from(&*source_account_key);
             let mut rng = McRng::default();
 
             // TODO (GH #1867): If you want to do mixed transactions, use something other
@@ -1881,706 +2006,6 @@
     )
 }
 
-=======
-            // number_of_recipients is a u8 and jshort is an i16. This is fine
-            // because number_of_recipients will never be negative.
-            Ok(destination_memo.get_num_recipients() as jshort)
-        },
-    )
-}
-
->>>>>>> 2e6c2f3c
-#[no_mangle]
-pub unsafe extern "C" fn Java_com_mobilecoin_lib_DestinationMemo_get_1fee(
-    env: JNIEnv,
-    obj: JObject,
-) -> jlong {
-    jni_ffi_call_or(
-        || Ok(0),
-        &env,
-        |env| {
-            let destination_memo: MutexGuard<DestinationMemo> =
-                env.get_rust_field(obj, RUST_OBJ_FIELD)?;
-
-            Ok(destination_memo.get_fee() as jlong)
-        },
-    )
-}
-
-#[no_mangle]
-pub unsafe extern "C" fn Java_com_mobilecoin_lib_DestinationMemo_get_1total_1outlay(
-    env: JNIEnv,
-    obj: JObject,
-) -> jlong {
-    jni_ffi_call_or(
-        || Ok(0),
-        &env,
-        |env| {
-            let destination_memo: MutexGuard<DestinationMemo> =
-                env.get_rust_field(obj, RUST_OBJ_FIELD)?;
-
-            Ok(destination_memo.get_total_outlay() as jlong)
-        },
-    )
-}
-
-/********************************************************************
- * GiftCodeFundingMemo
- */
-#[no_mangle]
-pub unsafe extern "C" fn Java_com_mobilecoin_lib_GiftCodeFundingMemo_init_1jni_1from_1memo_1data(
-    env: JNIEnv,
-    obj: JObject,
-    memo_data: jbyteArray,
-) {
-    jni_ffi_call(&env, |env| {
-        let memo_data = <[u8; 64]>::try_from(&env.convert_byte_array(memo_data)?[..])?;
-        let memo: GiftCodeFundingMemo = GiftCodeFundingMemo::from(&memo_data);
-
-        Ok(env.set_rust_field(obj, RUST_OBJ_FIELD, memo)?)
-    })
-}
-
-#[no_mangle]
-pub unsafe extern "C" fn Java_com_mobilecoin_lib_GiftCodeFundingMemo_validate_1gift_1code_1funding_1tx_1out(
-    env: JNIEnv,
-    obj: JObject,
-    tx_out_public_key: JObject,
-) -> jboolean {
-    jni_ffi_call_or(
-        || Ok(JNI_FALSE),
-        &env,
-        |env| {
-            let memo: MutexGuard<GiftCodeFundingMemo> = env.get_rust_field(obj, RUST_OBJ_FIELD)?;
-            let key: MutexGuard<RistrettoPublic> =
-                env.get_rust_field(tx_out_public_key, RUST_OBJ_FIELD)?;
-
-            let key_matches = memo.public_key_matches(&key);
-
-            Ok(key_matches as u8)
-        },
-    )
-}
-
-#[no_mangle]
-pub unsafe extern "C" fn Java_com_mobilecoin_lib_GiftCodeFundingMemo_get_1note(
-    env: JNIEnv,
-    obj: JObject,
-) -> jstring {
-    jni_ffi_call_or(
-        || Ok(env.new_string("")?.into_inner()),
-        &env,
-        |env| {
-            let memo: MutexGuard<GiftCodeFundingMemo> = env.get_rust_field(obj, RUST_OBJ_FIELD)?;
-            let funding_note = memo.funding_note()?;
-
-            Ok(env.new_string(funding_note)?.into_inner())
-        },
-    )
-}
-
-#[no_mangle]
-pub unsafe extern "C" fn Java_com_mobilecoin_lib_GiftCodeFundingMemo_get_1fee(
-    env: JNIEnv,
-    obj: JObject,
-) -> jlong {
-    jni_ffi_call_or(
-        || Ok(0),
-        &env,
-        |env| {
-            let memo: MutexGuard<GiftCodeFundingMemo> = env.get_rust_field(obj, RUST_OBJ_FIELD)?;
-
-            Ok(memo.get_fee() as jlong)
-        },
-    )
-}
-
-/********************************************************************
- * GiftCodeSenderMemo
- */
-#[no_mangle]
-pub unsafe extern "C" fn Java_com_mobilecoin_lib_GiftCodeSenderMemo_init_1jni_1from_1memo_1data(
-    env: JNIEnv,
-    obj: JObject,
-    memo_data: jbyteArray,
-) {
-    jni_ffi_call(&env, |env| {
-        let memo_data = <[u8; 64]>::try_from(&env.convert_byte_array(memo_data)?[..])?;
-        let memo: GiftCodeSenderMemo = GiftCodeSenderMemo::from(&memo_data);
-
-        Ok(env.set_rust_field(obj, RUST_OBJ_FIELD, memo)?)
-    })
-}
-
-#[no_mangle]
-pub unsafe extern "C" fn Java_com_mobilecoin_lib_GiftCodeSenderMemo_get_1note(
-    env: JNIEnv,
-    obj: JObject,
-) -> jstring {
-    jni_ffi_call_or(
-        || Ok(env.new_string("")?.into_inner()),
-        &env,
-        |env| {
-            let memo: MutexGuard<GiftCodeSenderMemo> = env.get_rust_field(obj, RUST_OBJ_FIELD)?;
-            let sender_note = memo.sender_note()?;
-
-            Ok(env.new_string(sender_note)?.into_inner())
-        },
-    )
-}
-
-#[no_mangle]
-pub unsafe extern "C" fn Java_com_mobilecoin_lib_GiftCodeSenderMemo_get_1fee(
-    env: JNIEnv,
-    obj: JObject,
-) -> jlong {
-    jni_ffi_call_or(
-        || Ok(0),
-        &env,
-        |env| {
-            let memo: MutexGuard<GiftCodeSenderMemo> = env.get_rust_field(obj, RUST_OBJ_FIELD)?;
-
-            Ok(memo.get_fee() as jlong)
-        },
-    )
-}
-
-/********************************************************************
- * GiftCodeCancellationMemo
- */
-#[no_mangle]
-pub unsafe extern "C" fn Java_com_mobilecoin_lib_GiftCodeCancellationMemo_init_1jni_1from_1memo_1data(
-    env: JNIEnv,
-    obj: JObject,
-    memo_data: jbyteArray,
-) {
-    jni_ffi_call(&env, |env| {
-        let memo_data = <[u8; 64]>::try_from(&env.convert_byte_array(memo_data)?[..])?;
-        let memo: GiftCodeCancellationMemo = GiftCodeCancellationMemo::from(&memo_data);
-
-        Ok(env.set_rust_field(obj, RUST_OBJ_FIELD, memo)?)
-    })
-}
-
-#[no_mangle]
-pub unsafe extern "C" fn Java_com_mobilecoin_lib_GiftCodeCancellationMemo_get_1global_1index(
-    env: JNIEnv,
-    obj: JObject,
-) -> jlong {
-    jni_ffi_call_or(
-        || Ok(0),
-        &env,
-        |env| {
-            let memo: MutexGuard<GiftCodeCancellationMemo> =
-                env.get_rust_field(obj, RUST_OBJ_FIELD)?;
-
-            Ok(memo.cancelled_gift_code_index() as jlong)
-        },
-    )
-}
-
-#[no_mangle]
-pub unsafe extern "C" fn Java_com_mobilecoin_lib_GiftCodeCancellationMemo_get_1fee(
-    env: JNIEnv,
-    obj: JObject,
-) -> jlong {
-    jni_ffi_call_or(
-        || Ok(0),
-        &env,
-        |env| {
-            let memo: MutexGuard<GiftCodeCancellationMemo> =
-                env.get_rust_field(obj, RUST_OBJ_FIELD)?;
-
-            Ok(memo.get_fee() as jlong)
-        },
-    )
-}
-
-/********************************************************************
- * TxOut
- */
-
-#[no_mangle]
-pub unsafe extern "C" fn Java_com_mobilecoin_lib_TxOut_init_1from_1protobuf_1bytes(
-    env: JNIEnv,
-    obj: JObject,
-    bytes: jbyteArray,
-) {
-    jni_ffi_call(&env, |env| {
-        let protobuf_bytes = env.convert_byte_array(bytes)?;
-        let tx_out: TxOut = mc_util_serial::decode(&protobuf_bytes)?;
-
-        Ok(env.set_rust_field(obj, RUST_OBJ_FIELD, tx_out)?)
-    })
-}
-
-#[no_mangle]
-pub unsafe extern "C" fn Java_com_mobilecoin_lib_TxOut_finalize_1jni(env: JNIEnv, obj: JObject) {
-    jni_ffi_call(&env, |env| {
-        let _: TxOut = env.take_rust_field(obj, RUST_OBJ_FIELD)?;
-        Ok(())
-    })
-}
-
-#[no_mangle]
-pub unsafe extern "C" fn Java_com_mobilecoin_lib_TxOut_compute_1key_1image(
-    env: JNIEnv,
-    obj: JObject,
-    account_key: JObject,
-) -> jbyteArray {
-    jni_ffi_call_or(
-        || Ok(JObject::null().into_inner()),
-        &env,
-        |env| {
-            let tx_out: MutexGuard<TxOut> = env.get_rust_field(obj, RUST_OBJ_FIELD)?;
-            let account_key: MutexGuard<AccountKey> =
-                env.get_rust_field(account_key, RUST_OBJ_FIELD)?;
-            let tx_pub_key = RistrettoPublic::try_from(&tx_out.public_key)?;
-            let tx_out_target_key = RistrettoPublic::try_from(&tx_out.target_key)?;
-
-            let subaddress_spk = recover_public_subaddress_spend_key(
-                account_key.view_private_key(),
-                &tx_out_target_key,
-                &tx_pub_key,
-            );
-            let spsk_to_index: BTreeMap<RistrettoPublic, u64> = (0..=DEFAULT_SUBADDRESS_INDEX)
-                .chain(CHANGE_SUBADDRESS_INDEX..INVALID_SUBADDRESS_INDEX)
-                .map(|index| (*account_key.subaddress(index).spend_public_key(), index))
-                .collect();
-            let subaddress_index = spsk_to_index
-                .get(&subaddress_spk)
-                .ok_or_else(|| McError::Other("Subaddress match error".to_owned()))?;
-
-            let onetime_private_key = recover_onetime_private_key(
-                &tx_pub_key,
-                account_key.view_private_key(),
-                &account_key.subaddress_spend_private(*subaddress_index),
-            );
-
-            let key_image = KeyImage::from(&onetime_private_key);
-
-            Ok(env.byte_array_from_slice(&key_image.as_bytes()[..])?)
-        },
-    )
-}
-
-#[no_mangle]
-pub unsafe extern "C" fn Java_com_mobilecoin_lib_TxOut_encode(
-    env: JNIEnv,
-    obj: JObject,
-) -> jbyteArray {
-    jni_ffi_call_or(
-        || Ok(JObject::null().into_inner()),
-        &env,
-        |env| {
-            let tx_out: MutexGuard<TxOut> = env.get_rust_field(obj, RUST_OBJ_FIELD)?;
-            let bytes = mc_util_serial::encode(&*tx_out);
-            Ok(env.byte_array_from_slice(&bytes)?)
-        },
-    )
-}
-
-#[no_mangle]
-pub unsafe extern "C" fn Java_com_mobilecoin_lib_TxOut_decrypt_1memo_1payload(
-    env: JNIEnv,
-    obj: JObject,
-    account_key: JObject,
-) -> jbyteArray {
-    jni_ffi_call_or(
-        || Ok(JObject::null().into_inner()),
-        &env,
-        |env| {
-            let tx_out: MutexGuard<TxOut> = env.get_rust_field(obj, RUST_OBJ_FIELD)?;
-            let account_key: MutexGuard<AccountKey> =
-                env.get_rust_field(account_key, RUST_OBJ_FIELD)?;
-
-            let tx_out_public_key: RistrettoPublic = RistrettoPublic::try_from(&tx_out.public_key)?;
-
-            let shared_secret =
-                get_tx_out_shared_secret(&*account_key.view_private_key(), &tx_out_public_key);
-
-            let memo_payload: MemoPayload = tx_out.decrypt_memo(&shared_secret);
-            let memo_payload_generic_array: GenericArray<u8, U66> = memo_payload.into();
-            let memo_payload_bytes: &[u8] = memo_payload_generic_array.as_slice();
-
-            Ok(env.byte_array_from_slice(memo_payload_bytes)?)
-        },
-    )
-}
-
-/********************************************************************
- * TxOutMembershipProof
- */
-
-#[no_mangle]
-pub unsafe extern "C" fn Java_com_mobilecoin_lib_TxOutMembershipProof_init_1from_1protobuf_1bytes(
-    env: JNIEnv,
-    obj: JObject,
-    bytes: jbyteArray,
-) {
-    jni_ffi_call(&env, |env| {
-        let protobuf_bytes = env.convert_byte_array(bytes)?;
-        let tx_out: TxOutMembershipProof = mc_util_serial::decode(&protobuf_bytes)?;
-
-        Ok(env.set_rust_field(obj, RUST_OBJ_FIELD, tx_out)?)
-    })
-}
-
-#[no_mangle]
-pub unsafe extern "C" fn Java_com_mobilecoin_lib_TxOutMembershipProof_finalize_1jni(
-    env: JNIEnv,
-    obj: JObject,
-) {
-    jni_ffi_call(&env, |env| {
-        let _: TxOutMembershipProof = env.take_rust_field(obj, RUST_OBJ_FIELD)?;
-        Ok(())
-    })
-}
-
-/********************************************************************
- * Transaction
- */
-
-#[no_mangle]
-pub unsafe extern "C" fn Java_com_mobilecoin_lib_Transaction_finalize_1jni(
-    env: JNIEnv,
-    obj: JObject,
-) {
-    jni_ffi_call(&env, |env| {
-        let _: Tx = env.take_rust_field(obj, RUST_OBJ_FIELD)?;
-        Ok(())
-    })
-}
-
-#[no_mangle]
-pub unsafe extern "C" fn Java_com_mobilecoin_lib_Transaction_encode(
-    env: JNIEnv,
-    obj: JObject,
-) -> jbyteArray {
-    jni_ffi_call_or(
-        || Ok(JObject::null().into_inner()),
-        &env,
-        |env| {
-            let tx: MutexGuard<Tx> = env.get_rust_field(obj, RUST_OBJ_FIELD)?;
-            let bytes = mc_util_serial::encode(&*tx);
-            Ok(env.byte_array_from_slice(&bytes)?)
-        },
-    )
-}
-
-/********************************************************************
- * TxOutMemoBuilder
- */
-
-#[no_mangle]
-pub unsafe extern "C" fn Java_com_mobilecoin_lib_TxOutMemoBuilder_init_1jni_1with_1sender_1and_1destination_1rth_1memo(
-    env: JNIEnv,
-    obj: JObject,
-    account_key: JObject,
-) {
-    jni_ffi_call(&env, |env| {
-        let account_key: MutexGuard<AccountKey> =
-            env.get_rust_field(account_key, RUST_OBJ_FIELD)?;
-
-        let mut rth_memo_builder: RTHMemoBuilder = RTHMemoBuilder::default();
-        rth_memo_builder.set_sender_credential(SenderMemoCredential::from(&*account_key));
-        rth_memo_builder.enable_destination_memo();
-
-        let memo_builder_box: Box<dyn MemoBuilder + Sync + Send> = Box::new(rth_memo_builder);
-
-        Ok(env.set_rust_field(obj, RUST_OBJ_FIELD, memo_builder_box)?)
-    })
-}
-
-#[no_mangle]
-pub unsafe extern "C" fn Java_com_mobilecoin_lib_TxOutMemoBuilder_init_1jni_1with_1sender_1payment_1request_1and_1destination_1rth_1memo(
-    env: JNIEnv,
-    obj: JObject,
-    account_key: JObject,
-    payment_request_id: jlong,
-) {
-    jni_ffi_call(&env, |env| {
-        let account_key: MutexGuard<AccountKey> =
-            env.get_rust_field(account_key, RUST_OBJ_FIELD)?;
-
-        let mut rth_memo_builder: RTHMemoBuilder = RTHMemoBuilder::default();
-        rth_memo_builder.set_sender_credential(SenderMemoCredential::from(&*account_key));
-        rth_memo_builder.set_payment_request_id(payment_request_id as u64);
-        rth_memo_builder.enable_destination_memo();
-
-        let memo_builder_box: Box<dyn MemoBuilder + Sync + Send> = Box::new(rth_memo_builder);
-
-        Ok(env.set_rust_field(obj, RUST_OBJ_FIELD, memo_builder_box)?)
-    })
-}
-
-#[no_mangle]
-pub unsafe extern "C" fn Java_com_mobilecoin_lib_TxOutMemoBuilder_init_1jni_1with_1default_1rth_1memo(
-    env: JNIEnv,
-    obj: JObject,
-) {
-    jni_ffi_call(&env, |env| {
-        let memo_builder_box: Box<dyn MemoBuilder + Sync + Send> =
-            Box::new(RTHMemoBuilder::default());
-        Ok(env.set_rust_field(obj, RUST_OBJ_FIELD, memo_builder_box)?)
-    })
-}
-
-/********************************************************************
- * GiftCodeMemoBuilders
- */
-
-#[no_mangle]
-pub unsafe extern "C" fn Java_com_mobilecoin_lib_GiftCodeFundingMemoBuiler_init(
-    env: JNIEnv,
-    obj: JObject,
-    note: JString,
-) {
-    jni_ffi_call(&env, |env| {
-        let note: String = env.get_string(note)?.into();
-        let memo_builder = GiftCodeFundingMemoBuilder::new(note.as_str())?;
-
-        let memo_builder_box: Box<dyn MemoBuilder + Sync + Send> = Box::new(memo_builder);
-
-        Ok(env.set_rust_field(obj, RUST_OBJ_FIELD, memo_builder_box)?)
-    })
-}
-
-#[no_mangle]
-pub unsafe extern "C" fn Java_com_mobilecoin_lib_GiftCodeSenderMemoBuiler_init(
-    env: JNIEnv,
-    obj: JObject,
-    note: JString,
-) {
-    jni_ffi_call(&env, |env| {
-        let note: String = env.get_string(note)?.into();
-        let memo_builder = GiftCodeSenderMemoBuilder::new(note.as_str())?;
-
-        let memo_builder_box: Box<dyn MemoBuilder + Sync + Send> = Box::new(memo_builder);
-
-        Ok(env.set_rust_field(obj, RUST_OBJ_FIELD, memo_builder_box)?)
-    })
-}
-
-#[no_mangle]
-pub unsafe extern "C" fn Java_com_mobilecoin_lib_GiftCodeCancellationMemoBuiler_init(
-    env: JNIEnv,
-    obj: JObject,
-    global_index: JObject,
-) {
-    jni_ffi_call(&env, |env| {
-        let index = jni_big_int_to_u64(env, global_index)?;
-        let memo_builder = GiftCodeCancellationMemoBuilder::new(index);
-
-        let memo_builder_box: Box<dyn MemoBuilder + Sync + Send> = Box::new(memo_builder);
-
-        Ok(env.set_rust_field(obj, RUST_OBJ_FIELD, memo_builder_box)?)
-    })
-}
-
-/********************************************************************
- * TransactionBuilder
- */
-
-#[no_mangle]
-pub unsafe extern "C" fn Java_com_mobilecoin_lib_TransactionBuilder_init_1jni(
-    env: JNIEnv,
-    obj: JObject,
-    fog_resolver: JObject,
-    memo_builder_box: JObject,
-    block_version: jint,
-) {
-    jni_ffi_call(&env, |env| {
-        let fog_resolver: MutexGuard<FogResolver> =
-            env.get_rust_field(fog_resolver, RUST_OBJ_FIELD)?;
-        let block_version = BlockVersion::try_from(block_version as u32).unwrap();
-        // Note: RTHMemoBuilder can be selected here, but we will only actually
-        // write memos if block_version is large enough that memos are supported.
-        // If block version is < 2, then transaction builder will filter out memos.
-        let memo_builder_box: Box<dyn MemoBuilder + Send + Sync> =
-            env.take_rust_field(memo_builder_box, RUST_OBJ_FIELD)?;
-        // FIXME #1595: The token id should be a parameter and not hard coded to Mob
-        // here
-        let token_id = Mob::ID;
-        let fee_amount = Amount::new(Mob::MINIMUM_FEE, token_id);
-        let tx_builder = TransactionBuilder::new_with_box(
-            block_version,
-            fee_amount,
-            fog_resolver.clone(),
-            memo_builder_box,
-        )?;
-
-        Ok(env.set_rust_field(obj, RUST_OBJ_FIELD, tx_builder)?)
-    })
-}
-
-#[no_mangle]
-pub unsafe extern "C" fn Java_com_mobilecoin_lib_TransactionBuilder_finalize_1jni(
-    env: JNIEnv,
-    obj: JObject,
-) {
-    jni_ffi_call(&env, |env| {
-        let _: TransactionBuilder<FogResolver> = env.take_rust_field(obj, RUST_OBJ_FIELD)?;
-        Ok(())
-    })
-}
-
-#[no_mangle]
-pub unsafe extern "C" fn Java_com_mobilecoin_lib_TransactionBuilder_add_1input(
-    env: JNIEnv,
-    obj: JObject,
-    ring: jobjectArray,
-    membership_proofs: jobjectArray,
-    real_index: jshort,
-    onetime_private_key: JObject,
-    view_private_key: JObject,
-) {
-    jni_ffi_call(&env, |env| {
-        let mut tx_builder: MutexGuard<TransactionBuilder<FogResolver>> =
-            env.get_rust_field(obj, RUST_OBJ_FIELD)?;
-        let ring: Vec<TxOut> = (0..env.get_array_length(ring)?)
-            .map(|index| {
-                let obj = env.get_object_array_element(ring, index)?;
-                let tx_out: MutexGuard<TxOut> = env.get_rust_field(obj, RUST_OBJ_FIELD)?;
-                Ok(tx_out.clone())
-            })
-            .collect::<Result<_, jni::errors::Error>>()?;
-
-        let membership_proofs: Vec<TxOutMembershipProof> = (0..env
-            .get_array_length(membership_proofs)?)
-            .map(|index| {
-                let obj = env.get_object_array_element(membership_proofs, index)?;
-                let membership_proof: MutexGuard<TxOutMembershipProof> =
-                    env.get_rust_field(obj, RUST_OBJ_FIELD)?;
-                Ok(membership_proof.clone())
-            })
-            .collect::<Result<_, jni::errors::Error>>()?;
-
-        let onetime_private_key: MutexGuard<RistrettoPrivate> =
-            env.get_rust_field(onetime_private_key, RUST_OBJ_FIELD)?;
-
-        let view_private_key: MutexGuard<RistrettoPrivate> =
-            env.get_rust_field(view_private_key, RUST_OBJ_FIELD)?;
-
-        let input_credentials_result = InputCredentials::new(
-            ring,
-            membership_proofs,
-            real_index as usize,
-            *onetime_private_key,
-            *view_private_key,
-        );
-        tx_builder.add_input(input_credentials_result?);
-
-        Ok(())
-    })
-}
-
-#[no_mangle]
-pub unsafe extern "C" fn Java_com_mobilecoin_lib_TransactionBuilder_add_1output(
-    env: JNIEnv,
-    obj: JObject,
-    value: JObject,
-    recipient: JObject,
-    confirmation_number_out: jbyteArray,
-) -> jlong {
-    jni_ffi_call_or(
-        || Ok(0),
-        &env,
-        |env| {
-            let mut tx_builder: MutexGuard<TransactionBuilder<FogResolver>> =
-                env.get_rust_field(obj, RUST_OBJ_FIELD)?;
-
-            let value = jni_big_int_to_u64(env, value)?;
-
-            // TODO (GH #1867): If you want to do mixed transactions, use something other
-            // than fee_token_id here.
-            let amount = Amount {
-                value: value as u64,
-                token_id: tx_builder.get_fee_token_id(),
-            };
-
-            let recipient: MutexGuard<PublicAddress> =
-                env.get_rust_field(recipient, RUST_OBJ_FIELD)?;
-
-            let mut rng = McRng::default();
-            let (tx_out, confirmation_number) =
-                tx_builder.add_output(amount, &recipient, &mut rng)?;
-            if !confirmation_number_out.is_null() {
-                let len = env.get_array_length(confirmation_number_out)?;
-                if len as usize >= confirmation_number.to_vec().len() {
-                    env.set_byte_array_region(
-                        confirmation_number_out,
-                        0,
-                        confirmation_number
-                            .to_vec()
-                            .into_iter()
-                            .map(|u| u as i8)
-                            .collect::<Vec<_>>()
-                            .as_slice(),
-                    )?;
-                }
-            }
-
-            let mbox = Box::new(Mutex::new(tx_out));
-            let ptr: *mut Mutex<TxOut> = Box::into_raw(mbox);
-            Ok(ptr as jlong)
-        },
-    )
-}
-
-#[no_mangle]
-pub unsafe extern "C" fn Java_com_mobilecoin_lib_TransactionBuilder_add_1change_1output(
-    env: JNIEnv,
-    obj: JObject,
-    value: JObject,
-    source_account_key: JObject,
-    confirmation_number_out: jbyteArray,
-) -> jlong {
-    jni_ffi_call_or(
-        || Ok(0),
-        &env,
-        |env| {
-            let mut tx_builder: MutexGuard<TransactionBuilder<FogResolver>> =
-                env.get_rust_field(obj, RUST_OBJ_FIELD)?;
-            let source_account_key: MutexGuard<AccountKey> =
-                env.get_rust_field(source_account_key, RUST_OBJ_FIELD)?;
-
-            let value = jni_big_int_to_u64(env, value)?;
-            let change_destination = ReservedSubaddresses::from(&*source_account_key);
-            let mut rng = McRng::default();
-
-            // TODO (GH #1867): If you want to do mixed transactions, use something other
-            // than fee_token_id here.
-            let amount = Amount {
-                value: value as u64,
-                token_id: tx_builder.get_fee_token_id(),
-            };
-
-            let (tx_out, confirmation_number) =
-                tx_builder.add_change_output(amount, &change_destination, &mut rng)?;
-            if !confirmation_number_out.is_null() {
-                let len = env.get_array_length(confirmation_number_out)?;
-                if len as usize >= confirmation_number.to_vec().len() {
-                    env.set_byte_array_region(
-                        confirmation_number_out,
-                        0,
-                        confirmation_number
-                            .to_vec()
-                            .into_iter()
-                            .map(|u| u as i8)
-                            .collect::<Vec<_>>()
-                            .as_slice(),
-                    )?;
-                }
-            }
-
-            let mbox = Box::new(Mutex::new(tx_out));
-            let ptr: *mut Mutex<TxOut> = Box::into_raw(mbox);
-            Ok(ptr as jlong)
-        },
-    )
-}
-
 #[no_mangle]
 pub unsafe extern "C" fn Java_com_mobilecoin_lib_TransactionBuilder_add_1gift_1code_1output(
     env: JNIEnv,
@@ -2711,7 +2136,6 @@
                 env.get_rust_field(tx_target_key, RUST_OBJ_FIELD)?;
             let account_key: MutexGuard<AccountKey> =
                 env.get_rust_field(account_key, RUST_OBJ_FIELD)?;
-<<<<<<< HEAD
 
             let subaddress_spk = recover_public_subaddress_spend_key(
                 account_key.view_private_key(),
@@ -2726,22 +2150,6 @@
                 .get(&subaddress_spk)
                 .ok_or_else(|| McError::Other("Subaddress match error".to_owned()))?;
 
-=======
-
-            let subaddress_spk = recover_public_subaddress_spend_key(
-                account_key.view_private_key(),
-                &tx_target_key,
-                &tx_pub_key,
-            );
-            let spsk_to_index: BTreeMap<RistrettoPublic, u64> = (0..=DEFAULT_SUBADDRESS_INDEX)
-                .chain(CHANGE_SUBADDRESS_INDEX..INVALID_SUBADDRESS_INDEX)
-                .map(|index| (*account_key.subaddress(index).spend_public_key(), index))
-                .collect();
-            let subaddress_index = spsk_to_index
-                .get(&subaddress_spk)
-                .ok_or_else(|| McError::Other("Subaddress match error".to_owned()))?;
-
->>>>>>> 2e6c2f3c
             let key = recover_onetime_private_key(
                 &tx_pub_key,
                 account_key.view_private_key(),
