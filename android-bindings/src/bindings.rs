--- conflicted
+++ resolved
@@ -1616,28 +1616,12 @@
     jni_ffi_call(&env, |env| {
         let fog_resolver: MutexGuard<FogResolver> =
             env.get_rust_field(fog_resolver, RUST_OBJ_FIELD)?;
-        // FIXME: block version should be a parameter, it should be the latest
-        // version that fog ledger told us about, or that we got from ledger-db
         let block_version = BlockVersion::try_from(block_version as u32).unwrap();
-        // Note: RTHMemoBuilder can be selected here, but we will only actually
-        // write memos if block_version is large enough that memos are supported.
-        // If block version is < 2, then transaction builder will filter out memos.
-<<<<<<< HEAD
         let memo_builder_box: Box<dyn MemoBuilder + Send + Sync> = 
             env.take_rust_field(memo_builder_box, RUST_OBJ_FIELD)?;
-        let tx_builder = TransactionBuilder::new_with_box(block_version, fog_resolver.clone(), memo_builder_box);
-=======
-        let mut memo_builder = RTHMemoBuilder::default();
-        // FIXME: we need to pass the source account key to build sender memo
-        // credentials memo_builder.set_sender_credential(SenderMemoCredential::
-        // from(source_account_key));
-        memo_builder.enable_destination_memo();
-        // FIXME #1595: The token id should be a parameter and not hard coded to Mob
-        // here
         let token_id = Mob::ID;
-        let tx_builder =
-            TransactionBuilder::new(block_version, token_id, fog_resolver.clone(), memo_builder);
->>>>>>> de6f3f1f
+        let tx_builder = 
+            TransactionBuilder::new_with_box(block_version, token_id, fog_resolver.clone(), memo_builder_box);
         Ok(env.set_rust_field(obj, RUST_OBJ_FIELD, tx_builder)?)
     })
 }
