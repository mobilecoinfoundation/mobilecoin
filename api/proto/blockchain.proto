--- conflicted
+++ resolved
@@ -71,11 +71,7 @@
     uint64 signed_at = 3;
 }
 
-<<<<<<< HEAD
-message BlockMetadata {
-=======
 message BlockMetadataContents {
->>>>>>> 2e6c2f3c
     /// The Block ID.
     BlockID block_id = 1;
 
@@ -86,15 +82,9 @@
     external.VerificationReport verification_report = 3;
 }
 
-<<<<<<< HEAD
-message SignedBlockMetadata {
-    /// Metadata signed by the consensus node.
-    BlockMetadata contents = 1;
-=======
 message BlockMetadata {
     /// Metadata signed by the consensus node.
     BlockMetadataContents contents = 1;
->>>>>>> 2e6c2f3c
 
     /// Message signing key (signer).
     external.Ed25519Public node_key = 2;
@@ -116,11 +106,7 @@
     BlockSignature signature = 3;
 
     /// Additional signed metadata about this block.
-<<<<<<< HEAD
-    SignedBlockMetadata metadata = 4;
-=======
     BlockMetadata metadata = 4;
->>>>>>> 2e6c2f3c
 }
 
 // An archived block.
