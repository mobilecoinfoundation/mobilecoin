// Copyright (c) 2018-2022 The MobileCoin Foundation
<<<<<<< HEAD

//! Convert to/from blockchain::ArchiveBlock

use crate::{blockchain, ConversionError};
use mc_transaction_core::{Block, BlockContents, BlockData, BlockSignature, SignedBlockMetadata};
use std::convert::TryFrom;

/// Convert mc_transaction_core::BlockData --> blockchain::ArchiveBlock.
impl From<&BlockData> for blockchain::ArchiveBlock {
    fn from(src: &BlockData) -> Self {
        let mut archive_block = blockchain::ArchiveBlock::new();
        let archive_block_v1 = archive_block.mut_v1();
        archive_block_v1.set_block(src.block().into());
        archive_block_v1.set_block_contents(src.contents().into());
        if let Some(signature) = src.signature() {
            archive_block_v1.set_signature(signature.into());
        }
        if let Some(metadata) = src.metadata() {
            archive_block_v1.set_metadata(metadata.into());
        }
=======

//! Convert between BlockData and ArchiveBlock.

use crate::{
    blockchain::{ArchiveBlock, ArchiveBlocks},
    ConversionError,
};
use mc_blockchain_types::{BlockContents, BlockData, BlockMetadata, BlockSignature};

/// Convert BlockData --> ArchiveBlock.
impl From<&BlockData> for ArchiveBlock {
    fn from(src: &BlockData) -> Self {
        let mut archive_block = ArchiveBlock::new();
        let archive_block_v1 = archive_block.mut_v1();
        archive_block_v1.set_block(src.block().into());
        archive_block_v1.set_block_contents(src.contents().into());

        if let Some(signature) = src.signature() {
            archive_block_v1.set_signature(signature.into());
        }

        if let Some(metadata) = src.metadata() {
            archive_block_v1.set_metadata(metadata.into());
        }
>>>>>>> 2e6c2f3c

        archive_block
    }
}

<<<<<<< HEAD
/// Convert from blockchain::ArchiveBlock --> mc_transaction_core::BlockData
impl TryFrom<&blockchain::ArchiveBlock> for BlockData {
=======
/// Convert from ArchiveBlock --> BlockData
impl TryFrom<&ArchiveBlock> for BlockData {
>>>>>>> 2e6c2f3c
    type Error = ConversionError;

    fn try_from(src: &ArchiveBlock) -> Result<Self, Self::Error> {
        if !src.has_v1() {
            return Err(ConversionError::ObjectMissing);
        }
        let archive_block_v1 = src.get_v1();

<<<<<<< HEAD
        let archive_block_v1 = src.get_v1();
        let block = Block::try_from(archive_block_v1.get_block())?;
        let block_contents = BlockContents::try_from(archive_block_v1.get_block_contents())?;
=======
        let block = archive_block_v1.get_block().try_into()?;
        let block_contents = BlockContents::try_from(archive_block_v1.get_block_contents())?;

>>>>>>> 2e6c2f3c
        let signature = archive_block_v1
            .signature
            .as_ref()
            .map(BlockSignature::try_from)
            .transpose()?;
        if let Some(signature) = signature.as_ref() {
            signature.verify(&block)?;
        }

        let metadata = archive_block_v1
            .metadata
            .as_ref()
<<<<<<< HEAD
            .map(SignedBlockMetadata::try_from)
            .transpose()?;

        if block.contents_hash == block_contents.hash() {
            Ok(BlockData::new_with_metadata(
                block,
                block_contents,
                signature,
                metadata,
            ))
=======
            .map(BlockMetadata::try_from) // also verifies its signature.
            .transpose()?;

        if block.contents_hash == block_contents.hash() && block.is_block_id_valid() {
            Ok(BlockData::new(block, block_contents, signature, metadata))
>>>>>>> 2e6c2f3c
        } else {
            Err(ConversionError::InvalidContents)
        }
    }
}

<<<<<<< HEAD
/// Convert &[mc_transaction_core::BlockData] -> blockchain::ArchiveBlocks
impl From<&[BlockData]> for blockchain::ArchiveBlocks {
    fn from(src: &[BlockData]) -> Self {
        let mut archive_blocks = blockchain::ArchiveBlocks::new();
        archive_blocks.set_blocks(src.iter().map(blockchain::ArchiveBlock::from).collect());
=======
/// Convert &[BlockData] -> ArchiveBlocks
impl From<&[BlockData]> for ArchiveBlocks {
    fn from(src: &[BlockData]) -> Self {
        let mut archive_blocks = ArchiveBlocks::new();
        archive_blocks.set_blocks(src.iter().map(ArchiveBlock::from).collect());
>>>>>>> 2e6c2f3c
        archive_blocks
    }
}

<<<<<<< HEAD
/// Convert blockchain::ArchiveBlocks -> Vec<mc_transaction_core::BlockData>
impl TryFrom<&blockchain::ArchiveBlocks> for Vec<BlockData> {
=======
/// Convert ArchiveBlocks -> Vec<BlockData>
impl TryFrom<&ArchiveBlocks> for Vec<BlockData> {
>>>>>>> 2e6c2f3c
    type Error = ConversionError;

    fn try_from(src: &ArchiveBlocks) -> Result<Self, Self::Error> {
        let blocks_data = src
            .get_blocks()
            .iter()
            .map(BlockData::try_from)
<<<<<<< HEAD
            .collect::<Result<Vec<BlockData>, ConversionError>>()?;
=======
            .collect::<Result<Vec<_>, ConversionError>>()?;
>>>>>>> 2e6c2f3c

        // Ensure blocks_data form a legitimate chain of blocks.
        if blocks_data
            .iter()
            // Verify that the block ID is consistent with the cached parent ID.
            .all(|data| data.block().is_block_id_valid())
            && blocks_data
                .windows(2)
<<<<<<< HEAD
                // Verify that the cached parent ID match the previous block's ID.
=======
                // Verify that the cached parent ID matches the previous block's ID.
>>>>>>> 2e6c2f3c
                .all(|window| window[1].block().parent_id == window[0].block().id)
        {
            Ok(blocks_data)
        } else {
            Err(ConversionError::InvalidContents)
        }
    }
}

#[cfg(test)]
mod tests {
    use super::*;
<<<<<<< HEAD
    use mc_crypto_keys::{Ed25519Private, RistrettoPublic};
    use mc_transaction_core::{
        encrypted_fog_hint::ENCRYPTED_FOG_HINT_LEN,
        membership_proofs::Range,
        ring_signature::KeyImage,
        tokens::Mob,
        tx::{TxOut, TxOutMembershipElement, TxOutMembershipHash},
        Amount, BlockID, BlockVersion, MaskedAmount, Token,
    };
    use mc_util_from_random::FromRandom;
    use rand::{rngs::StdRng, SeedableRng};

    fn generate_test_blocks_data(num_blocks: u64) -> Vec<BlockData> {
        let mut rng: StdRng = SeedableRng::from_seed([1u8; 32]);
        let mut blocks_data = Vec::new();
        let mut last_block: Option<Block> = None;

        for block_idx in 0..num_blocks {
            let amount = Amount {
                value: 1u64 << 13,
                token_id: Mob::ID,
            };
            let tx_out = TxOut {
                masked_amount: MaskedAmount::new(amount, &RistrettoPublic::from_random(&mut rng))
                    .unwrap(),
                target_key: RistrettoPublic::from_random(&mut rng).into(),
                public_key: RistrettoPublic::from_random(&mut rng).into(),
                e_fog_hint: (&[0u8; ENCRYPTED_FOG_HINT_LEN]).into(),
                e_memo: None,
            };
            let key_image = KeyImage::from(block_idx);

            let parent_block_id = last_block
                .map(|block| block.id)
                .unwrap_or_else(|| BlockID::try_from(&[1u8; 32][..]).unwrap());

            let block_contents = BlockContents {
                key_images: vec![key_image],
                outputs: vec![tx_out.clone()],
                ..Default::default()
            };
            let block = Block::new(
                BlockVersion::ZERO,
                &parent_block_id,
                99 + block_idx,
                400 + block_idx,
                &TxOutMembershipElement {
                    range: Range::new(10, 20).unwrap(),
                    hash: TxOutMembershipHash::from([12u8; 32]),
                },
                &block_contents,
            );

            last_block = Some(block.clone());

            let signer = Ed25519Private::from_random(&mut rng);
            let signature =
                BlockSignature::from_block_and_keypair(&block, &(signer.into())).unwrap();

            let block_data = BlockData::new(block, block_contents, Some(signature));
            blocks_data.push(block_data);
        }

        blocks_data
=======
    use mc_blockchain_test_utils::get_blocks;
    use mc_blockchain_types::{Block, BlockVersion};
    use mc_util_test_helper::get_seeded_rng;
    use mc_util_zip_exact::zip_exact;

    fn generate_test_blocks_data(num_blocks: usize) -> Vec<BlockData> {
        get_blocks(
            BlockVersion::MAX,
            num_blocks,
            5,
            1,
            2,
            42,
            None,
            &mut get_seeded_rng(),
        )
>>>>>>> 2e6c2f3c
    }

    #[test]
    // BlockData <--> ArchiveBlock
    fn test_archive_block() {
        let block_data = generate_test_blocks_data(2).pop().unwrap();

        // BlockData -> ArchiveBlock
        let archive_block = ArchiveBlock::from(&block_data);
        assert_eq!(
            block_data.block(),
            &Block::try_from(archive_block.get_v1().get_block()).unwrap(),
        );
        assert_eq!(
            block_data.contents(),
            &BlockContents::try_from(archive_block.get_v1().get_block_contents()).unwrap()
        );
        assert_eq!(
            block_data.signature().cloned().unwrap(),
            BlockSignature::try_from(archive_block.get_v1().get_signature()).unwrap()
        );
        assert_eq!(
            block_data.metadata().cloned().unwrap(),
            BlockMetadata::try_from(archive_block.get_v1().get_metadata()).unwrap()
        );

        // ArchiveBlock -> BlockData
        let block_data2 = BlockData::try_from(&archive_block).unwrap();
        assert_eq!(block_data, block_data2);
    }

    #[test]
    // Attempting to convert an ArchiveBlock with invalid signature or contents
    // should fail.
    fn try_from_blockchain_archive_block_rejects_invalid() {
        let block_data = generate_test_blocks_data(2).pop().unwrap();

        // ArchiveBlock with invalid signature cannot be converted back to BlockData
        {
            let mut archive_block = ArchiveBlock::from(&block_data);
            archive_block
                .mut_v1()
                .mut_signature()
                .mut_signature()
                .mut_data()[0] += 1;
            assert_eq!(
                BlockData::try_from(&archive_block),
                Err(ConversionError::InvalidSignature)
            );
        }

        // ArchiveBlock with invalid metadata cannot be converted back to BlockData
        {
            let mut archive_block = ArchiveBlock::from(&block_data);
            archive_block
                .mut_v1()
                .mut_metadata()
                .mut_contents()
                .mut_quorum_set()
                .threshold += 1;
            assert_eq!(
                BlockData::try_from(&archive_block),
                Err(ConversionError::InvalidSignature)
            );
        }

        // ArchiveBlock with invalid contents cannot be converted back to BlockData
        {
            let mut archive_block = ArchiveBlock::from(&block_data);
            archive_block
                .mut_v1()
                .mut_block_contents()
                .clear_key_images();
            assert_eq!(
                BlockData::try_from(&archive_block),
                Err(ConversionError::InvalidContents)
            );
        }
    }

    #[test]
    // Vec<BlockData> <--> ArchiveBlocks
    fn test_archive_blocks() {
        let blocks_data = generate_test_blocks_data(10);

        // Vec<BlockData> -> ArchiveBlocks
        let archive_blocks = ArchiveBlocks::from(blocks_data.as_slice());
        for (block_data, archive_block) in
            zip_exact(blocks_data.iter(), archive_blocks.get_blocks().iter()).unwrap()
        {
            assert_eq!(
                block_data.block(),
                &Block::try_from(archive_block.get_v1().get_block()).unwrap(),
            );
            assert_eq!(
                block_data.contents(),
                &BlockContents::try_from(archive_block.get_v1().get_block_contents()).unwrap()
            );
            assert_eq!(
                block_data.signature().cloned().unwrap(),
                BlockSignature::try_from(archive_block.get_v1().get_signature()).unwrap()
            );
            assert_eq!(
                block_data.metadata().cloned().unwrap(),
                BlockMetadata::try_from(archive_block.get_v1().get_metadata()).unwrap()
            );
        }

        // ArchiveBlocks -> Vec<BlockData>
        let blocks_data2 = Vec::<BlockData>::try_from(&archive_blocks).unwrap();
        assert_eq!(blocks_data, blocks_data2);
    }

    #[test]
    // ArchiveBlocks -> Vec<BlockData> should fail if the blocks do not form a
    // proper chain.
    fn test_try_from_blockchain_archive_blocks_rejects_invalid() {
        let blocks_data = generate_test_blocks_data(10);
        let mut archive_blocks = ArchiveBlocks::from(blocks_data.as_slice());
        archive_blocks.mut_blocks().remove(5);

        assert_eq!(
            Vec::<BlockData>::try_from(&archive_blocks),
            Err(ConversionError::InvalidContents),
        );
    }
}<|MERGE_RESOLUTION|>--- conflicted
+++ resolved
@@ -1,26 +1,4 @@
 // Copyright (c) 2018-2022 The MobileCoin Foundation
-<<<<<<< HEAD
-
-//! Convert to/from blockchain::ArchiveBlock
-
-use crate::{blockchain, ConversionError};
-use mc_transaction_core::{Block, BlockContents, BlockData, BlockSignature, SignedBlockMetadata};
-use std::convert::TryFrom;
-
-/// Convert mc_transaction_core::BlockData --> blockchain::ArchiveBlock.
-impl From<&BlockData> for blockchain::ArchiveBlock {
-    fn from(src: &BlockData) -> Self {
-        let mut archive_block = blockchain::ArchiveBlock::new();
-        let archive_block_v1 = archive_block.mut_v1();
-        archive_block_v1.set_block(src.block().into());
-        archive_block_v1.set_block_contents(src.contents().into());
-        if let Some(signature) = src.signature() {
-            archive_block_v1.set_signature(signature.into());
-        }
-        if let Some(metadata) = src.metadata() {
-            archive_block_v1.set_metadata(metadata.into());
-        }
-=======
 
 //! Convert between BlockData and ArchiveBlock.
 
@@ -45,19 +23,13 @@
         if let Some(metadata) = src.metadata() {
             archive_block_v1.set_metadata(metadata.into());
         }
->>>>>>> 2e6c2f3c
 
         archive_block
     }
 }
 
-<<<<<<< HEAD
-/// Convert from blockchain::ArchiveBlock --> mc_transaction_core::BlockData
-impl TryFrom<&blockchain::ArchiveBlock> for BlockData {
-=======
 /// Convert from ArchiveBlock --> BlockData
 impl TryFrom<&ArchiveBlock> for BlockData {
->>>>>>> 2e6c2f3c
     type Error = ConversionError;
 
     fn try_from(src: &ArchiveBlock) -> Result<Self, Self::Error> {
@@ -66,15 +38,9 @@
         }
         let archive_block_v1 = src.get_v1();
 
-<<<<<<< HEAD
-        let archive_block_v1 = src.get_v1();
-        let block = Block::try_from(archive_block_v1.get_block())?;
-        let block_contents = BlockContents::try_from(archive_block_v1.get_block_contents())?;
-=======
         let block = archive_block_v1.get_block().try_into()?;
         let block_contents = BlockContents::try_from(archive_block_v1.get_block_contents())?;
 
->>>>>>> 2e6c2f3c
         let signature = archive_block_v1
             .signature
             .as_ref()
@@ -87,54 +53,28 @@
         let metadata = archive_block_v1
             .metadata
             .as_ref()
-<<<<<<< HEAD
-            .map(SignedBlockMetadata::try_from)
-            .transpose()?;
-
-        if block.contents_hash == block_contents.hash() {
-            Ok(BlockData::new_with_metadata(
-                block,
-                block_contents,
-                signature,
-                metadata,
-            ))
-=======
             .map(BlockMetadata::try_from) // also verifies its signature.
             .transpose()?;
 
         if block.contents_hash == block_contents.hash() && block.is_block_id_valid() {
             Ok(BlockData::new(block, block_contents, signature, metadata))
->>>>>>> 2e6c2f3c
         } else {
             Err(ConversionError::InvalidContents)
         }
     }
 }
 
-<<<<<<< HEAD
-/// Convert &[mc_transaction_core::BlockData] -> blockchain::ArchiveBlocks
-impl From<&[BlockData]> for blockchain::ArchiveBlocks {
-    fn from(src: &[BlockData]) -> Self {
-        let mut archive_blocks = blockchain::ArchiveBlocks::new();
-        archive_blocks.set_blocks(src.iter().map(blockchain::ArchiveBlock::from).collect());
-=======
 /// Convert &[BlockData] -> ArchiveBlocks
 impl From<&[BlockData]> for ArchiveBlocks {
     fn from(src: &[BlockData]) -> Self {
         let mut archive_blocks = ArchiveBlocks::new();
         archive_blocks.set_blocks(src.iter().map(ArchiveBlock::from).collect());
->>>>>>> 2e6c2f3c
         archive_blocks
     }
 }
 
-<<<<<<< HEAD
-/// Convert blockchain::ArchiveBlocks -> Vec<mc_transaction_core::BlockData>
-impl TryFrom<&blockchain::ArchiveBlocks> for Vec<BlockData> {
-=======
 /// Convert ArchiveBlocks -> Vec<BlockData>
 impl TryFrom<&ArchiveBlocks> for Vec<BlockData> {
->>>>>>> 2e6c2f3c
     type Error = ConversionError;
 
     fn try_from(src: &ArchiveBlocks) -> Result<Self, Self::Error> {
@@ -142,11 +82,7 @@
             .get_blocks()
             .iter()
             .map(BlockData::try_from)
-<<<<<<< HEAD
-            .collect::<Result<Vec<BlockData>, ConversionError>>()?;
-=======
             .collect::<Result<Vec<_>, ConversionError>>()?;
->>>>>>> 2e6c2f3c
 
         // Ensure blocks_data form a legitimate chain of blocks.
         if blocks_data
@@ -155,11 +91,7 @@
             .all(|data| data.block().is_block_id_valid())
             && blocks_data
                 .windows(2)
-<<<<<<< HEAD
-                // Verify that the cached parent ID match the previous block's ID.
-=======
                 // Verify that the cached parent ID matches the previous block's ID.
->>>>>>> 2e6c2f3c
                 .all(|window| window[1].block().parent_id == window[0].block().id)
         {
             Ok(blocks_data)
@@ -172,72 +104,6 @@
 #[cfg(test)]
 mod tests {
     use super::*;
-<<<<<<< HEAD
-    use mc_crypto_keys::{Ed25519Private, RistrettoPublic};
-    use mc_transaction_core::{
-        encrypted_fog_hint::ENCRYPTED_FOG_HINT_LEN,
-        membership_proofs::Range,
-        ring_signature::KeyImage,
-        tokens::Mob,
-        tx::{TxOut, TxOutMembershipElement, TxOutMembershipHash},
-        Amount, BlockID, BlockVersion, MaskedAmount, Token,
-    };
-    use mc_util_from_random::FromRandom;
-    use rand::{rngs::StdRng, SeedableRng};
-
-    fn generate_test_blocks_data(num_blocks: u64) -> Vec<BlockData> {
-        let mut rng: StdRng = SeedableRng::from_seed([1u8; 32]);
-        let mut blocks_data = Vec::new();
-        let mut last_block: Option<Block> = None;
-
-        for block_idx in 0..num_blocks {
-            let amount = Amount {
-                value: 1u64 << 13,
-                token_id: Mob::ID,
-            };
-            let tx_out = TxOut {
-                masked_amount: MaskedAmount::new(amount, &RistrettoPublic::from_random(&mut rng))
-                    .unwrap(),
-                target_key: RistrettoPublic::from_random(&mut rng).into(),
-                public_key: RistrettoPublic::from_random(&mut rng).into(),
-                e_fog_hint: (&[0u8; ENCRYPTED_FOG_HINT_LEN]).into(),
-                e_memo: None,
-            };
-            let key_image = KeyImage::from(block_idx);
-
-            let parent_block_id = last_block
-                .map(|block| block.id)
-                .unwrap_or_else(|| BlockID::try_from(&[1u8; 32][..]).unwrap());
-
-            let block_contents = BlockContents {
-                key_images: vec![key_image],
-                outputs: vec![tx_out.clone()],
-                ..Default::default()
-            };
-            let block = Block::new(
-                BlockVersion::ZERO,
-                &parent_block_id,
-                99 + block_idx,
-                400 + block_idx,
-                &TxOutMembershipElement {
-                    range: Range::new(10, 20).unwrap(),
-                    hash: TxOutMembershipHash::from([12u8; 32]),
-                },
-                &block_contents,
-            );
-
-            last_block = Some(block.clone());
-
-            let signer = Ed25519Private::from_random(&mut rng);
-            let signature =
-                BlockSignature::from_block_and_keypair(&block, &(signer.into())).unwrap();
-
-            let block_data = BlockData::new(block, block_contents, Some(signature));
-            blocks_data.push(block_data);
-        }
-
-        blocks_data
-=======
     use mc_blockchain_test_utils::get_blocks;
     use mc_blockchain_types::{Block, BlockVersion};
     use mc_util_test_helper::get_seeded_rng;
@@ -254,7 +120,6 @@
             None,
             &mut get_seeded_rng(),
         )
->>>>>>> 2e6c2f3c
     }
 
     #[test]
