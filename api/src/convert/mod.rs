--- conflicted
+++ resolved
@@ -45,13 +45,10 @@
 mod verification_signature;
 mod watcher;
 
-<<<<<<< HEAD
-mod error;
-=======
 // printable
 mod tx_out_gift_code;
 
->>>>>>> bc6b1bbc
+mod error;
 pub use self::error::ConversionError;
 
 use std::path::PathBuf;
