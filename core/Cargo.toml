[package]
name = "mc-core"
version = "2.0.0"
authors = ["MobileCoin"]
edition = "2021"
description = "MobileCoin Core Library"
readme = "README.md"

[features]
bip39 = ["dep:tiny-bip39", "dep:slip10_ed25519"]
internals = [ ]
serde = ["dep:serde", "mc-core-types/serde"]

default = ["bip39", "mc-crypto-dalek/default"]

[dependencies]
curve25519-dalek = { version = "4.0.0-pre.2", default-features = false }
ed25519-dalek = { version = "2.0.0-pre.1", default-features = false }
hkdf = { version = "0.12.3" }
serde = { version = "1.0", optional = true, default-features = false, features = [ "derive" ] }
sha2 = { version = "0.10.5", default-features = false }
slip10_ed25519 = { version = "0.1", optional = true }
tiny-bip39 = { version = "1.0", optional = true }
zeroize = { version = "1.5", default-features = false }

mc-core-types = { path = "./types" }
mc-crypto-dalek = { path = "../crypto/dalek", default-features = false }
mc-crypto-hashes = { path = "../crypto/hashes", default-features = false }
mc-crypto-keys = { path = "../crypto/keys", default-features = false }

[dev-dependencies]

anyhow = { version = "1.0.68" }
clap = { version = "4.0.32", features = [ "derive" ] }
hex = { version = "0.4.3", default-features = false }
lazy_static = { version = "1.4.0" }

mc-test-vectors-definitions = { path = "../test-vectors/definitions" }
mc-util-test-vector = { path = "../util/test-vector" }
mc-util-test-with-data = { path = "../util/test-with-data" }

serde = { version = "1.0.0", features = [ "derive" ] }
serde_json = { version = "1.0.85" }

<<<<<<< HEAD
[build-dependencies]
anyhow = { version = "1.0.68" }
glob = { version = "0.3.0" }

=======
>>>>>>> b8d4331b
[[example]]
name = "slip10"
path = "examples/slip10.rs"
required-features = ["bip39"]<|MERGE_RESOLUTION|>--- conflicted
+++ resolved
@@ -42,13 +42,6 @@
 serde = { version = "1.0.0", features = [ "derive" ] }
 serde_json = { version = "1.0.85" }
 
-<<<<<<< HEAD
-[build-dependencies]
-anyhow = { version = "1.0.68" }
-glob = { version = "0.3.0" }
-
-=======
->>>>>>> b8d4331b
 [[example]]
 name = "slip10"
 path = "examples/slip10.rs"
