cargo-features = ["named-profiles"]

[workspace]
members = [
    "account-keys",
    "account-keys/slip10",
    "admin-http-gateway",
    "android-bindings",
    "api",
    "attest/ake",
    "attest/api",
    "attest/core",
    "attest/net",
    "attest/trusted",
    "attest/untrusted",
    "attest/verifier",
    "attest/verifier/types",
<<<<<<< HEAD
=======
    "blockchain/types",
    "blockchain/validators",
>>>>>>> 2e6c2f3c
    "common",
    "connection",
    "connection/test-utils",
    "consensus/api",
    "consensus/enclave",
    "consensus/enclave/api",
    "consensus/enclave/edl",
    "consensus/enclave/impl",
    "consensus/enclave/measurement",
    "consensus/enclave/mock",
    "consensus/mint-client",
    "consensus/scp",
    "consensus/scp/core",
    "consensus/scp/play",
    "consensus/scp/types",
    "consensus/service",
    "consensus/service/config",
    "crypto/box",
    "crypto/digestible",
    "crypto/digestible/derive/test",
    "crypto/digestible/signature",
    "crypto/digestible/test-utils",
    "crypto/keys",
    "crypto/message-cipher",
    "crypto/multisig",
    "crypto/noise",
    "crypto/rand",
    "crypto/ring-signature",
    "crypto/ring-signature/signer",
    "crypto/x509/test-vectors",
    "crypto/x509/utils",
    "enclave-boundary",
    "fog/api",
    "fog/distribution",
    "fog/enclave_connection",
    "fog/ingest/client",
    "fog/ingest/enclave",
    "fog/ingest/enclave/api",
    "fog/ingest/enclave/edl",
    "fog/ingest/enclave/impl",
    "fog/ingest/enclave/measurement",
    "fog/ingest/server",
    "fog/kex_rng",
    "fog/ledger/connection",
    "fog/ledger/enclave",
    "fog/ledger/enclave/api",
    "fog/ledger/enclave/edl",
    "fog/ledger/enclave/impl",
    "fog/ledger/enclave/measurement",
    "fog/ledger/server",
    "fog/load_testing",
    "fog/ocall_oram_storage/edl",
    "fog/ocall_oram_storage/testing",
    "fog/ocall_oram_storage/trusted",
    "fog/ocall_oram_storage/untrusted",
    "fog/overseer/server",
    "fog/recovery_db_iface",
    "fog/report/api",
    "fog/report/cli",
    "fog/report/connection",
    "fog/report/server",
    "fog/report/types",
    "fog/report/validation",
    "fog/report/validation/test-utils",
    "fog/sample-paykit",
    "fog/sig",
    "fog/sig/authority",
    "fog/sig/report",
    "fog/sql_recovery_db",
    "fog/test-client",
    "fog/test_infra",
    "fog/types",
    "fog/uri",
    "fog/view/connection",
    "fog/view/enclave",
    "fog/view/enclave/api",
    "fog/view/enclave/edl",
    "fog/view/enclave/impl",
    "fog/view/enclave/measurement",
    "fog/view/load-test",
    "fog/view/protocol",
    "fog/view/server",
    "go-grpc-gateway/testing",
    "ledger/db",
    "ledger/distribution",
    "ledger/from-archive",
    "ledger/migration",
    "ledger/streaming/api",
    "ledger/streaming/client",
    "ledger/streaming/publisher",
    "ledger/sync",
    "libmobilecoin",
    "mint-auditor",
    "mint-auditor/api",
    "mobilecoind",
    "mobilecoind-dev-faucet",
    "mobilecoind-json",
    "mobilecoind/api",
    "peers",
    "peers/test-utils",
    "sgx/compat-edl",
    "sgx/css",
    "sgx/css-dump",
    "sgx/debug-edl",
    "sgx/panic-edl",
    "sgx/report-cache/api",
    "sgx/report-cache/untrusted",
    "sgx/slog-edl",
    "test-vectors/account-keys",
    "test-vectors/b58-encodings",
    "test-vectors/memos",
    "test-vectors/tx-out-records",
    "transaction/core",
    "transaction/core/test-utils",
    "transaction/std",
    "transaction/types",
    "util/b58-decoder",
    "util/build/enclave",
    "util/build/grpc",
    "util/build/script",
    "util/build/sgx",
    "util/cli",
    "util/encodings",
    "util/ffi",
    "util/from-random",
    "util/generate-sample-ledger",
    "util/grpc",
    "util/grpc-admin-tool",
    "util/grpc-token-generator",
    "util/host-cert",
    "util/keyfile",
    "util/lmdb",
    "util/logger-macros",
    "util/metered-channel",
    "util/metrics",
    "util/parse",
    "util/repr-bytes",
    "util/seeded-ed25519-key-gen",
    "util/serial",
    "util/telemetry",
    "util/test-helper",
    "util/test-vector",
    "util/uri",
    "watcher",
    "watcher/api",
]
exclude = [
    # N.B. for some reason, putting these crates under `exclude` helps with
    # making `cargo test --all` work, when `consensus-enclave-impl` is part of workspace
    "fog/ingest/enclave/trusted",
    "fog/ledger/enclave/trusted",
    "fog/view/enclave/trusted",
    "sgx",
    # mc-util-serial should only be accessed via the `common` crate.
    "util/serial",
]

[profile.dev]
opt-level = 0
rpath = true

[profile.release]
opt-level = 3
rpath = false
lto = false
debug-assertions = false
overflow-checks = false

[profile.mobile]
inherits = "release"
debug = false
lto = true

[profile.mobile-release]
inherits = "mobile"
codegen-units = 1

# Skip the need for LD_LIBRARY_PATH in `cargo test`
[profile.test]
rpath = true

[profile.ci]
# Build config.
inherits = "test"
# Enable some compiler optimizations.
opt-level = 2
# LLVM's Link-Time Optimization: Some, relatively quick to generate.
lto = "thin"

[patch.crates-io]
# Fork and rename to use "OG" dalek-cryptography with latest dependencies.
bulletproofs-og = { git = "https://github.com/mobilecoinfoundation/bulletproofs.git", rev = "65f8af4ca0bc1cb2fd2148c3259a0a76b155ff3e" }

# This version contains iOS build fixes
cmake = { git = "https://github.com/alexcrichton/cmake-rs", rev = "5f89f90ee5d7789832963bffdb2dcb5939e6199c" }

# Fix issues with recent nightlies, bump curve25519-dalek version
curve25519-dalek = { git = "https://github.com/mobilecoinfoundation/curve25519-dalek.git", rev = "8791722e0273762552c9a056eaccb7df6baf44d7" }
ed25519-dalek = { git = "https://github.com/mobilecoinfoundation/ed25519-dalek.git", rev = "4194e36abc75722e6fba7d552e719448fc38c51f" }

# mbedtls patched to allow certificate verification with a profile
mbedtls = { git = "https://github.com/mobilecoinfoundation/rust-mbedtls.git", rev = "ac6ee17a31e37311ce7f4fa0649c340e5d85258d" }
mbedtls-sys-auto = { git = "https://github.com/mobilecoinfoundation/rust-mbedtls.git", rev = "ac6ee17a31e37311ce7f4fa0649c340e5d85258d" }

# Override lmdb-rkv for a necessary bugfix (see https://github.com/mozilla/lmdb-rs/pull/80)
lmdb-rkv = { git = "https://github.com/mozilla/lmdb-rs", rev = "df1c2f5" }

# Fork and rename to use "OG" dalek-cryptography.
schnorrkel-og = { git = "https://github.com/mobilecoinfoundation/schnorrkel.git", rev = "5c98ae068ee4652d6df6463b549fbf2d5d132faa" }

# Fixes the following:
# * Allow enabling `serde/std` without also requiring `serde_cbor/std` to be enabled.
#   See: https://github.com/pyfisch/cbor/pull/198
serde_cbor = { git = "https://github.com/mobilecoinofficial/cbor", rev = "4c886a7c1d523aae1ec4aa7386f402cb2f4341b5" }

# Fix issues with recent nightlies, bump curve25519-dalek version
x25519-dalek = { git = "https://github.com/mobilecoinfoundation/x25519-dalek.git", rev = "c1966b8743d320cd07a54191475e5c0f94b2ea30" }

# Override diesel dependency with our fork, to statically link SQLite.
diesel = { git = "https://github.com/mobilecoinofficial/diesel", rev = "026f6379715d27c8be48396e5ca9059f4a263198" }<|MERGE_RESOLUTION|>--- conflicted
+++ resolved
@@ -15,11 +15,8 @@
     "attest/untrusted",
     "attest/verifier",
     "attest/verifier/types",
-<<<<<<< HEAD
-=======
     "blockchain/types",
     "blockchain/validators",
->>>>>>> 2e6c2f3c
     "common",
     "connection",
     "connection/test-utils",
@@ -32,7 +29,6 @@
     "consensus/enclave/mock",
     "consensus/mint-client",
     "consensus/scp",
-    "consensus/scp/core",
     "consensus/scp/play",
     "consensus/scp/types",
     "consensus/service",
