--- conflicted
+++ resolved
@@ -7,20 +7,12 @@
 
 pub mod known_accounts;
 
-<<<<<<< HEAD
-pub use rand_core::{CryptoRng, RngCore, SeedableRng};
-=======
 pub use rand::{seq::SliceRandom, CryptoRng, Rng, RngCore, SeedableRng};
->>>>>>> 2e6c2f3c
 // re-export AccountKey and PublicAddress to save an import elsewhere
 pub use mc_account_keys::{AccountKey, PublicAddress};
 
 const NUM_TRIALS: usize = 3;
 
-<<<<<<< HEAD
-// Sometimes you need to have the type in scope to call trait functions
-=======
->>>>>>> 2e6c2f3c
 use rand_hc::Hc128Rng;
 pub type RngType = Hc128Rng;
 type Seed = <RngType as SeedableRng>::Seed;
@@ -55,11 +47,6 @@
     RngType::from_seed([7u8; 32])
 }
 
-<<<<<<< HEAD
-pub fn random_str(rng: &mut RngType, len: usize) -> String {
-    use rand::{distributions::Alphanumeric, Rng};
-    rng.sample_iter(&Alphanumeric)
-=======
 pub fn random_bytes_vec(num_bytes: usize, csprng: &mut (impl CryptoRng + RngCore)) -> Vec<u8> {
     let mut result = Vec::with_capacity(num_bytes);
     csprng.fill_bytes(&mut result);
@@ -70,7 +57,6 @@
     use rand::distributions::Alphanumeric;
     csprng
         .sample_iter(&Alphanumeric)
->>>>>>> 2e6c2f3c
         .take(len)
         .map(char::from)
         .collect()
