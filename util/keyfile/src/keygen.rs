--- conflicted
+++ resolved
@@ -10,7 +10,6 @@
 };
 use bip39::{Language, Mnemonic};
 use mc_account_keys::{AccountKey, PublicAddress, RootIdentity};
-<<<<<<< HEAD
 use mc_account_keys_slip10::Slip10KeyGenerator;
 use rand_core::{RngCore, SeedableRng};
 use rand_hc::Hc128Rng;
@@ -21,14 +20,6 @@
     fs,
     path::{Path, PathBuf},
 };
-=======
-use rand::SeedableRng;
-use rand_hc::Hc128Rng as FixedRng;
-use std::{cmp::Ordering, ffi::OsStr, fs, path::Path};
-
-/// A default seed for [write_default_keyfiles()] calls.
-pub const DEFAULT_SEED: [u8; 32] = [1; 32];
->>>>>>> 878eceb0
 
 /// Write a single pair of keyfiles using a given name and data
 pub fn write_keyfiles<P: AsRef<Path>>(
@@ -104,15 +95,8 @@
     Ok(())
 }
 
-<<<<<<< HEAD
-// Read default pubkeys used in tests and demos
+/// Read default pubkeys used in tests and demos
 pub fn read_default_pubfiles<P: AsRef<Path>>(path: P) -> Result<Vec<PublicAddress>, Error> {
-=======
-/// Read default pubkeys used in tests and demos
-pub fn read_default_pubfiles<P: AsRef<Path>>(
-    path: P,
-) -> Result<Vec<PublicAddress>, std::io::Error> {
->>>>>>> 878eceb0
     let mut entries = Vec::new();
     for entry in fs::read_dir(path)? {
         let filename = entry?.path();
@@ -128,15 +112,8 @@
     Ok(result)
 }
 
-<<<<<<< HEAD
-// Read default keyfiles
+/// Read default keyfiles
 pub fn read_default_keyfiles<P: AsRef<Path>>(path: P) -> Result<Vec<PathBuf>, Error> {
-=======
-/// Read default root entropies
-pub fn read_default_root_entropies<P: AsRef<Path>>(
-    path: P,
-) -> Result<Vec<RootIdentity>, std::io::Error> {
->>>>>>> 878eceb0
     let mut entries = Vec::new();
     for entry in fs::read_dir(path)? {
         let filename = entry?.path();
@@ -183,6 +160,7 @@
     use crate::mnemonic_acct::UncheckedMnemonicAccount;
     use std::convert::TryFrom;
 
+    /// A default seed for [write_default_keyfiles()] calls.
     const DEFAULT_SEED: [u8; 32] = [1u8; 32];
 
     /// Reads the default pubfiles written to two directories and compares them.
