<<<<<<< HEAD
// Copyright (c) 2018-2021 The MobileCoin Foundation
=======
// Copyright (c) 2018-2022 The MobileCoin Foundation

>>>>>>> c1800d1e
#![doc = include_str!("../README.md")]
#![deny(missing_docs)]

mod error;
mod json_format;
mod mnemonic_acct;
pub use json_format::RootIdentityJson;
pub use mnemonic_acct::UncheckedMnemonicAccount;
pub mod config;
pub mod keygen;

use crate::error::Error;
use bip39::Mnemonic;
use mc_account_keys::{AccountKey, PublicAddress, RootIdentity};
use mc_api::printable::PrintableWrapper;
use std::{convert::TryInto, fs::File, io, io::prelude::*, path::Path};

/// Write a user's account details to disk
pub fn write_keyfile<P: AsRef<Path>>(
    path: P,
    mnemonic: &Mnemonic,
    account_index: u32,
    fog_report_url: Option<&str>,
    fog_report_id: Option<&str>,
    fog_authority_spki: Option<&[u8]>,
) -> Result<(), Error> {
    let json = UncheckedMnemonicAccount {
        mnemonic: Some(mnemonic.clone().into_phrase()),
        account_index: Some(account_index),
        fog_report_url: fog_report_url.map(ToOwned::to_owned),
        fog_report_id: fog_report_id.map(ToOwned::to_owned),
        fog_authority_spki: fog_authority_spki.map(ToOwned::to_owned),
    };
    Ok(serde_json::to_writer(File::create(path)?, &json)?)
}

/// Read a keyfile intended for use with the legacy `RootEntropy`
/// key-derivation method.
pub fn read_root_entropy_keyfile<P: AsRef<Path>>(path: P) -> Result<RootIdentity, Error> {
    read_root_entropy_keyfile_data(File::open(path)?)
}

/// Read keyfile data from the given buffer into a legacy `RootIdentity`
/// structure
pub fn read_root_entropy_keyfile_data<R: io::Read>(buffer: R) -> Result<RootIdentity, Error> {
    Ok(serde_json::from_reader::<R, RootIdentityJson>(buffer)?.into())
}

/// Read user root identity from disk
pub fn read_keyfile<P: AsRef<Path>>(path: P) -> Result<AccountKey, Error> {
    read_keyfile_data(File::open(path)?)
}

/// Read user root identity from any implementor of `Read`
pub fn read_keyfile_data<R: io::Read>(buffer: R) -> Result<AccountKey, Error> {
    Ok(serde_json::from_reader::<R, UncheckedMnemonicAccount>(buffer)?.try_into()?)
}

/// Write user public address to disk
pub fn write_pubfile<P: AsRef<Path>>(path: P, addr: &PublicAddress) -> Result<(), Error> {
    File::create(path)?.write_all(&mc_util_serial::encode(addr))?;
    Ok(())
}
/// Read user public address from disk
pub fn read_pubfile<P: AsRef<Path>>(path: P) -> Result<PublicAddress, Error> {
    read_pubfile_data(&mut File::open(path)?)
}

/// Read user pubfile from any implementor of `Read`
pub fn read_pubfile_data<R: std::io::Read>(buffer: &mut R) -> Result<PublicAddress, Error> {
    let data = {
        let mut data = Vec::new();
        buffer.read_to_end(&mut data)?;
        data
    };
    let result: PublicAddress = mc_util_serial::decode(&data)?;
    Ok(result)
}

/// Write user b58 public address to disk
pub fn write_b58pubfile<P: AsRef<Path>>(
    path: P,
    addr: &PublicAddress,
) -> Result<(), std::io::Error> {
    let mut wrapper = PrintableWrapper::new();
    wrapper.set_public_address(addr.into());

    let data = wrapper.b58_encode().map_err(to_io_error)?;

    File::create(path)?.write_all(data.as_ref())?;
    Ok(())
}

/// Read user b58 public address from disk
pub fn read_b58pubfile<P: AsRef<Path>>(path: P) -> Result<PublicAddress, std::io::Error> {
    read_b58pubfile_data(&mut File::open(path)?)
}

/// Read user b58 pubfile from any implementor of `Read`
pub fn read_b58pubfile_data<R: std::io::Read>(
    buffer: &mut R,
) -> Result<PublicAddress, std::io::Error> {
    let data = {
        let mut data = String::new();
        buffer.read_to_string(&mut data)?;
        data
    };

    let wrapper = PrintableWrapper::b58_decode(data).map_err(to_io_error)?;

    if !wrapper.has_public_address() {
        return Err(std::io::Error::new(
            std::io::ErrorKind::Other,
            "Printable Wrapper did not contain public address",
        ));
    }
    wrapper.get_public_address().try_into().map_err(to_io_error)
}

fn to_io_error<E: 'static + std::error::Error + Send + Sync>(err: E) -> std::io::Error {
    std::io::Error::new(std::io::ErrorKind::Other, Box::new(err))
}

#[cfg(test)]
mod testing {

    use super::*;
    use bip39::{Language, MnemonicType};
    use mc_account_keys::AccountKey;
    use mc_account_keys_slip10::{Slip10Key, Slip10KeyGenerator};

    /// Test that round-tripping through a keyfile without fog gets the same
    /// result as creating the key directly.
    #[test]
    fn keyfile_roundtrip_no_fog() {
        let dir = tempfile::tempdir().expect("Could not create temp dir");
        let mnemonic = Mnemonic::new(MnemonicType::Words24, Language::English);
        let path = dir.path().join("no_fog");
        write_keyfile(&path, &mnemonic, 0, None, None, None).expect("Could not write keyfile");
        let expected = AccountKey::from(mnemonic.derive_slip10_key(0));
        let actual = read_keyfile(&path).expect("Could not read keyfile");
        assert_eq!(expected, actual);
    }

    /// Test that round-tripping through a keyfile with fog gets the same result
    /// as creating the key directly.
    #[test]
    fn keyfile_roundtrip_with_fog() {
        let fog_report_url = "fog://unittest.mobilecoin.com";
        let fog_report_id = "1";
        let der_bytes = pem::parse(mc_crypto_x509_test_vectors::ok_rsa_head())
            .expect("Could not parse DER bytes from PEM certificate file")
            .contents;
        let fog_authority_spki = x509_signature::parse_certificate(&der_bytes)
            .expect("Could not parse X509 certificate from DER bytes")
            .subject_public_key_info()
            .spki();

        let dir = tempfile::tempdir().expect("Could not create temp dir");
        let mnemonic = Mnemonic::new(MnemonicType::Words24, Language::English);

        let path = dir.path().join("with_fog");
        write_keyfile(
            &path,
            &mnemonic,
            0,
            Some(fog_report_url),
            Some(fog_report_id),
            Some(fog_authority_spki),
        )
        .expect("Could not write keyfile");

        let expected = mnemonic
            .derive_slip10_key(0)
            .try_into_account_key(fog_report_url, fog_report_id, fog_authority_spki)
            .expect("Could not create expected account key");
        let actual = read_keyfile(&path).expect("Could not read keyfile");
        assert_eq!(expected, actual);
    }

    /// Test that writing a [`PublicAddress`](mc_account_keys::PublicAddress)
    /// and reading it back without fog details gets the same results.
    #[test]
    fn pubfile_roundtrip_no_fog() {
        let expected = AccountKey::from(Slip10Key::from(Mnemonic::new(
            MnemonicType::Words24,
            Language::English,
        )))
        .default_subaddress();

        let dir = tempfile::tempdir().expect("Could not create temporary directory");
        let path = dir.path().join("pubfile_no_fog");
        write_pubfile(&path, &expected).expect("Could not write pubfile");
        let actual = read_pubfile(&path).expect("Could not read back pubfile");
        assert_eq!(expected, actual);
    }

    /// Test that writing a [`PublicAddress`](mc_account_keys::PublicAddress)
    /// and reading it back with fog details gets the same results.
    #[test]
    fn pubfile_roundtrip_with_fog() {
        let fog_report_url = "fog://unittest.mobilecoin.com";
        let fog_report_id = "1";
        let der_bytes = pem::parse(mc_crypto_x509_test_vectors::ok_rsa_head())
            .expect("Could not parse DER bytes from PEM certificate file")
            .contents;
        let fog_authority_spki = x509_signature::parse_certificate(&der_bytes)
            .expect("Could not parse X509 certificate from DER bytes")
            .subject_public_key_info()
            .spki();
        let expected = Slip10Key::from(Mnemonic::new(MnemonicType::Words24, Language::English))
            .try_into_account_key(fog_report_url, fog_report_id, fog_authority_spki)
            .expect("Could not create expected account key")
            .default_subaddress();

        let dir = tempfile::tempdir().expect("Could not create temporary directory");
        let path = dir.path().join("pubfile_with_fog");
        write_pubfile(&path, &expected).expect("Could not write fog pubfile");
        let actual = read_pubfile(&path).expect("Could not read back fog pubfile");
        assert_eq!(expected, actual);
    }
}<|MERGE_RESOLUTION|>--- conflicted
+++ resolved
@@ -1,9 +1,5 @@
-<<<<<<< HEAD
-// Copyright (c) 2018-2021 The MobileCoin Foundation
-=======
 // Copyright (c) 2018-2022 The MobileCoin Foundation
 
->>>>>>> c1800d1e
 #![doc = include_str!("../README.md")]
 #![deny(missing_docs)]
 
