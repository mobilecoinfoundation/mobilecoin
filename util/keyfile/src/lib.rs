--- conflicted
+++ resolved
@@ -1,12 +1,8 @@
 // Copyright (c) 2018-2021 The MobileCoin Foundation
-
-<<<<<<< HEAD
-mod error;
-=======
 #![doc = include_str!("../README.md")]
 #![deny(missing_docs)]
 
->>>>>>> 878eceb0
+mod error;
 mod json_format;
 mod mnemonic_acct;
 pub use json_format::{RootIdentityJson, Slip10IdentityJson};
@@ -18,8 +14,7 @@
 use bip39::Mnemonic;
 use mc_account_keys::{AccountKey, PublicAddress, RootIdentity};
 use mc_api::printable::PrintableWrapper;
-use prost::Message;
-use std::{convert::TryInto, fs, fs::File, io, io::prelude::*, path::Path};
+use std::{convert::TryInto, fs::File, io, io::prelude::*, path::Path};
 
 /// Write a user's account details to disk
 pub fn write_keyfile<P: AsRef<Path>>(
@@ -64,15 +59,23 @@
 
 /// Write user public address to disk
 pub fn write_pubfile<P: AsRef<Path>>(path: P, addr: &PublicAddress) -> Result<(), Error> {
-    let mut buf = Vec::with_capacity(addr.encoded_len());
-    addr.encode(&mut buf)?;
-    fs::write(path, buf)?;
+    File::create(path)?.write_all(&mc_util_serial::encode(addr))?;
     Ok(())
 }
-
 /// Read user public address from disk
 pub fn read_pubfile<P: AsRef<Path>>(path: P) -> Result<PublicAddress, Error> {
-    Ok(PublicAddress::decode(fs::read(path)?.as_slice())?)
+    read_pubfile_data(&mut File::open(path)?)
+}
+
+/// Read user pubfile from any implementor of `Read`
+pub fn read_pubfile_data<R: std::io::Read>(buffer: &mut R) -> Result<PublicAddress, Error> {
+    let data = {
+        let mut data = Vec::new();
+        buffer.read_to_end(&mut data)?;
+        data
+    };
+    let result: PublicAddress = mc_util_serial::decode(&data)?;
+    Ok(result)
 }
 
 /// Write user b58 public address to disk
