// Copyright (c) 2018-2022 The MobileCoin Foundation

#![doc = include_str!("../README.md")]
#![deny(missing_docs)]

mod error;
mod json_format;
mod mnemonic_acct;
pub use json_format::RootIdentityJson;
pub use mnemonic_acct::UncheckedMnemonicAccount;
pub mod config;
pub mod keygen;

use crate::error::Error;
use bip39::Mnemonic;
use mc_account_keys::{AccountKey, PublicAddress, RootIdentity};
use mc_api::printable::PrintableWrapper;
use std::{
<<<<<<< HEAD
    convert::TryInto,
=======
>>>>>>> 2e6c2f3c
    fs::File,
    io::{Read, Write},
    path::Path,
};

/// Write a user's account details to disk
pub fn write_keyfile<P: AsRef<Path>>(
    path: P,
    mnemonic: &Mnemonic,
    account_index: u32,
    fog_report_url: Option<&str>,
    fog_report_id: &str,
    fog_authority_spki: Option<&[u8]>,
) -> Result<(), Error> {
    let json = UncheckedMnemonicAccount {
        mnemonic: Some(mnemonic.clone().into_phrase()),
        account_index: Some(account_index),
        fog_report_url: fog_report_url.map(ToOwned::to_owned),
        fog_report_id: Some(fog_report_id.to_owned()),
        fog_authority_spki: fog_authority_spki.map(ToOwned::to_owned),
    };
    Ok(serde_json::to_writer(File::create(path)?, &json)?)
}

/// Read a keyfile intended for use with the legacy `RootEntropy`
/// key-derivation method.
pub fn read_root_entropy_keyfile<P: AsRef<Path>>(path: P) -> Result<RootIdentity, Error> {
    read_root_entropy_keyfile_data(File::open(path)?)
}

/// Read keyfile data from the given buffer into a legacy `RootIdentity`
/// structure
pub fn read_root_entropy_keyfile_data<R: Read>(buffer: R) -> Result<RootIdentity, Error> {
    Ok(serde_json::from_reader::<R, RootIdentityJson>(buffer)?.into())
}

<<<<<<< HEAD
/// Read user root identity from disk
pub fn read_keyfile<P: AsRef<Path>>(path: P) -> Result<AccountKey, Error> {
    read_keyfile_data(File::open(path)?)
}

/// Read user root identity from any implementor of `Read`
pub fn read_keyfile_data<R: Read>(buffer: R) -> Result<AccountKey, Error> {
    Ok(serde_json::from_reader::<R, UncheckedMnemonicAccount>(buffer)?.try_into()?)
=======
/// Read user mnemonic from disk
pub fn read_mnemonic_keyfile<P: AsRef<Path>>(path: P) -> Result<AccountKey, Error> {
    read_mnemonic_keyfile_data(File::open(path)?)
}

/// Read user root identity from any implementor of `Read`
pub fn read_mnemonic_keyfile_data<R: Read>(buffer: R) -> Result<AccountKey, Error> {
    Ok(serde_json::from_reader::<R, UncheckedMnemonicAccount>(buffer)?.try_into()?)
}

/// Read an account either in the RootIdentity format or the mnemonic format
/// from disk
pub fn read_keyfile<P: AsRef<Path>>(path: P) -> Result<AccountKey, Error> {
    read_keyfile_data(File::open(path)?)
}

/// Read an account key file in either format
pub fn read_keyfile_data<R: Read>(buffer: R) -> Result<AccountKey, Error> {
    let value = serde_json::from_reader::<R, serde_json::Value>(buffer)?;
    let obj = value
        .as_object()
        .ok_or_else(|| Error::Json("Expected json object".to_string()))?;
    if obj.contains_key("root_entropy") {
        let root_identity_json: RootIdentityJson = serde_json::from_value(value)?;
        let root_id = RootIdentity::from(root_identity_json);
        Ok(AccountKey::from(&root_id))
    } else {
        let mnemonic_json: UncheckedMnemonicAccount = serde_json::from_value(value)?;
        Ok(AccountKey::try_from(mnemonic_json)?)
    }
>>>>>>> 2e6c2f3c
}

/// Write user public address to disk
pub fn write_pubfile<P: AsRef<Path>>(path: P, addr: &PublicAddress) -> Result<(), Error> {
    File::create(path)?.write_all(&mc_util_serial::encode(addr))?;
    Ok(())
}
/// Read user public address from disk
pub fn read_pubfile<P: AsRef<Path>>(path: P) -> Result<PublicAddress, Error> {
    read_pubfile_data(&mut File::open(path)?)
}

/// Read user pubfile from any implementor of `Read`
pub fn read_pubfile_data<R: Read>(buffer: &mut R) -> Result<PublicAddress, Error> {
    let data = {
        let mut data = Vec::new();
        buffer.read_to_end(&mut data)?;
        data
    };
    let result: PublicAddress = mc_util_serial::decode(&data)?;
    Ok(result)
}

/// Write user b58 public address to disk
pub fn write_b58pubfile<P: AsRef<Path>>(
    path: P,
    addr: &PublicAddress,
) -> Result<(), std::io::Error> {
    let mut wrapper = PrintableWrapper::new();
    wrapper.set_public_address(addr.into());

    let data = wrapper.b58_encode().map_err(to_io_error)?;

    File::create(path)?.write_all(data.as_ref())?;
    Ok(())
}

/// Read user b58 public address from disk
pub fn read_b58pubfile<P: AsRef<Path>>(path: P) -> Result<PublicAddress, std::io::Error> {
    read_b58pubfile_data(&mut File::open(path)?)
}

/// Read user b58 pubfile from any implementor of `Read`
pub fn read_b58pubfile_data<R: Read>(buffer: &mut R) -> Result<PublicAddress, std::io::Error> {
    let data = {
        let mut data = String::new();
        buffer.read_to_string(&mut data)?;
        data
    };

    let wrapper = PrintableWrapper::b58_decode(data).map_err(to_io_error)?;

    if !wrapper.has_public_address() {
        return Err(std::io::Error::new(
            std::io::ErrorKind::Other,
            "Printable Wrapper did not contain public address",
        ));
    }
    wrapper.get_public_address().try_into().map_err(to_io_error)
}

fn to_io_error<E: 'static + std::error::Error + Send + Sync>(err: E) -> std::io::Error {
    std::io::Error::new(std::io::ErrorKind::Other, Box::new(err))
}

#[cfg(test)]
mod testing {

    use super::*;
    use bip39::{Language, MnemonicType};
    use mc_account_keys::AccountKey;
    use mc_account_keys_slip10::{Slip10Key, Slip10KeyGenerator};

    /// Test that round-tripping through a keyfile without fog gets the same
    /// result as creating the key directly.
    #[test]
    fn keyfile_roundtrip_no_fog() {
        let dir = tempfile::tempdir().expect("Could not create temp dir");
        let mnemonic = Mnemonic::new(MnemonicType::Words24, Language::English);
        let path = dir.path().join("no_fog");
        write_keyfile(&path, &mnemonic, 0, None, "", None).expect("Could not write keyfile");
        let expected = AccountKey::from(mnemonic.derive_slip10_key(0));
        let actual = read_keyfile(&path).expect("Could not read keyfile");
        assert_eq!(expected, actual);
    }

    /// Test that round-tripping through a keyfile with fog gets the same result
    /// as creating the key directly.
    #[test]
    fn keyfile_roundtrip_with_fog() {
        let fog_report_url = "fog://unittest.mobilecoin.com";
        let fog_report_id = "1";
        let der_bytes = pem::parse(mc_crypto_x509_test_vectors::ok_rsa_head())
            .expect("Could not parse DER bytes from PEM certificate file")
            .contents;
        let fog_authority_spki = x509_signature::parse_certificate(&der_bytes)
            .expect("Could not parse X509 certificate from DER bytes")
            .subject_public_key_info()
            .spki();

        let dir = tempfile::tempdir().expect("Could not create temp dir");
        let mnemonic = Mnemonic::new(MnemonicType::Words24, Language::English);

        let path = dir.path().join("with_fog");
        write_keyfile(
            &path,
            &mnemonic,
            0,
            Some(fog_report_url),
            fog_report_id,
            Some(fog_authority_spki),
        )
        .expect("Could not write keyfile");

        let expected = mnemonic
            .derive_slip10_key(0)
            .try_into_account_key(fog_report_url, fog_report_id, fog_authority_spki)
            .expect("Could not create expected account key");
        let actual = read_keyfile(&path).expect("Could not read keyfile");
        assert_eq!(expected, actual);
    }

    /// Test that writing a [`PublicAddress`](mc_account_keys::PublicAddress)
    /// and reading it back without fog details gets the same results.
    #[test]
    fn pubfile_roundtrip_no_fog() {
        let expected = AccountKey::from(Slip10Key::from(Mnemonic::new(
            MnemonicType::Words24,
            Language::English,
        )))
        .default_subaddress();

        let dir = tempfile::tempdir().expect("Could not create temporary directory");
        let path = dir.path().join("pubfile_no_fog");
        write_pubfile(&path, &expected).expect("Could not write pubfile");
        let actual = read_pubfile(&path).expect("Could not read back pubfile");
        assert_eq!(expected, actual);
    }

    /// Test that writing a [`PublicAddress`](mc_account_keys::PublicAddress)
    /// and reading it back with fog details gets the same results.
    #[test]
    fn pubfile_roundtrip_with_fog() {
        let fog_report_url = "fog://unittest.mobilecoin.com";
        let fog_report_id = "1";
        let der_bytes = pem::parse(mc_crypto_x509_test_vectors::ok_rsa_head())
            .expect("Could not parse DER bytes from PEM certificate file")
            .contents;
        let fog_authority_spki = x509_signature::parse_certificate(&der_bytes)
            .expect("Could not parse X509 certificate from DER bytes")
            .subject_public_key_info()
            .spki();
        let expected = Slip10Key::from(Mnemonic::new(MnemonicType::Words24, Language::English))
            .try_into_account_key(fog_report_url, fog_report_id, fog_authority_spki)
            .expect("Could not create expected account key")
            .default_subaddress();

        let dir = tempfile::tempdir().expect("Could not create temporary directory");
        let path = dir.path().join("pubfile_with_fog");
        write_pubfile(&path, &expected).expect("Could not write fog pubfile");
        let actual = read_pubfile(&path).expect("Could not read back fog pubfile");
        assert_eq!(expected, actual);
    }
}<|MERGE_RESOLUTION|>--- conflicted
+++ resolved
@@ -16,10 +16,6 @@
 use mc_account_keys::{AccountKey, PublicAddress, RootIdentity};
 use mc_api::printable::PrintableWrapper;
 use std::{
-<<<<<<< HEAD
-    convert::TryInto,
-=======
->>>>>>> 2e6c2f3c
     fs::File,
     io::{Read, Write},
     path::Path,
@@ -56,16 +52,6 @@
     Ok(serde_json::from_reader::<R, RootIdentityJson>(buffer)?.into())
 }
 
-<<<<<<< HEAD
-/// Read user root identity from disk
-pub fn read_keyfile<P: AsRef<Path>>(path: P) -> Result<AccountKey, Error> {
-    read_keyfile_data(File::open(path)?)
-}
-
-/// Read user root identity from any implementor of `Read`
-pub fn read_keyfile_data<R: Read>(buffer: R) -> Result<AccountKey, Error> {
-    Ok(serde_json::from_reader::<R, UncheckedMnemonicAccount>(buffer)?.try_into()?)
-=======
 /// Read user mnemonic from disk
 pub fn read_mnemonic_keyfile<P: AsRef<Path>>(path: P) -> Result<AccountKey, Error> {
     read_mnemonic_keyfile_data(File::open(path)?)
@@ -96,7 +82,6 @@
         let mnemonic_json: UncheckedMnemonicAccount = serde_json::from_value(value)?;
         Ok(AccountKey::try_from(mnemonic_json)?)
     }
->>>>>>> 2e6c2f3c
 }
 
 /// Write user public address to disk
