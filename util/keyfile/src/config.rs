// Copyright (c) 2018-2022 The MobileCoin Foundation

<<<<<<< HEAD
use std::{cmp, fs, path::PathBuf};

use structopt::StructOpt;

// Hack to work around Vec special handling in structopt
type VecBytes = Vec<u8>;
/// Configuration for generating key files for a new user identity
#[derive(Debug, StructOpt)]
pub struct Config {
    /// Fog Report URL
    #[structopt(long)]
    pub fog_report_url: Option<String>,

    /// Fog Report ID
    #[structopt(long)]
    pub fog_report_id: Option<String>,

    /// Fog Authority subjectPublicKeyInfo, loaded from a PEM root certificate
    #[structopt(long = "fog-authority-root", parse(try_from_str=load_spki_from_pemfile))]
    pub fog_authority_root: Option<VecBytes>,

    /// Fog Authority subjectPublicKeyInfo, encoded in base 64
    #[structopt(long = "fog-authority-spki", parse(try_from_str=decode_base64))]
    pub fog_authority_spki: Option<VecBytes>,
=======
//! Configuration for generating key files for a new user identity.

use clap::Parser;
use rand::{rngs::StdRng, SeedableRng};
use std::path::PathBuf;

/// Configuration for generating key files for a new user identity.
#[derive(Debug, Parser)]
pub struct Config {
    /// Optional FogURL for the accounts
    #[clap(short, long, env = "MC_ACCT")]
    pub acct: Option<String>,

    /// Desired name of keyfiles e.g. 'alice' -> alice.pub, alice.bin.
    #[clap(short, long, env = "MC_NAME")]
    pub name: String,

    /// Root entropy to use, in hex format
    /// (e.g. 1234567812345678123456781234567812345678123456781234567812345678).
    #[clap(short, long, parse(try_from_str = hex::FromHex::from_hex), conflicts_with("seed"), env = "MC_ROOT")]
    pub root: Option<[u8; 32]>,

    /// Seed to use to generate root entropy.
    #[clap(short, long, conflicts_with("root"), env = "MC_SEED")]
    pub seed: Option<u8>,
>>>>>>> 878eceb0

    /// Output directory, defaults to current directory.
    #[clap(long, env = "MC_OUTPUT_DIR")]
    pub output_dir: Option<PathBuf>,

    /// Seed to use to generate entropy
    #[structopt(
        short,
        long,
        parse(try_from_str=parse_seed),
        env = "MC_SEED",
        default_value = "0101010101010101010101010101010101010101010101010101010101010101"
    )]
    pub seed: [u8; 32],
}

/// Given a path as a string, read the file, parse it as PEM into DER, parse the
/// DER into x509, and extract the subjectPublicKeyInfo as bytes.
fn load_spki_from_pemfile(src: &str) -> Result<Vec<u8>, String> {
    x509_signature::parse_certificate(
        &pem::parse(fs::read(src).map_err(|e| e.to_string())?)
            .map_err(|e| e.to_string())?
            .contents,
    )
    .map_err(|e| format!("{:?}", e))
    .map(|cert| cert.subject_public_key_info().spki().to_vec())
}

/// Given the spki bytes as base64, decode them
fn decode_base64(src: &str) -> Result<VecBytes, String> {
    base64::decode(src).map_err(|e| e.to_string())
}

<<<<<<< HEAD
/// Parse a hex seed value into 32 bytes
fn parse_seed(s: &str) -> Result<[u8; 32], String> {
    hex::decode(s)
        .map(|mc_seed_bytes| {
            let mut retval = [0u8; 32];
            retval.copy_from_slice(&mc_seed_bytes[..cmp::min(32, mc_seed_bytes.len())]);
            retval
        })
        .map_err(|e| format!("{}", e))
=======
impl Config {
    /// Get or generate root entropy.
    // This consumes self because it might not be deterministic
    pub fn get_root_entropy(self) -> [u8; 32] {
        if let Some(root) = self.root {
            return root;
        }
        if let Some(seed) = self.seed {
            use rand::Rng;
            let mut rng: StdRng = SeedableRng::from_seed([seed; 32]);
            return rng.gen();
        }
        use mc_crypto_rand::RngCore;
        let mut result = [0u8; 32];
        mc_crypto_rand::McRng::default().fill_bytes(&mut result);
        result
    }
>>>>>>> 878eceb0
}<|MERGE_RESOLUTION|>--- conflicted
+++ resolved
@@ -1,70 +1,37 @@
 // Copyright (c) 2018-2022 The MobileCoin Foundation
+//! Configuration parameters for generating key files for a new user identity
+use clap::Parser;
+use hex::FromHex;
+use std::{fs, path::PathBuf};
 
-<<<<<<< HEAD
-use std::{cmp, fs, path::PathBuf};
-
-use structopt::StructOpt;
-
-// Hack to work around Vec special handling in structopt
+// Hack to work around Vec special handling in clap
 type VecBytes = Vec<u8>;
 /// Configuration for generating key files for a new user identity
-#[derive(Debug, StructOpt)]
+#[derive(Debug, Parser)]
 pub struct Config {
     /// Fog Report URL
-    #[structopt(long)]
+    #[clap(short, long, env = "MC_FOG_REPORT_URL")]
     pub fog_report_url: Option<String>,
 
     /// Fog Report ID
-    #[structopt(long)]
+    #[clap(short, long, env = "MC_FOG_REPORT_ID")]
     pub fog_report_id: Option<String>,
 
     /// Fog Authority subjectPublicKeyInfo, loaded from a PEM root certificate
-    #[structopt(long = "fog-authority-root", parse(try_from_str=load_spki_from_pemfile))]
+    #[clap(short, long, parse(try_from_str = load_spki_from_pemfile), env = "MC_FOG_AUTHORITY_ROOT")]
     pub fog_authority_root: Option<VecBytes>,
 
     /// Fog Authority subjectPublicKeyInfo, encoded in base 64
-    #[structopt(long = "fog-authority-spki", parse(try_from_str=decode_base64))]
+    #[clap(short, long, parse(try_from_str = decode_base64), env = "MC_FOG_AUTHORITY_SPKI")]
     pub fog_authority_spki: Option<VecBytes>,
-=======
-//! Configuration for generating key files for a new user identity.
-
-use clap::Parser;
-use rand::{rngs::StdRng, SeedableRng};
-use std::path::PathBuf;
-
-/// Configuration for generating key files for a new user identity.
-#[derive(Debug, Parser)]
-pub struct Config {
-    /// Optional FogURL for the accounts
-    #[clap(short, long, env = "MC_ACCT")]
-    pub acct: Option<String>,
-
-    /// Desired name of keyfiles e.g. 'alice' -> alice.pub, alice.bin.
-    #[clap(short, long, env = "MC_NAME")]
-    pub name: String,
-
-    /// Root entropy to use, in hex format
-    /// (e.g. 1234567812345678123456781234567812345678123456781234567812345678).
-    #[clap(short, long, parse(try_from_str = hex::FromHex::from_hex), conflicts_with("seed"), env = "MC_ROOT")]
-    pub root: Option<[u8; 32]>,
-
-    /// Seed to use to generate root entropy.
-    #[clap(short, long, conflicts_with("root"), env = "MC_SEED")]
-    pub seed: Option<u8>,
->>>>>>> 878eceb0
 
     /// Output directory, defaults to current directory.
     #[clap(long, env = "MC_OUTPUT_DIR")]
     pub output_dir: Option<PathBuf>,
 
-    /// Seed to use to generate entropy
-    #[structopt(
-        short,
-        long,
-        parse(try_from_str=parse_seed),
-        env = "MC_SEED",
-        default_value = "0101010101010101010101010101010101010101010101010101010101010101"
-    )]
+    /// Seed to use when generating keys (e.g.
+    /// 1234567812345678123456781234567812345678123456781234567812345678).
+    #[clap(short, long, parse(try_from_str = FromHex::from_hex), env = "MC_SEED")]
     pub seed: [u8; 32],
 }
 
@@ -83,35 +50,4 @@
 /// Given the spki bytes as base64, decode them
 fn decode_base64(src: &str) -> Result<VecBytes, String> {
     base64::decode(src).map_err(|e| e.to_string())
-}
-
-<<<<<<< HEAD
-/// Parse a hex seed value into 32 bytes
-fn parse_seed(s: &str) -> Result<[u8; 32], String> {
-    hex::decode(s)
-        .map(|mc_seed_bytes| {
-            let mut retval = [0u8; 32];
-            retval.copy_from_slice(&mc_seed_bytes[..cmp::min(32, mc_seed_bytes.len())]);
-            retval
-        })
-        .map_err(|e| format!("{}", e))
-=======
-impl Config {
-    /// Get or generate root entropy.
-    // This consumes self because it might not be deterministic
-    pub fn get_root_entropy(self) -> [u8; 32] {
-        if let Some(root) = self.root {
-            return root;
-        }
-        if let Some(seed) = self.seed {
-            use rand::Rng;
-            let mut rng: StdRng = SeedableRng::from_seed([seed; 32]);
-            return rng.gen();
-        }
-        use mc_crypto_rand::RngCore;
-        let mut result = [0u8; 32];
-        mc_crypto_rand::McRng::default().fill_bytes(&mut result);
-        result
-    }
->>>>>>> 878eceb0
 }