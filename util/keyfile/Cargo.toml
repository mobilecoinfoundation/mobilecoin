[package]
name = "mc-util-keyfile"
version = "1.3.0-pre0"
authors = [ "MobileCoin" ]
edition = "2018"

[lib]
path = "src/lib.rs"

[[bin]]
name = "keyfile-view"
path = "src/bin/main.rs"

[[bin]]
name = "keygen"
path = "src/bin/keygen_main.rs"

[[bin]]
name = "sample-keys"
path = "src/bin/sample_keys_main.rs"

[[bin]]
name = "read-pubfile"
path = "src/bin/read_pubfile.rs"

[dependencies]
base64 = "0.13"
displaydoc = "0.2"
hex = "0.4"

mc-account-keys = { path = "../../account-keys" }
mc-account-keys-slip10 = { path = "../../account-keys/slip10" }
mc-api = { path = "../../api" }
mc-crypto-rand = { path = "../../crypto/rand" }
mc-util-from-random = { path = "../../util/from-random" }
mc-util-serial = { path = "../../util/serial", features = [ "std" ] }

<<<<<<< HEAD
=======
base64 = "0.13"
clap = { version = "3.1", features = ["derive", "env"] }
hex = "0.4"
>>>>>>> 878eceb0
pem = "1.0"
prost = "0.9.0"
rand = "0.8"
rand_core = "0.6.3"
rand_hc = "0.3"
serde = "1.0"
serde_json = "1.0"
<<<<<<< HEAD
structopt = "0.3"
tiny-bip39 = "0.8"
=======
>>>>>>> 878eceb0
x509-signature = "0.5"

[dev-dependencies]
mc-crypto-x509-test-vectors = { path = "../../crypto/x509/test-vectors" }
mc-util-test-helper = { path = "../../util/test-helper" }

tempfile = "3.2"<|MERGE_RESOLUTION|>--- conflicted
+++ resolved
@@ -24,10 +24,6 @@
 path = "src/bin/read_pubfile.rs"
 
 [dependencies]
-base64 = "0.13"
-displaydoc = "0.2"
-hex = "0.4"
-
 mc-account-keys = { path = "../../account-keys" }
 mc-account-keys-slip10 = { path = "../../account-keys/slip10" }
 mc-api = { path = "../../api" }
@@ -35,12 +31,10 @@
 mc-util-from-random = { path = "../../util/from-random" }
 mc-util-serial = { path = "../../util/serial", features = [ "std" ] }
 
-<<<<<<< HEAD
-=======
 base64 = "0.13"
 clap = { version = "3.1", features = ["derive", "env"] }
+displaydoc = "0.2"
 hex = "0.4"
->>>>>>> 878eceb0
 pem = "1.0"
 prost = "0.9.0"
 rand = "0.8"
@@ -48,11 +42,7 @@
 rand_hc = "0.3"
 serde = "1.0"
 serde_json = "1.0"
-<<<<<<< HEAD
-structopt = "0.3"
 tiny-bip39 = "0.8"
-=======
->>>>>>> 878eceb0
 x509-signature = "0.5"
 
 [dev-dependencies]
