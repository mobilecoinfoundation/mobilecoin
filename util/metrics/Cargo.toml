[package]
name = "mc-util-metrics"
version = "5.1.1"
authors = ["MobileCoin"]
edition = "2021"
license = "GPL-3.0"
rust-version = { workspace = true }

[dependencies]
mc-common = { path = "../../common", features = ["log"] }

chrono = "0.4"
<<<<<<< HEAD
grpcio = "0.13.0"
=======
grpcio = "0.13"
>>>>>>> 03a8e6c9
lazy_static = "1.4"
prometheus = "0.13"
protobuf = "2.27.1"
serde_json = "1.0"<|MERGE_RESOLUTION|>--- conflicted
+++ resolved
@@ -10,11 +10,7 @@
 mc-common = { path = "../../common", features = ["log"] }
 
 chrono = "0.4"
-<<<<<<< HEAD
-grpcio = "0.13.0"
-=======
 grpcio = "0.13"
->>>>>>> 03a8e6c9
 lazy_static = "1.4"
 prometheus = "0.13"
 protobuf = "2.27.1"
