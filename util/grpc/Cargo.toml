--- conflicted
+++ resolved
@@ -20,11 +20,7 @@
 cookie = "0.18"
 displaydoc = { version = "0.2", default-features = false }
 futures = "0.3"
-<<<<<<< HEAD
-grpcio = "0.13.0"
-=======
 grpcio = "0.13"
->>>>>>> 03a8e6c9
 hex = "0.4"
 hex_fmt = "0.3"
 hmac = "0.12"
