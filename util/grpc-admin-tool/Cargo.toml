--- conflicted
+++ resolved
@@ -15,10 +15,5 @@
 mc-util-grpc = { path = "../grpc" }
 mc-util-uri = { path = "../uri" }
 
-<<<<<<< HEAD
 clap = { version = "4.4", features = ["derive", "env"] }
-grpcio = "0.13.0"
-=======
-clap = { version = "4.1", features = ["derive", "env"] }
-grpcio = "0.13"
->>>>>>> 03a8e6c9
+grpcio = "0.13"