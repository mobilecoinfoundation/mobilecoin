--- conflicted
+++ resolved
@@ -1070,21 +1070,7 @@
 
         // === Create and append a non-origin block. ===
 
-        let recipient_account_key = AccountKey::random(&mut rng);
-        let outputs: Vec<TxOut> = (0..4)
-            .map(|_i| {
-                TxOut::new(
-                    Amount {
-                        value: 1000,
-                        token_id: Mob::ID,
-                    },
-                    &recipient_account_key.default_subaddress(),
-                    &RistrettoPrivate::from_random(&mut rng),
-                    Default::default(),
-                )
-                .unwrap()
-            })
-            .collect();
+        let outputs: Vec<TxOut> = (0..4).map(|_i| create_test_tx_out(&mut rng)).collect();
 
         let key_images: Vec<KeyImage> = (0..5).map(|_i| KeyImage::from(rng.next_u64())).collect();
 
@@ -1159,27 +1145,8 @@
             .append_block(&origin_block, &origin_block_contents, None)
             .unwrap();
 
-<<<<<<< HEAD
         let origin_tx_out = origin_block_contents.outputs.get(0).unwrap().clone();
         assert_eq!(origin_tx_out, ledger_db.get_tx_out_by_index(0).unwrap());
-=======
-        // === Attempt to append a block without key images ===
-        let recipient_account_key = AccountKey::random(&mut rng);
-        let outputs: Vec<TxOut> = (0..4)
-            .map(|_i| {
-                TxOut::new(
-                    Amount {
-                        value: 1000,
-                        token_id: Mob::ID,
-                    },
-                    &recipient_account_key.default_subaddress(),
-                    &RistrettoPrivate::from_random(&mut rng),
-                    Default::default(),
-                )
-                .unwrap()
-            })
-            .collect();
->>>>>>> 23595d75
 
         assert_eq!(
             ledger_db.get_active_mint_configs(token_id1).unwrap(),
@@ -1331,7 +1298,6 @@
         // === Append a block with only a single MintConfigTx. ===
         let mint_config_tx1 = create_mint_config_tx(token_id1, &mut rng);
 
-<<<<<<< HEAD
         let block_contents1 = BlockContents {
             mint_config_txs: vec![mint_config_tx1.clone()],
             ..Default::default()
@@ -1766,19 +1732,7 @@
             .unwrap();
 
         // === Create and append a non-origin block. ===
-        let recipient_account_key = AccountKey::random(&mut rng);
-        let outputs1: Vec<TxOut> = (0..4)
-            .map(|_i| {
-                TxOut::new(
-                    1000,
-                    Mob::ID,
-                    &recipient_account_key.default_subaddress(),
-                    &RistrettoPrivate::from_random(&mut rng),
-                    Default::default(),
-                )
-                .unwrap()
-            })
-            .collect();
+        let outputs1: Vec<TxOut> = (0..4).map(|_i| create_test_tx_out(&mut rng)).collect();
 
         let key_images1: Vec<KeyImage> = (0..5).map(|_i| KeyImage::from(rng.next_u64())).collect();
         let mint_config_tx1 = create_mint_config_tx(token_id1, &mut rng);
@@ -1875,18 +1829,7 @@
 
         //  === Write another block - this one has a MintTx in addition to all
         // the other txs.
-        let outputs2: Vec<TxOut> = (0..4)
-            .map(|_i| {
-                TxOut::new(
-                    1000,
-                    Mob::ID,
-                    &recipient_account_key.default_subaddress(),
-                    &RistrettoPrivate::from_random(&mut rng),
-                    Default::default(),
-                )
-                .unwrap()
-            })
-            .collect();
+        let outputs2: Vec<TxOut> = (0..4).map(|_i| create_test_tx_out(&mut rng)).collect();
 
         let key_images2: Vec<KeyImage> = (0..5).map(|_i| KeyImage::from(rng.next_u64())).collect();
         let mint_config_tx3 = create_mint_config_tx(token_id1, &mut rng);
@@ -2426,19 +2369,7 @@
             .unwrap();
 
         // === Attempt to append a block without key images ===
-        let recipient_account_key = AccountKey::random(&mut rng);
-        let outputs: Vec<TxOut> = (0..4)
-            .map(|_i| {
-                TxOut::new(
-                    1000,
-                    Mob::ID,
-                    &recipient_account_key.default_subaddress(),
-                    &RistrettoPrivate::from_random(&mut rng),
-                    Default::default(),
-                )
-                .unwrap()
-            })
-            .collect();
+        let outputs: Vec<TxOut> = (0..4).map(|_i| create_test_tx_out(&mut rng)).collect();
 
         let block_contents = BlockContents {
             outputs,
@@ -2587,27 +2518,12 @@
             .unwrap();
 
         // Write the next block, containing several key images.
-        let account_key = AccountKey::random(&mut rng);
         let num_key_images = 3;
         let key_images: Vec<KeyImage> = (0..num_key_images)
             .map(|_i| KeyImage::from(rng.next_u64()))
             .collect();
 
-        let tx_out = TxOut::new(
-            10,
-            Mob::ID,
-=======
-        let tx_out = TxOut::new(
-            Amount {
-                value: 10,
-                token_id: Mob::ID,
-            },
->>>>>>> 23595d75
-            &account_key.default_subaddress(),
-            &RistrettoPrivate::from_random(&mut rng),
-            Default::default(),
-        )
-        .unwrap();
+        let tx_out = create_test_tx_out(&mut rng);
         let outputs = vec![tx_out];
 
         let block_contents = BlockContents {
@@ -2644,22 +2560,12 @@
         populate_db(&mut ledger_db, n_blocks, 2);
 
         // Append a new block to the ledger.
-        let account_key = AccountKey::random(&mut rng);
         let num_key_images = 3;
         let key_images: Vec<KeyImage> = (0..num_key_images)
             .map(|_i| KeyImage::from(rng.next_u64()))
             .collect();
 
-        let tx_out = TxOut::new(
-            Amount {
-                value: 10,
-                token_id: Mob::ID,
-            },
-            &account_key.default_subaddress(),
-            &RistrettoPrivate::from_random(&mut rng),
-            Default::default(),
-        )
-        .unwrap();
+        let tx_out = create_test_tx_out(&mut rng);
         let outputs = vec![tx_out];
 
         let block_contents = BlockContents {
@@ -2772,21 +2678,7 @@
         for block_version in BlockVersion::iterator() {
             // In each iteration we add a few blocks with the same version.
             for _ in 0..3 {
-                let recipient_account_key = AccountKey::random(&mut rng);
-                let outputs: Vec<TxOut> = (0..4)
-                    .map(|_i| {
-                        TxOut::new(
-                            Amount {
-                                value: 1000,
-                                token_id: Mob::ID,
-                            },
-                            &recipient_account_key.default_subaddress(),
-                            &RistrettoPrivate::from_random(&mut rng),
-                            Default::default(),
-                        )
-                        .unwrap()
-                    })
-                    .collect();
+                let outputs: Vec<TxOut> = (0..4).map(|_i| create_test_tx_out(&mut rng)).collect();
 
                 let key_images: Vec<KeyImage> =
                     (0..5).map(|_i| KeyImage::from(rng.next_u64())).collect();
@@ -2823,21 +2715,7 @@
 
         // Appending a block with version < previous block version should fail.
         {
-            let recipient_account_key = AccountKey::random(&mut rng);
-            let outputs: Vec<TxOut> = (0..4)
-                .map(|_i| {
-                    TxOut::new(
-                        Amount {
-                            value: 1000,
-                            token_id: Mob::ID,
-                        },
-                        &recipient_account_key.default_subaddress(),
-                        &RistrettoPrivate::from_random(&mut rng),
-                        Default::default(),
-                    )
-                    .unwrap()
-                })
-                .collect();
+            let outputs: Vec<TxOut> = (0..4).map(|_i| create_test_tx_out(&mut rng)).collect();
 
             let key_images: Vec<KeyImage> =
                 (0..5).map(|_i| KeyImage::from(rng.next_u64())).collect();
@@ -2881,7 +2759,6 @@
     fn test_append_block_at_wrong_location() {
         let mut rng: StdRng = SeedableRng::from_seed([1u8; 32]);
         let mut ledger_db = create_db();
-        let account_key = AccountKey::random(&mut rng);
 
         // initialize a ledger with 3 blocks.
         let n_blocks = 3;
@@ -2890,16 +2767,7 @@
 
         let key_images = vec![KeyImage::from(rng.next_u64())];
 
-        let tx_out = TxOut::new(
-            Amount {
-                value: 100,
-                token_id: Mob::ID,
-            },
-            &account_key.default_subaddress(),
-            &RistrettoPrivate::from_random(&mut rng),
-            Default::default(),
-        )
-        .unwrap();
+        let tx_out = create_test_tx_out(&mut rng);
 
         let outputs = vec![tx_out];
         let block_contents = BlockContents {
@@ -2947,23 +2815,13 @@
             .unwrap();
 
         // Write the next block, containing several key images.
-        let account_key = AccountKey::random(&mut rng);
         let num_key_images = 3;
         let block_one_key_images: Vec<KeyImage> = (0..num_key_images)
             .map(|_i| KeyImage::from(rng.next_u64()))
             .collect();
 
         let block_one_contents = {
-            let tx_out = TxOut::new(
-                Amount {
-                    value: 10,
-                    token_id: Mob::ID,
-                },
-                &account_key.default_subaddress(),
-                &RistrettoPrivate::from_random(&mut rng),
-                Default::default(),
-            )
-            .unwrap();
+            let tx_out = create_test_tx_out(&mut rng);
             let outputs = vec![tx_out];
             BlockContents {
                 key_images: block_one_key_images.clone(),
@@ -2985,16 +2843,7 @@
 
         // The next block reuses a key image.
         let block_two_contents = {
-            let tx_out = TxOut::new(
-                Amount {
-                    value: 33,
-                    token_id: Mob::ID,
-                },
-                &account_key.default_subaddress(),
-                &RistrettoPrivate::from_random(&mut rng),
-                Default::default(),
-            )
-            .unwrap();
+            let tx_out = create_test_tx_out(&mut rng);
             let outputs = vec![tx_out];
             BlockContents {
                 key_images: block_one_key_images.clone(),
@@ -3033,19 +2882,9 @@
 
         // The next block reuses a public key.
         let existing_tx_out = ledger_db.get_tx_out_by_index(0).unwrap();
-        let account_key = AccountKey::random(&mut rng);
 
         let block_one_contents = {
-            let mut tx_out = TxOut::new(
-                Amount {
-                    value: 33,
-                    token_id: Mob::ID,
-                },
-                &account_key.default_subaddress(),
-                &RistrettoPrivate::from_random(&mut rng),
-                Default::default(),
-            )
-            .unwrap();
+            let mut tx_out = create_test_tx_out(&mut rng);
             tx_out.public_key = existing_tx_out.public_key.clone();
             let outputs = vec![tx_out];
             let key_images = vec![KeyImage::from(rng.next_u64())];
@@ -3105,16 +2944,7 @@
 
         // append_block rejects a block with non-existent parent.
         {
-            let tx_out = TxOut::new(
-                Amount {
-                    value: 100,
-                    token_id: Mob::ID,
-                },
-                &account_key.default_subaddress(),
-                &RistrettoPrivate::from_random(&mut rng),
-                Default::default(),
-            )
-            .unwrap();
+            let tx_out = create_test_tx_out(&mut rng);
 
             let key_images = vec![KeyImage::from(rng.next_u64())];
             let outputs = vec![tx_out];
