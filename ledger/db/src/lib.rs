// Copyright (c) 2018-2021 The MobileCoin Foundation

//! Persistent storage for the blockchain.
#![warn(unused_extern_crates)]
#![feature(test)]

#[cfg(test)]
extern crate test;

mod error;
mod ledger_trait;
mod metrics;
mod mint_config_store;
mod mint_tx_store;

pub mod tx_out_store;

#[cfg(any(test, feature = "test_utils"))]
pub mod test_utils;

use core::convert::TryInto;
use lmdb::{
    Database, DatabaseFlags, Environment, EnvironmentFlags, RoTransaction, RwTransaction,
    Transaction, WriteFlags,
};
use mc_common::logger::global_log;
use mc_crypto_keys::CompressedRistrettoPublic;
use mc_transaction_core::{
    membership_proofs::Range,
    mint::MintTx,
    ring_signature::KeyImage,
    tx::{TxOut, TxOutMembershipElement, TxOutMembershipProof},
    Block, BlockContents, BlockData, BlockID, BlockIndex, BlockSignature, TokenId,
    MAX_BLOCK_VERSION,
};
use mc_util_lmdb::MetadataStoreSettings;
use mc_util_serial::{decode, encode, Message};
use mc_util_telemetry::{
    mark_span_as_active, start_block_span, telemetry_static_key, tracer, Key, Span,
};
use metrics::LedgerMetrics;
use std::{
    fs,
    path::{Path, PathBuf},
    sync::Arc,
    time::Instant,
};

pub use error::Error;
pub use ledger_trait::{Ledger, MockLedger};
pub use mc_util_lmdb::{MetadataStore, MetadataStoreError};
pub use mint_config_store::{ActiveMintConfig, MintConfigStore};
pub use mint_tx_store::MintTxStore;
pub use tx_out_store::TxOutStore;

pub const MAX_LMDB_FILE_SIZE: usize = 2usize.pow(40); // 1 TB
pub const MAX_LMDB_DATABASES: u32 = 27; // maximum number of databases in the lmdb file

// LMDB Database names.
pub const COUNTS_DB_NAME: &str = "ledger_db:counts";
pub const BLOCKS_DB_NAME: &str = "ledger_db:blocks";
pub const BLOCK_SIGNATURES_DB_NAME: &str = "ledger_db:block_signatures";
pub const KEY_IMAGES_DB_NAME: &str = "ledger_db:key_images";
pub const KEY_IMAGES_BY_BLOCK_DB_NAME: &str = "ledger_db:key_images_by_block";
pub const TX_OUTS_BY_BLOCK_DB_NAME: &str = "ledger_db:tx_outs_by_block";
pub const BLOCK_NUMBER_BY_TX_OUT_INDEX: &str = "ledger_db:block_number_by_tx_out_index";

/// Keys used by the `counts` database.
pub const NUM_BLOCKS_KEY: &str = "num_blocks";

/// OpenTelemetry keys
const TELEMETRY_BLOCK_INDEX_KEY: Key = telemetry_static_key!("block-index");
const TELEMETRY_NUM_KEY_IMAGES_KEY: Key = telemetry_static_key!("num-key-images");
const TELEMETRY_NUM_TXOS_KEY: Key = telemetry_static_key!("num-txos");

/// Metadata store settings that are used for version control.
#[derive(Clone, Default, Debug)]
pub struct LedgerDbMetadataStoreSettings;
impl MetadataStoreSettings for LedgerDbMetadataStoreSettings {
    // Default database version. This should be bumped when breaking changes are
    // introduced. If this is properly maintained, we could check during ledger
    // db opening for any incompatibilities, and either refuse to open or
    // perform a migration.
    #[allow(clippy::inconsistent_digit_grouping)]
    const LATEST_VERSION: u64 = 2022_02_22;

    /// The current crate version that manages the database.
    const CRATE_VERSION: &'static str = env!("CARGO_PKG_VERSION");

    /// LMDB Database name to use for storing the metadata information.
    const DB_NAME: &'static str = "ledger_db_metadata";
}

/// The value stored for each entry in the `tx_outs_by_block` database.
#[derive(Clone, Message)]
pub struct TxOutsByBlockValue {
    /// The first TxOut index for the block.
    #[prost(uint64, tag = "1")]
    pub first_tx_out_index: u64,

    /// The number of TxOuts in the block.
    #[prost(uint64, tag = "2")]
    pub num_tx_outs: u64,
}

/// A list of key images that can be prost-encoded. This is needed since that's
/// the only way to encode a Vec<KeyImage>.
#[derive(Clone, Message)]
pub struct KeyImageList {
    #[prost(message, repeated, tag = "1")]
    pub key_images: Vec<KeyImage>,
}

#[derive(Clone)]
pub struct LedgerDB {
    env: Arc<Environment>,

    /// Aggregate counts about the ledger.
    /// * `NUM_BLOCKS_KEY` --> number of blocks in the ledger.
    counts: Database,

    /// Blocks by block number. `block number -> Block`
    blocks: Database,

    /// Block signatures by number. `block number -> BlockSignature`
    block_signatures: Database,

    /// Key Images
    key_images: Database,

    /// Key Images by Block
    key_images_by_block: Database,

    /// Storage abstraction for TxOuts.
    tx_out_store: TxOutStore,

    /// TxOuts by block number. `block number -> (first TxOut index, number of
    /// TxOuts in block)`. This map allows retrieval of all TxOuts that were
    /// included in a given block number by querying `tx_out_store`.
    tx_outs_by_block: Database,

    /// TxOut global index -> block number.
    /// This map allows retrieval of the block a given TxOut belongs to.
    block_number_by_tx_out_index: Database,

    /// Storage abstraction for mint configurations.
    mint_config_store: MintConfigStore,

    /// Storage abstraction for mint transactions.
    mint_tx_store: MintTxStore,

    /// Location on filesystem.
    path: PathBuf,

    /// Metrics.
    metrics: LedgerMetrics,
}

/// LedgerDB is an append-only log (or chain) of blocks of transactions.
impl Ledger for LedgerDB {
    /// Appends a block and its associated transactions to the blockchain.
    ///
    /// # Arguments
    /// * `block` - A block.
    /// * `block_contents` - The contents of the block.
    /// * `signature` - This node's signature over the block.
    fn append_block(
        &mut self,
        block: &Block,
        block_contents: &BlockContents,
        signature: Option<BlockSignature>,
    ) -> Result<(), Error> {
        let start_time = Instant::now();

        let tracer = tracer!();

        let mut span = start_block_span(&tracer, "append_block", block.index);
        span.set_attribute(TELEMETRY_BLOCK_INDEX_KEY.i64(block.index as i64));
        span.set_attribute(
            TELEMETRY_NUM_KEY_IMAGES_KEY.i64(block_contents.key_images.len() as i64),
        );
        span.set_attribute(TELEMETRY_NUM_TXOS_KEY.i64(block_contents.outputs.len() as i64));
        let _active = mark_span_as_active(span);

        // Note: This function must update every LMDB database managed by LedgerDB.
        let mut db_transaction = self.env.begin_rw_txn()?;

        // Validate the block is safe to append.
        self.validate_append_block(block, block_contents, &db_transaction)?;

        // Write key images included in block.
        self.write_key_images(block.index, &block_contents.key_images, &mut db_transaction)?;

        // Write information about TxOuts included in block.
        self.write_tx_outs(block.index, &block_contents.outputs, &mut db_transaction)?;

        // Write MintTxs included in the block. We do this before writing the
        // configuration, since the assumption is that the new configuration is not yet
        // active at the time the MintTx has made its way to a block.
        self.mint_tx_store.write_mint_txs(
            block.index,
            &block_contents.mint_txs,
            &self.mint_config_store,
            &mut db_transaction,
        )?;

        // Write MintConfigTxs included in the block.
        self.mint_config_store.write_mint_config_txs(
            block.index,
            &block_contents.mint_config_txs,
            &mut db_transaction,
        )?;

        // Write block.
        self.write_block(block, signature.as_ref(), &mut db_transaction)?;

        // Commit.
        db_transaction.commit()?;

        // Update metrics.
        self.metrics.blocks_written_count.inc();
        self.metrics.num_blocks.inc();

        self.metrics
            .txo_written_count
            .inc_by(block_contents.outputs.len() as u64);
        self.metrics
            .num_txos
            .add(block_contents.outputs.len() as i64);

        self.metrics.observe_append_block_time(start_time);

        let file_size = self.db_file_size().unwrap_or(0);
        self.metrics.db_file_size.set(file_size as i64);

        Ok(())
    }

    /// Get the total number of Blocks in the ledger.
    fn num_blocks(&self) -> Result<u64, Error> {
        let db_transaction = self.env.begin_ro_txn()?;
        Ok(key_bytes_to_u64(
            db_transaction.get(self.counts, &NUM_BLOCKS_KEY)?,
        ))
    }

    /// Get the total number of TxOuts in the ledger.
    fn num_txos(&self) -> Result<u64, Error> {
        let db_transaction = self.env.begin_ro_txn()?;
        self.tx_out_store.num_tx_outs(&db_transaction)
    }

    /// Gets a Block by its index in the blockchain.
    fn get_block(&self, block_number: u64) -> Result<Block, Error> {
        let db_transaction = self.env.begin_ro_txn()?;
        self.get_block_impl(&db_transaction, block_number)
    }

    /// Get the contents of a block.
    fn get_block_contents(&self, block_number: u64) -> Result<BlockContents, Error> {
        let db_transaction = self.env.begin_ro_txn()?;
        self.get_block_contents_impl(&db_transaction, block_number)
    }

    /// Gets a block signature by its index in the blockchain.
    fn get_block_signature(&self, block_number: u64) -> Result<BlockSignature, Error> {
        let db_transaction = self.env.begin_ro_txn()?;
        self.get_block_signature_impl(&db_transaction, block_number)
    }

    /// Gets a block and all of its associated data by its index in the
    /// blockchain.
    fn get_block_data(&self, block_number: u64) -> Result<BlockData, Error> {
        let db_transaction = self.env.begin_ro_txn()?;

        let block = self.get_block_impl(&db_transaction, block_number)?;
        let contents = self.get_block_contents_impl(&db_transaction, block_number)?;
        let signature = match self.get_block_signature_impl(&db_transaction, block_number) {
            Ok(sig) => Ok(Some(sig)),
            Err(Error::NotFound) => Ok(None),
            Err(err) => Err(err),
        }?;

        Ok(BlockData::new(block, contents, signature))
    }

    /// Gets block index by a TxOut global index.
    fn get_block_index_by_tx_out_index(&self, tx_out_index: u64) -> Result<u64, Error> {
        let db_transaction = self.env.begin_ro_txn()?;
        let key = u64_to_key_bytes(tx_out_index);
        let block_index_bytes = db_transaction.get(self.block_number_by_tx_out_index, &key)?;
        Ok(key_bytes_to_u64(block_index_bytes))
    }

    /// Returns the index of the TxOut with the given hash.
    fn get_tx_out_index_by_hash(&self, tx_out_hash: &[u8; 32]) -> Result<u64, Error> {
        let db_transaction: RoTransaction = self.env.begin_ro_txn()?;
        self.tx_out_store
            .get_tx_out_index_by_hash(tx_out_hash, &db_transaction)
    }

    /// Returns the index of the TxOut with the given public key.
    fn get_tx_out_index_by_public_key(
        &self,
        tx_out_public_key: &CompressedRistrettoPublic,
    ) -> Result<u64, Error> {
        let db_transaction: RoTransaction = self.env.begin_ro_txn()?;
        self.tx_out_store
            .get_tx_out_index_by_public_key(tx_out_public_key, &db_transaction)
    }

    /// Gets a TxOut by its index in the ledger.
    fn get_tx_out_by_index(&self, index: u64) -> Result<TxOut, Error> {
        let db_transaction = self.env.begin_ro_txn()?;
        self.tx_out_store
            .get_tx_out_by_index(index, &db_transaction)
    }

    /// Returns true if the Ledger contains the given TxOut public key.
    fn contains_tx_out_public_key(
        &self,
        public_key: &CompressedRistrettoPublic,
    ) -> Result<bool, Error> {
        let db_transaction = self.env.begin_ro_txn()?;
        self.contains_tx_out_public_key_impl(public_key, &db_transaction)
    }

    /// Returns true if the Ledger contains the given KeyImage.
    fn check_key_image(&self, key_image: &KeyImage) -> Result<Option<BlockIndex>, Error> {
        let db_transaction = self.env.begin_ro_txn()?;
        self.check_key_image_impl(key_image, &db_transaction)
    }

    /// Gets the KeyImages used by transactions in a single Block.
    fn get_key_images_by_block(&self, block_number: BlockIndex) -> Result<Vec<KeyImage>, Error> {
        let db_transaction = self.env.begin_ro_txn()?;
        let key_image_list: KeyImageList =
            decode(db_transaction.get(self.key_images_by_block, &u64_to_key_bytes(block_number))?)?;
        Ok(key_image_list.key_images)
    }

    /// Gets a proof of memberships for TxOuts with indexes `indexes`.
    fn get_tx_out_proof_of_memberships(
        &self,
        indexes: &[u64],
    ) -> Result<Vec<TxOutMembershipProof>, Error> {
        let db_transaction = self.env.begin_ro_txn()?;
        indexes
            .iter()
            .map(|index| {
                self.tx_out_store
                    .get_merkle_proof_of_membership(*index, &db_transaction)
            })
            .collect()
    }

    /// Get the tx out root membership element from the tx out Merkle Tree.
    fn get_root_tx_out_membership_element(&self) -> Result<TxOutMembershipElement, Error> {
        let db_transaction = self.env.begin_ro_txn()?;

        let num_txos = self.tx_out_store.num_tx_outs(&db_transaction)?;
        if num_txos == 0 {
            return Err(Error::NoOutputs);
        }

        let root_merkle_hash = self.tx_out_store.get_root_merkle_hash(&db_transaction)?;

        let range = Range::new(
            0,
            // This duplicates the range calculation logic inside get_root_merkle_hash
            num_txos
                .checked_next_power_of_two()
                .ok_or(Error::CapacityExceeded)?
                - 1,
        )?;
        Ok(TxOutMembershipElement::new(range, root_merkle_hash))
    }

    /// Get active mint configurations for a given token id.
    /// Returns an empty array of no mint configurations are active for the
    /// given token id.
    fn get_active_mint_configs(&self, token_id: TokenId) -> Result<Vec<ActiveMintConfig>, Error> {
        let db_transaction = self.env.begin_ro_txn()?;
        self.mint_config_store
            .get_active_mint_configs(token_id, &db_transaction)
    }

    /// Checks if the ledger contains a given MintConfigTx nonce.
    /// If so, returns the index of the block in which it entered the ledger.
    /// Ok(None) is returned when the nonce is not in the ledger.
    fn check_mint_config_tx_nonce(&self, nonce: &[u8]) -> Result<Option<BlockIndex>, Error> {
        let db_transaction = self.env.begin_ro_txn()?;
        self.mint_config_store
            .check_mint_config_tx_nonce(nonce, &db_transaction)
    }

    /// Checks if the ledger contains a given MintTx nonce.
    /// If so, returns the index of the block in which it entered the ledger.
    /// Ok(None) is returned when the nonce is not in the ledger.
    fn check_mint_tx_nonce(&self, nonce: &[u8]) -> Result<Option<BlockIndex>, Error> {
        let db_transaction = self.env.begin_ro_txn()?;
        self.mint_tx_store
            .check_mint_tx_nonce(nonce, &db_transaction)
    }

    /// Attempt to get an active mint configuration that is able to verify and
    /// accommodate a given MintTx.
    fn get_active_mint_config_for_mint_tx(
        &self,
        mint_tx: &MintTx,
    ) -> Result<ActiveMintConfig, Error> {
        let db_transaction = self.env.begin_ro_txn()?;
        self.mint_config_store
            .get_active_mint_config_for_mint_tx(mint_tx, &db_transaction)
    }
}

impl LedgerDB {
    /// Opens an existing Ledger Database in the given path.
    #[allow(clippy::unreadable_literal)]
    pub fn open(path: &Path) -> Result<LedgerDB, Error> {
        let env = Environment::new()
            .set_max_dbs(MAX_LMDB_DATABASES)
            .set_map_size(MAX_LMDB_FILE_SIZE)
            // TODO - needed because currently our test cloud machines have slow disks.
            .set_flags(EnvironmentFlags::NO_SYNC)
            .open(path)?;

        let metadata_store = MetadataStore::<LedgerDbMetadataStoreSettings>::new(&env)?;
        let db_txn = env.begin_ro_txn()?;
        let version = metadata_store.get_version(&db_txn)?;
        global_log::info!("Ledger db is currently at version: {:?}", version);
        db_txn.commit()?;

        version.is_compatible_with_latest()?;

        let counts = env.open_db(Some(COUNTS_DB_NAME))?;
        let blocks = env.open_db(Some(BLOCKS_DB_NAME))?;
        let block_signatures = env.open_db(Some(BLOCK_SIGNATURES_DB_NAME))?;
        let key_images = env.open_db(Some(KEY_IMAGES_DB_NAME))?;
        let key_images_by_block = env.open_db(Some(KEY_IMAGES_BY_BLOCK_DB_NAME))?;
        let tx_outs_by_block = env.open_db(Some(TX_OUTS_BY_BLOCK_DB_NAME))?;
        let block_number_by_tx_out_index = env.open_db(Some(BLOCK_NUMBER_BY_TX_OUT_INDEX))?;

        let tx_out_store = TxOutStore::new(&env)?;
        let mint_config_store = MintConfigStore::new(&env)?;
        let mint_tx_store = MintTxStore::new(&env)?;

        let metrics = LedgerMetrics::new(path);

        let ledger_db = LedgerDB {
            env: Arc::new(env),
            path: path.to_path_buf(),
            counts,
            blocks,
            block_signatures,
            key_images,
            key_images_by_block,
            tx_outs_by_block,
            block_number_by_tx_out_index,
            tx_out_store,
            mint_config_store,
            mint_tx_store,
            metrics,
        };

        // Get initial values for gauges.
        ledger_db.update_metrics()?;

        Ok(ledger_db)
    }

    /// Creates a fresh Ledger Database in the given path.
    pub fn create(path: &Path) -> Result<(), Error> {
        let env = Environment::new()
            .set_max_dbs(MAX_LMDB_DATABASES)
            .set_map_size(MAX_LMDB_FILE_SIZE)
            .open(path)?;

        let counts = env.create_db(Some(COUNTS_DB_NAME), DatabaseFlags::empty())?;
        env.create_db(Some(BLOCKS_DB_NAME), DatabaseFlags::empty())?;
        env.create_db(Some(BLOCK_SIGNATURES_DB_NAME), DatabaseFlags::empty())?;
        env.create_db(Some(KEY_IMAGES_DB_NAME), DatabaseFlags::empty())?;
        env.create_db(Some(KEY_IMAGES_BY_BLOCK_DB_NAME), DatabaseFlags::empty())?;
        env.create_db(Some(TX_OUTS_BY_BLOCK_DB_NAME), DatabaseFlags::empty())?;
        env.create_db(Some(BLOCK_NUMBER_BY_TX_OUT_INDEX), DatabaseFlags::empty())?;

        MetadataStore::<LedgerDbMetadataStoreSettings>::create(&env)?;
        TxOutStore::create(&env)?;
        MintConfigStore::create(&env)?;
        MintTxStore::create(&env)?;

        let mut db_transaction = env.begin_rw_txn()?;

        db_transaction.put(
            counts,
            &NUM_BLOCKS_KEY,
            &u64_to_key_bytes(0),
            WriteFlags::empty(),
        )?;

        db_transaction.commit()?;
        Ok(())
    }

    /// Force an update of the metric gauges. This is useful when the ledger db
    /// is being updated externally (for example by mobilecoind), but we
    /// still want to publish the correct metrics. Users can call this
    /// periodically to do that.
    pub fn update_metrics(&self) -> Result<(), Error> {
        let num_blocks = self.num_blocks()?;
        self.metrics.num_blocks.set(num_blocks as i64);

        let num_txos = self.num_txos()?;
        self.metrics.num_txos.set(num_txos as i64);

        let file_size = self.db_file_size().unwrap_or(0);
        self.metrics.db_file_size.set(file_size as i64);

        Ok(())
    }

    /// Write a `Block`.
    fn write_block(
        &self,
        block: &Block,
        signature: Option<&BlockSignature>,
        db_transaction: &mut RwTransaction,
    ) -> Result<(), lmdb::Error> {
        // Update total number of blocks.
        let num_blocks_before: u64 =
            key_bytes_to_u64(db_transaction.get(self.counts, &NUM_BLOCKS_KEY)?);
        db_transaction.put(
            self.counts,
            &NUM_BLOCKS_KEY,
            &u64_to_key_bytes(num_blocks_before + 1),
            WriteFlags::empty(),
        )?;

        db_transaction.put(
            self.blocks,
            &u64_to_key_bytes(block.index),
            &encode(block),
            WriteFlags::empty(),
        )?;

        if let Some(signature) = signature {
            db_transaction.put(
                self.block_signatures,
                &u64_to_key_bytes(block.index),
                &encode(signature),
                WriteFlags::empty(),
            )?;
        }

        Ok(())
    }

    fn write_key_images(
        &self,
        block_index: u64,
        key_images: &[KeyImage],
        db_transaction: &mut RwTransaction,
    ) -> Result<(), Error> {
        // Update Key Images
        for key_image in key_images {
            if self.contains_key_image(key_image)? {
                return Err(Error::KeyImageAlreadySpent);
            }
            db_transaction.put(
                self.key_images,
                &key_image,
                &block_index.to_le_bytes(),
                WriteFlags::empty(),
            )?;
        }

        let key_image_list = KeyImageList {
            key_images: key_images.to_vec(),
        };
        db_transaction.put(
            self.key_images_by_block,
            &u64_to_key_bytes(block_index),
            &encode(&key_image_list),
            WriteFlags::empty(),
        )?;
        Ok(())
    }

    fn write_tx_outs(
        &self,
        block_index: u64,
        tx_outs: &[TxOut],
        db_transaction: &mut RwTransaction,
    ) -> Result<(), Error> {
        // The index of the next TxOut we would be writing, which is the first one for
        // this block, is determined by how many TxOuts are currently in the
        // ledger.
        let next_tx_out_index = self.tx_out_store.num_tx_outs(db_transaction)?;

        // Store information about the TxOuts included in this block.
        let bytes = encode(&TxOutsByBlockValue {
            first_tx_out_index: next_tx_out_index,
            num_tx_outs: tx_outs.len() as u64,
        });

        db_transaction.put(
            self.tx_outs_by_block,
            &u64_to_key_bytes(block_index),
            &bytes,
            WriteFlags::empty(),
        )?;

        // Write the actual TxOuts.
        let block_index_bytes = u64_to_key_bytes(block_index);

        for tx_out in tx_outs {
            if self.contains_tx_out_public_key(&tx_out.public_key)? {
                return Err(Error::DuplicateOutputPublicKey);
            }

            let tx_out_index = self.tx_out_store.push(tx_out, db_transaction)?;

            db_transaction.put(
                self.block_number_by_tx_out_index,
                &u64_to_key_bytes(tx_out_index),
                &block_index_bytes,
                WriteFlags::NO_OVERWRITE,
            )?;
        }

        // Done.
        Ok(())
    }

    /// Checks if a block can be appended to the db.
    fn validate_append_block(
        &self,
        block: &Block,
        block_contents: &BlockContents,
        db_transaction: &impl Transaction,
    ) -> Result<(), Error> {
        // Check version is correct
        // Check if block is being appended at the correct place.
        let num_blocks = self.num_blocks()?;
        if num_blocks == 0 {
            // This must be an origin block.

            // The origin block is version 0
            if block.version != 0 {
                return Err(Error::InvalidBlockVersion(block.version));
            }

            // The origin block is index '0' with default-initialized parent ID, by
            // convention
            if block.index != 0 {
                return Err(Error::InvalidBlockIndex(block.index));
            }
            if block.parent_id != BlockID::default() {
                return Err(Error::InvalidParentBlockID(block.id.clone()));
            }
        } else {
            let last_block = self.get_block(num_blocks - 1)?;

            // The block's version should be bounded by
            // [prev block version, max block version]
            if block.version < last_block.version || block.version > *MAX_BLOCK_VERSION {
                return Err(Error::InvalidBlockVersion(block.version));
            }

            // The block must have the correct index and parent.
            if block.index != num_blocks {
                return Err(Error::InvalidBlockIndex(block.index));
            }
            if block.parent_id != last_block.id {
                return Err(Error::InvalidParentBlockID(block.parent_id.clone()));
            }
        }

        // A block must have outputs, unless it has mint-config transactions:
        // - Origin block had outputs only outputs in it.
        // - Blocks before minting was introduced always had outputs in them.
        // - Blocks that have MintTxs in them will also have the minted TxOuts in them.
        // - Blocks with only MintConfigTxs are allowed to not have outputs.
        let has_mint_config_txs = !block_contents.mint_config_txs.is_empty();
        if block_contents.outputs.is_empty() && !has_mint_config_txs {
            return Err(Error::NoOutputs);
        }

        // Number of outputs must be >= number of mint transactions because each mint
        // transaction must produce a single output.
        if block_contents.outputs.len() < block_contents.mint_txs.len() {
            return Err(Error::TooFewOutputs);
        }

        // Non-origin blocks must have key images, unless it has minting-related
        // transactions. When we have minting transactions it implies we might've not
        // spent any pre-existing outputs and as such we will not have key images.
        let has_minting_txs =
            !block_contents.mint_config_txs.is_empty() || !block_contents.mint_txs.is_empty();
        if block.index != 0 && block_contents.key_images.is_empty() && !has_minting_txs {
            return Err(Error::NoKeyImages);
        }

        // Check that the block contents match the hash.
        if block.contents_hash != block_contents.hash() {
            return Err(Error::InvalidBlockContents);
        }

        // Check that none of the key images were previously spent.
        for key_image in &block_contents.key_images {
            if self
                .check_key_image_impl(key_image, db_transaction)?
                .is_some()
            {
                return Err(Error::KeyImageAlreadySpent);
            }
        }

        // Check that none of the output public keys appear in the ledger.
        for output in block_contents.outputs.iter() {
            if self.contains_tx_out_public_key_impl(&output.public_key, db_transaction)? {
                return Err(Error::DuplicateOutputPublicKey);
            }
        }

        // Validate block id.
        if !block.is_block_id_valid() {
            return Err(Error::InvalidBlockID(block.id.clone()));
        }

        // Check that none of the minting transaction nonces appear in the ledger.
        for mint_tx in block_contents.mint_txs.iter() {
            if self
                .mint_tx_store
                .check_mint_tx_nonce(&mint_tx.prefix.nonce, db_transaction)?
                .is_some()
            {
                return Err(Error::DuplicateMintTx);
            }
        }

        // Check that none of the mint-config-tx nonces appear in the ledger.
        for mint_config_tx in block_contents.mint_config_txs.iter() {
            if self
                .mint_config_store
                .check_mint_config_tx_nonce(&mint_config_tx.prefix.nonce, db_transaction)?
                .is_some()
            {
                return Err(Error::DuplicateMintConfigTx);
            }
        }

        // All good
        Ok(())
    }

    /// Get the database file size, in bytes.
    fn db_file_size(&self) -> std::io::Result<u64> {
        let mut filename = self.path.clone();
        filename.push("data.mdb");

        let metadata = fs::metadata(filename)?;
        Ok(metadata.len())
    }

    /// Implementatation of the `get_block` method that operates inside a given
    /// transaction.
    fn get_block_impl(
        &self,
        db_transaction: &impl Transaction,
        block_number: u64,
    ) -> Result<Block, Error> {
        let key = u64_to_key_bytes(block_number);
        let block_bytes = db_transaction.get(self.blocks, &key)?;
        let block = decode(block_bytes)?;
        Ok(block)
    }

    /// Implementation of the `get_block_contents` method that operates inside a
    /// given transaction.
    fn get_block_contents_impl(
        &self,
        db_transaction: &impl Transaction,
        block_number: u64,
    ) -> Result<BlockContents, Error> {
        // Get all TxOuts in block.
        let bytes = db_transaction.get(self.tx_outs_by_block, &u64_to_key_bytes(block_number))?;
        let value: TxOutsByBlockValue = decode(bytes)?;

        let outputs = (value.first_tx_out_index..(value.first_tx_out_index + value.num_tx_outs))
            .map(|tx_out_index| {
                self.tx_out_store
                    .get_tx_out_by_index(tx_out_index, db_transaction)
            })
            .collect::<Result<Vec<TxOut>, Error>>()?;

        // Get all KeyImages in block.
        let key_image_list: KeyImageList =
            decode(db_transaction.get(self.key_images_by_block, &u64_to_key_bytes(block_number))?)?;

        // Get all MintConfigTxs in block.
        let mint_config_txs = self
            .mint_config_store
            .get_mint_config_txs_by_block_index(block_number, db_transaction)?;

        // Get all MintTxs in block.
        let mint_txs = self
            .mint_tx_store
            .get_mint_txs_by_block_index(block_number, db_transaction)?;

        // Returns block contents.
        Ok(BlockContents {
            key_images: key_image_list.key_images,
            outputs,
            mint_config_txs,
            mint_txs,
        })
    }

    /// Implementation of the `get_block_signature` method that operates inside
    /// a given transaction.
    fn get_block_signature_impl(
        &self,
        db_transaction: &impl Transaction,
        block_number: u64,
    ) -> Result<BlockSignature, Error> {
        let key = u64_to_key_bytes(block_number);
        let signature_bytes = db_transaction.get(self.block_signatures, &key)?;
        let signature = decode(signature_bytes)?;
        Ok(signature)
    }

    /// Returns true if the Ledger contains the given TxOut public key.
    fn contains_tx_out_public_key_impl(
        &self,
        public_key: &CompressedRistrettoPublic,
        db_transaction: &impl Transaction,
    ) -> Result<bool, Error> {
        match self
            .tx_out_store
            .get_tx_out_index_by_public_key(public_key, db_transaction)
        {
            Ok(_) => Ok(true),
            Err(Error::NotFound) => Ok(false),
            Err(e) => Err(e),
        }
    }

    /// Returns true if the Ledger contains the given KeyImage.
    fn check_key_image_impl(
        &self,
        key_image: &KeyImage,
        db_transaction: &impl Transaction,
    ) -> Result<Option<u64>, Error> {
        match db_transaction.get(self.key_images, &key_image) {
            Ok(db_bytes) => {
                assert_eq!(db_bytes.len(), 8, "Expected exactly 8 le bytes (u64 block height) to be stored with key image, found {}", db_bytes.len());
                let mut u64_buf = [0u8; 8];
                u64_buf.copy_from_slice(db_bytes);
                Ok(Some(u64::from_le_bytes(u64_buf)))
            }
            Err(lmdb::Error::NotFound) => Ok(None),
            Err(e) => Err(Error::Lmdb(e)),
        }
    }
}

// Specifies how we encode the u32/u64 chunk number in lmdb
// The lexicographical sorting of the numbers, done by lmdb, must match the
// numeric order of the chunks. Thus we use Big Endian byte order here
pub fn u64_to_key_bytes(value: u64) -> [u8; 8] {
    value.to_be_bytes()
}

pub fn key_bytes_to_u64(bytes: &[u8]) -> u64 {
    assert_eq!(8, bytes.len());
    u64::from_be_bytes(bytes.try_into().unwrap())
}

pub fn u32_to_key_bytes(value: u32) -> [u8; 4] {
    value.to_be_bytes()
}

#[cfg(test)]
mod ledger_db_test {
    use super::*;
    use core::convert::TryFrom;
    use mc_account_keys::AccountKey;
    use mc_crypto_keys::{Ed25519Pair, RistrettoPrivate};
    use mc_transaction_core::{
        compute_block_id, membership_proofs::compute_implied_merkle_root, tokens::Mob, Amount,
        BlockVersion, Token,
    };
    use mc_transaction_core_test_utils::{
        create_mint_config_tx, create_mint_config_tx_and_signers, create_mint_tx,
        create_test_tx_out,
    };
    use mc_util_from_random::FromRandom;
    use rand::{rngs::StdRng, SeedableRng};
    use rand_core::RngCore;
    use tempdir::TempDir;
    use test::Bencher;

    // TODO: Should these tests run over several block versions?
    const BLOCK_VERSION: BlockVersion = BlockVersion::ONE;

    /// Creates a LedgerDB instance.
    fn create_db() -> LedgerDB {
        let temp_dir = TempDir::new("test").unwrap();
        let path = temp_dir.path();
        LedgerDB::create(path).unwrap();
        LedgerDB::open(path).unwrap()
    }

    /// Populates the LedgerDB with initial data, and returns the Block entities
    /// that were written.
    ///
    /// # Arguments
    /// * `db` - LedgerDb.
    /// * `num_blocks` - number of blocks  to write to `db`.
    /// * `n_txs_per_block` - number of transactions per block.
    fn populate_db(
        db: &mut LedgerDB,
        num_blocks: u64,
        num_outputs_per_block: u64,
    ) -> (Vec<Block>, Vec<BlockContents>) {
        let initial_amount: u64 = 5_000 * 1_000_000_000_000;

        // Generate 1 public / private addresses and create transactions.
        let mut rng: StdRng = SeedableRng::from_seed([1u8; 32]);
        let account_key = AccountKey::random(&mut rng);

        let mut parent_block: Option<Block> = None;
        let mut blocks: Vec<Block> = Vec::new();
        let mut blocks_contents: Vec<BlockContents> = Vec::new();

        for block_index in 0..num_blocks {
            let outputs: Vec<TxOut> = (0..num_outputs_per_block)
                .map(|_i| {
                    let mut result = TxOut::new(
                        Amount {
                            value: initial_amount,
                            token_id: Mob::ID,
                        },
                        &account_key.default_subaddress(),
                        &RistrettoPrivate::from_random(&mut rng),
                        Default::default(),
                    )
                    .unwrap();
                    // Origin block doesn't have memos
                    if block_index == 0 {
                        result.e_memo = None
                    };
                    result
                })
                .collect();

            // Non-origin blocks must have at least one key image.
            let key_images: Vec<KeyImage> = if block_index > 0 {
                vec![KeyImage::from(block_index)]
            } else {
                vec![]
            };

            let block_contents = BlockContents {
                key_images,
                outputs: outputs.clone(),
                ..Default::default()
            };

            let block = match parent_block {
                None => Block::new_origin_block(&outputs),
                Some(parent) => Block::new_with_parent(
                    BLOCK_VERSION,
                    &parent,
                    &Default::default(),
                    &block_contents,
                ),
            };
            assert_eq!(block_index, block.index);

            db.append_block(&block, &block_contents, None)
                .expect("failed writing initial transactions");
            blocks.push(block.clone());
            blocks_contents.push(block_contents);
            parent_block = Some(block);
        }

        // Verify that db now contains n transactions.
        assert_eq!(db.num_blocks().unwrap(), num_blocks as u64);

        (blocks, blocks_contents)
    }

    #[test]
    // Test initial conditions of a new LedgerDB instance.
    fn test_ledger_db_initialization() {
        let ledger_db = create_db();
        assert_eq!(ledger_db.num_blocks().unwrap(), 0);
        assert_eq!(ledger_db.num_txos().unwrap(), 0);
    }

    fn get_origin_block_and_contents(account_key: &AccountKey) -> (Block, BlockContents) {
        let mut rng: StdRng = SeedableRng::from_seed([1u8; 32]);

        let mut output = TxOut::new(
            Amount {
                value: 1000,
                token_id: Mob::ID,
            },
            &account_key.default_subaddress(),
            &RistrettoPrivate::from_random(&mut rng),
            Default::default(),
        )
        .unwrap();
        // Origin block transactions dont' have memos
        output.e_memo = None;

        let outputs = vec![output];
        let block = Block::new_origin_block(&outputs);
        let block_contents = BlockContents {
            outputs,
            ..Default::default()
        };

        (block, block_contents)
    }

    #[test]
    // Appending a block without any minting-related transactions should correctly
    // update each LMDB database.
    fn test_append_block_without_minting() {
        let mut rng: StdRng = SeedableRng::from_seed([1u8; 32]);
        let mut ledger_db = create_db();

        // === Create and append the origin block. ===
        // The origin block contains a single output belonging to the
        // `origin_account_key`.

        let origin_account_key = AccountKey::random(&mut rng);
        let (origin_block, origin_block_contents) =
            get_origin_block_and_contents(&origin_account_key);

        ledger_db
            .append_block(&origin_block, &origin_block_contents, None)
            .unwrap();

        assert_eq!(1, ledger_db.num_blocks().unwrap());
        assert_eq!(origin_block, ledger_db.get_block(0).unwrap());
        assert_eq!(1, ledger_db.num_txos().unwrap());

        let origin_tx_out = origin_block_contents.outputs.get(0).unwrap().clone();
        assert_eq!(origin_tx_out, ledger_db.get_tx_out_by_index(0).unwrap());

        assert_eq!(
            origin_block_contents,
            ledger_db.get_block_contents(0).unwrap()
        );

        let key_images = ledger_db.get_key_images_by_block(0).unwrap();
        assert_eq!(key_images.len(), 0);

        let block_index = ledger_db.get_block_index_by_tx_out_index(0).unwrap();
        assert_eq!(block_index, 0);

        // === Create and append a non-origin block. ===

        let outputs: Vec<TxOut> = (0..4).map(|_i| create_test_tx_out(&mut rng)).collect();

        let key_images: Vec<KeyImage> = (0..5).map(|_i| KeyImage::from(rng.next_u64())).collect();

        let block_contents = BlockContents {
            key_images: key_images.clone(),
            outputs,
            ..Default::default()
        };
        let block = Block::new_with_parent(
            BLOCK_VERSION,
            &origin_block,
            &Default::default(),
            &block_contents,
        );

        ledger_db
            .append_block(&block, &block_contents, None)
            .unwrap();

        assert_eq!(2, ledger_db.num_blocks().unwrap());
        // The origin block should still be in the ledger:
        assert_eq!(origin_block, ledger_db.get_block(0).unwrap());
        // The new block should be in the ledger:
        assert_eq!(block, ledger_db.get_block(1).unwrap());
        assert_eq!(5, ledger_db.num_txos().unwrap());

        // The origin's TxOut should still be in the ledger:
        assert_eq!(origin_tx_out, ledger_db.get_tx_out_by_index(0).unwrap());

        // Each TxOut from the current block should be in the ledger.
        for (i, tx_out) in block_contents.outputs.iter().enumerate() {
            // The first tx_out is the origin block, tx_outs are for the following block
            // hence the + 1
            assert_eq!(
                ledger_db.get_tx_out_by_index((i + 1) as u64).unwrap(),
                *tx_out
            );

            // All tx outs are in the second block.
            let block_index = ledger_db
                .get_block_index_by_tx_out_index((i + 1) as u64)
                .unwrap();
            assert_eq!(block_index, 1);
        }

        assert!(ledger_db
            .contains_key_image(key_images.get(0).unwrap())
            .unwrap());

        let block_one_key_images = ledger_db.get_key_images_by_block(1).unwrap();
        assert_eq!(key_images, block_one_key_images);
    }

    #[test]
    // Appending a block with only MintConfigTxs should correctly update each
    // LMDB database.
    fn append_block_with_only_mint_config_tx() {
        let mut rng: StdRng = SeedableRng::from_seed([1u8; 32]);
        let mut ledger_db = create_db();
        let token_id1 = TokenId::from(1);
        let token_id2 = TokenId::from(2);

        // === Create and append the origin block. ===
        // The origin block contains a single output belonging to the
        // `origin_account_key`.

        let origin_account_key = AccountKey::random(&mut rng);
        let (origin_block, origin_block_contents) =
            get_origin_block_and_contents(&origin_account_key);

        ledger_db
            .append_block(&origin_block, &origin_block_contents, None)
            .unwrap();

        let origin_tx_out = origin_block_contents.outputs.get(0).unwrap().clone();
        assert_eq!(origin_tx_out, ledger_db.get_tx_out_by_index(0).unwrap());
<<<<<<< HEAD

        assert_eq!(
            ledger_db.get_active_mint_configs(token_id1).unwrap(),
            vec![]
        );

        // === Append a block with only a single MintConfigTx. ===
        let mint_config_tx1 = create_mint_config_tx(token_id1, &mut rng);

=======

        assert_eq!(
            ledger_db.get_active_mint_configs(token_id1).unwrap(),
            vec![]
        );

        // === Append a block with only a single MintConfigTx. ===
        let mint_config_tx1 = create_mint_config_tx(token_id1, &mut rng);

>>>>>>> cacb5742
        let block_contents1 = BlockContents {
            mint_config_txs: vec![mint_config_tx1.clone()],
            ..Default::default()
        };

        let block1 = Block::new_with_parent(
            BLOCK_VERSION,
            &origin_block,
            &Default::default(),
            &block_contents1,
        );

        ledger_db
            .append_block(&block1, &block_contents1, None)
            .unwrap();

        assert_eq!(2, ledger_db.num_blocks().unwrap());
        // The origin block should still be in the ledger:
        assert_eq!(origin_block, ledger_db.get_block(0).unwrap());
        assert_eq!(1, ledger_db.num_txos().unwrap());
        // The new block should be in the ledger:
        assert_eq!(block1, ledger_db.get_block(1).unwrap());

        // The origin's TxOut should still be in the ledger:
        assert_eq!(origin_tx_out, ledger_db.get_tx_out_by_index(0).unwrap());

        // The new block contents should be in the ledger.
        assert_eq!(block_contents1, ledger_db.get_block_contents(1).unwrap());

        // The active mint configs should be updated.
        assert_eq!(
            ledger_db.get_active_mint_configs(token_id1).unwrap(),
            vec![
                ActiveMintConfig {
                    mint_config: mint_config_tx1.prefix.configs[0].clone(),
                    total_minted: 0,
                },
                ActiveMintConfig {
                    mint_config: mint_config_tx1.prefix.configs[1].clone(),
                    total_minted: 0,
                },
                ActiveMintConfig {
                    mint_config: mint_config_tx1.prefix.configs[2].clone(),
                    total_minted: 0,
                },
            ]
        );

        // Append another block with two MintConfigTxs, one of which is updating the
        // active config for token_id1.
        let mint_config_tx2 = create_mint_config_tx(token_id1, &mut rng);
        let mint_config_tx3 = create_mint_config_tx(token_id2, &mut rng);

        let block_contents2 = BlockContents {
            mint_config_txs: vec![mint_config_tx2.clone(), mint_config_tx3.clone()],
            ..Default::default()
        };

        let block2 = Block::new_with_parent(
            BLOCK_VERSION,
            &block1,
            &Default::default(),
            &block_contents2,
        );

        ledger_db
            .append_block(&block2, &block_contents2, None)
            .unwrap();

        assert_eq!(3, ledger_db.num_blocks().unwrap());

        // The previous blocks should still be in the ledger.
        assert_eq!(origin_block, ledger_db.get_block(0).unwrap());
        assert_eq!(block1, ledger_db.get_block(1).unwrap());
        assert_eq!(block_contents1, ledger_db.get_block_contents(1).unwrap());
        assert_eq!(1, ledger_db.num_txos().unwrap());

        // The new block contents should be in the ledger.
        assert_eq!(block_contents2, ledger_db.get_block_contents(2).unwrap());

        // The active mint configs should be updated.
        assert_eq!(
            ledger_db.get_active_mint_configs(token_id1).unwrap(),
            vec![
                ActiveMintConfig {
                    mint_config: mint_config_tx2.prefix.configs[0].clone(),
                    total_minted: 0,
                },
                ActiveMintConfig {
                    mint_config: mint_config_tx2.prefix.configs[1].clone(),
                    total_minted: 0,
                },
                ActiveMintConfig {
                    mint_config: mint_config_tx2.prefix.configs[2].clone(),
                    total_minted: 0,
                },
            ]
        );

        assert_eq!(
            ledger_db.get_active_mint_configs(token_id2).unwrap(),
            vec![
                ActiveMintConfig {
                    mint_config: mint_config_tx3.prefix.configs[0].clone(),
                    total_minted: 0,
                },
                ActiveMintConfig {
                    mint_config: mint_config_tx3.prefix.configs[1].clone(),
                    total_minted: 0,
                },
                ActiveMintConfig {
                    mint_config: mint_config_tx3.prefix.configs[2].clone(),
                    total_minted: 0,
                },
            ]
        );
    }

    #[test]
    #[should_panic(expected = "called `Result::unwrap()` on an `Err` value: DuplicateMintConfigTx")]
    // Appending a block that contains a previously-seen MintConfigTx should
    // fail.
    fn test_append_block_fails_for_duplicate_mint_config_txs() {
        let mut rng: StdRng = SeedableRng::from_seed([1u8; 32]);
        let mut ledger_db = create_db();
        let token_id1 = TokenId::from(1);

        // === Create and append the origin block. ===
        // The origin block contains a single output belonging to the
        // `origin_account_key`.

        let origin_account_key = AccountKey::random(&mut rng);
        let (origin_block, origin_block_contents) =
            get_origin_block_and_contents(&origin_account_key);

        ledger_db
            .append_block(&origin_block, &origin_block_contents, None)
            .unwrap();

        // === Append a block with only a single MintConfigTx. ===
        let mint_config_tx1 = create_mint_config_tx(token_id1, &mut rng);
<<<<<<< HEAD

        let block_contents1 = BlockContents {
            mint_config_txs: vec![mint_config_tx1.clone()],
            ..Default::default()
        };

        let block1 = Block::new_with_parent(
            BLOCK_VERSION,
            &origin_block,
            &Default::default(),
            &block_contents1,
        );

        ledger_db
            .append_block(&block1, &block_contents1, None)
            .unwrap();

        // Try appending a block that contains the same set mint config tx.
        let mint_config_tx2 = create_mint_config_tx(token_id1, &mut rng);

        let block_contents2 = BlockContents {
            mint_config_txs: vec![mint_config_tx2.clone(), mint_config_tx1.clone()],
            ..Default::default()
        };

        let block2 = Block::new_with_parent(
            BLOCK_VERSION,
            &block1,
            &Default::default(),
            &block_contents2,
        );

        // This should fail.
        ledger_db
            .append_block(&block2, &block_contents2, None)
            .unwrap();
    }

    #[test]
    // Appending a block with MintTxs and outputs should correctly update each LMDB
    // database.
    fn append_block_with_mint_txs_and_outputs() {
        let mut rng: StdRng = SeedableRng::from_seed([1u8; 32]);
        let mut ledger_db = create_db();
        let token_id1 = TokenId::from(1);

        // === Create and append the origin block. ===
        // The origin block contains a single output belonging to the
        // `origin_account_key`.

        let origin_account_key = AccountKey::random(&mut rng);
        let (origin_block, origin_block_contents) =
            get_origin_block_and_contents(&origin_account_key);

        ledger_db
            .append_block(&origin_block, &origin_block_contents, None)
            .unwrap();

        let origin_tx_out = origin_block_contents.outputs.get(0).unwrap().clone();
        assert_eq!(origin_tx_out, ledger_db.get_tx_out_by_index(0).unwrap());

        assert_eq!(
            ledger_db.get_active_mint_configs(token_id1).unwrap(),
            vec![]
        );

        // === Append a block wth a MintConfigTx transaction. This is needed since
        // the MintTx must be matched with an active mint config.
        let (mint_config_tx1, signers1) = create_mint_config_tx_and_signers(token_id1, &mut rng);

        let block_contents1 = BlockContents {
            mint_config_txs: vec![mint_config_tx1.clone()],
            ..Default::default()
        };

        let block1 = Block::new_with_parent(
            BLOCK_VERSION,
            &origin_block,
            &Default::default(),
            &block_contents1,
        );

        ledger_db
            .append_block(&block1, &block_contents1, None)
            .unwrap();

        // === Append a block with only a single MintTx. ===
        let mint_tx1 = create_mint_tx(token_id1, &signers1, 10, &mut rng);

        let block_contents2 = BlockContents {
            mint_txs: vec![mint_tx1.clone()],
            outputs: vec![create_test_tx_out(&mut rng)],
            ..Default::default()
        };

        let block2 = Block::new_with_parent(
            BLOCK_VERSION,
            &block1,
            &Default::default(),
            &block_contents2,
        );

        ledger_db
            .append_block(&block2, &block_contents2, None)
            .unwrap();

        assert_eq!(3, ledger_db.num_blocks().unwrap());
        assert_eq!(2, ledger_db.num_txos().unwrap());
        // The origin block should still be in the ledger:
        assert_eq!(origin_block, ledger_db.get_block(0).unwrap());
        // The new block should be in the ledger:
        assert_eq!(block2, ledger_db.get_block(2).unwrap());

        // The origin's TxOut should still be in the ledger:
        assert_eq!(origin_tx_out, ledger_db.get_tx_out_by_index(0).unwrap());

        // The new block contents should be in the ledger.
        assert_eq!(block_contents2, ledger_db.get_block_contents(2).unwrap());

        // The active mint configs should be updated.
        assert_eq!(
            ledger_db.get_active_mint_configs(token_id1).unwrap(),
            vec![
                ActiveMintConfig {
                    mint_config: mint_config_tx1.prefix.configs[0].clone(),
                    total_minted: mint_tx1.prefix.amount,
                },
                ActiveMintConfig {
                    mint_config: mint_config_tx1.prefix.configs[1].clone(),
                    total_minted: 0,
                },
                ActiveMintConfig {
                    mint_config: mint_config_tx1.prefix.configs[2].clone(),
                    total_minted: 0,
                },
            ]
        );

        // === Append another block with a MintTx, this one targetting the
        // second mint configuration.
        let mint_tx2 = create_mint_tx(
            token_id1,
            &[
                Ed25519Pair::from(signers1[1].private_key()),
                Ed25519Pair::from(signers1[2].private_key()),
            ],
            20,
            &mut rng,
        );

        let block_contents3 = BlockContents {
            mint_txs: vec![mint_tx2.clone()],
            outputs: vec![create_test_tx_out(&mut rng)],
            ..Default::default()
        };

        let block3 = Block::new_with_parent(
            BLOCK_VERSION,
            &block2,
            &Default::default(),
            &block_contents3,
        );

        ledger_db
            .append_block(&block3, &block_contents3, None)
            .unwrap();

        assert_eq!(4, ledger_db.num_blocks().unwrap());
        assert_eq!(3, ledger_db.num_txos().unwrap());
        // The origin block should still be in the ledger:
        assert_eq!(origin_block, ledger_db.get_block(0).unwrap());
        // Previous blocks should still be in the ledger:
        assert_eq!(block1, ledger_db.get_block(1).unwrap());
        assert_eq!(block2, ledger_db.get_block(2).unwrap());

        assert_eq!(block_contents1, ledger_db.get_block_contents(1).unwrap());
        assert_eq!(block_contents2, ledger_db.get_block_contents(2).unwrap());
        // The new block should be in the ledger:
        assert_eq!(block3, ledger_db.get_block(3).unwrap());
        assert_eq!(block_contents3, ledger_db.get_block_contents(3).unwrap());

        // The active mint configs should be updated.
        assert_eq!(
            ledger_db.get_active_mint_configs(token_id1).unwrap(),
            vec![
                ActiveMintConfig {
                    mint_config: mint_config_tx1.prefix.configs[0].clone(),
                    total_minted: mint_tx1.prefix.amount,
                },
                ActiveMintConfig {
                    mint_config: mint_config_tx1.prefix.configs[1].clone(),
                    total_minted: mint_tx2.prefix.amount,
                },
                ActiveMintConfig {
                    mint_config: mint_config_tx1.prefix.configs[2].clone(),
                    total_minted: 0,
                },
            ]
        );

        // === Append a third block with a MintTx, tragetting the first active
        // mint config which should result in the total minted amount
        // increasing.
        let mint_tx3 = create_mint_tx(
            token_id1,
            &[Ed25519Pair::from(signers1[0].private_key())],
            30,
            &mut rng,
        );

        let block_contents4 = BlockContents {
            mint_txs: vec![mint_tx3.clone()],
            outputs: vec![create_test_tx_out(&mut rng)],
            ..Default::default()
        };

        let block4 = Block::new_with_parent(
            BLOCK_VERSION,
            &block3,
            &Default::default(),
            &block_contents4,
        );

        ledger_db
            .append_block(&block4, &block_contents4, None)
            .unwrap();

        assert_eq!(5, ledger_db.num_blocks().unwrap());
        assert_eq!(4, ledger_db.num_txos().unwrap());
        // The origin block should still be in the ledger:
        assert_eq!(origin_block, ledger_db.get_block(0).unwrap());
        // Previous blocks should still be in the ledger:
        assert_eq!(block1, ledger_db.get_block(1).unwrap());
        assert_eq!(block2, ledger_db.get_block(2).unwrap());
        assert_eq!(block3, ledger_db.get_block(3).unwrap());

        assert_eq!(block_contents1, ledger_db.get_block_contents(1).unwrap());
        assert_eq!(block_contents2, ledger_db.get_block_contents(2).unwrap());
        assert_eq!(block_contents3, ledger_db.get_block_contents(3).unwrap());
        // The new block should be in the ledger:
        assert_eq!(block4, ledger_db.get_block(4).unwrap());
        assert_eq!(block_contents4, ledger_db.get_block_contents(4).unwrap());

        // The active mint configs should be updated.
        assert_eq!(
            ledger_db.get_active_mint_configs(token_id1).unwrap(),
            vec![
                ActiveMintConfig {
                    mint_config: mint_config_tx1.prefix.configs[0].clone(),
                    total_minted: mint_tx1.prefix.amount + mint_tx3.prefix.amount,
                },
                ActiveMintConfig {
                    mint_config: mint_config_tx1.prefix.configs[1].clone(),
                    total_minted: mint_tx2.prefix.amount,
                },
                ActiveMintConfig {
                    mint_config: mint_config_tx1.prefix.configs[2].clone(),
                    total_minted: 0,
                },
            ]
        );

        // === Append a fourth block with two MintTxs, tragetting the first active
        // mint config which should result in the total minted amount
        // increasing.
        let mint_tx4 = create_mint_tx(
            token_id1,
            &[Ed25519Pair::from(signers1[0].private_key())],
            100,
            &mut rng,
        );

        let mint_tx5 = create_mint_tx(
            token_id1,
            &[Ed25519Pair::from(signers1[0].private_key())],
            200,
            &mut rng,
        );

        let block_contents5 = BlockContents {
            mint_txs: vec![mint_tx4.clone(), mint_tx5.clone()],
            outputs: vec![create_test_tx_out(&mut rng), create_test_tx_out(&mut rng)],
            ..Default::default()
        };

        let block5 = Block::new_with_parent(
            BLOCK_VERSION,
            &block4,
            &Default::default(),
            &block_contents5,
        );

        ledger_db
            .append_block(&block5, &block_contents5, None)
            .unwrap();

        assert_eq!(6, ledger_db.num_blocks().unwrap());
        assert_eq!(6, ledger_db.num_txos().unwrap());
        // The origin block should still be in the ledger:
        assert_eq!(origin_block, ledger_db.get_block(0).unwrap());
        // Previous blocks should still be in the ledger:
        assert_eq!(block1, ledger_db.get_block(1).unwrap());
        assert_eq!(block2, ledger_db.get_block(2).unwrap());
        assert_eq!(block3, ledger_db.get_block(3).unwrap());
        assert_eq!(block4, ledger_db.get_block(4).unwrap());

        assert_eq!(block_contents1, ledger_db.get_block_contents(1).unwrap());
        assert_eq!(block_contents2, ledger_db.get_block_contents(2).unwrap());
        assert_eq!(block_contents3, ledger_db.get_block_contents(3).unwrap());
        assert_eq!(block_contents4, ledger_db.get_block_contents(4).unwrap());
        // The new block should be in the ledger:
        assert_eq!(block5, ledger_db.get_block(5).unwrap());
        assert_eq!(block_contents5, ledger_db.get_block_contents(5).unwrap());

        // The active mint configs should be updated.
        assert_eq!(
            ledger_db.get_active_mint_configs(token_id1).unwrap(),
            vec![
                ActiveMintConfig {
                    mint_config: mint_config_tx1.prefix.configs[0].clone(),
                    total_minted: mint_tx1.prefix.amount
                        + mint_tx3.prefix.amount
                        + mint_tx4.prefix.amount
                        + mint_tx5.prefix.amount,
                },
                ActiveMintConfig {
                    mint_config: mint_config_tx1.prefix.configs[1].clone(),
                    total_minted: mint_tx2.prefix.amount,
                },
                ActiveMintConfig {
                    mint_config: mint_config_tx1.prefix.configs[2].clone(),
                    total_minted: 0,
                },
            ]
        );

        // === Append a fifth with two MintTxs, tragetting both mint configs which
        // should result in the total minted amount increasing.
        let mint_tx6 = create_mint_tx(
            token_id1,
            &[Ed25519Pair::from(signers1[0].private_key())],
            101,
            &mut rng,
        );

        let mint_tx7 = create_mint_tx(
            token_id1,
            &[Ed25519Pair::from(signers1[1].private_key())],
            201,
            &mut rng,
        );

        let block_contents6 = BlockContents {
            mint_txs: vec![mint_tx6.clone(), mint_tx7.clone()],
            outputs: vec![create_test_tx_out(&mut rng), create_test_tx_out(&mut rng)],
            ..Default::default()
        };

        let block6 = Block::new_with_parent(
            BLOCK_VERSION,
            &block5,
            &Default::default(),
            &block_contents6,
        );

        ledger_db
            .append_block(&block6, &block_contents6, None)
            .unwrap();

        assert_eq!(7, ledger_db.num_blocks().unwrap());
        assert_eq!(8, ledger_db.num_txos().unwrap());
        // The origin block should still be in the ledger:
        assert_eq!(origin_block, ledger_db.get_block(0).unwrap());
        // Previous blocks should still be in the ledger:
        assert_eq!(block1, ledger_db.get_block(1).unwrap());
        assert_eq!(block2, ledger_db.get_block(2).unwrap());
        assert_eq!(block3, ledger_db.get_block(3).unwrap());
        assert_eq!(block4, ledger_db.get_block(4).unwrap());
        assert_eq!(block5, ledger_db.get_block(5).unwrap());

        assert_eq!(block_contents1, ledger_db.get_block_contents(1).unwrap());
        assert_eq!(block_contents2, ledger_db.get_block_contents(2).unwrap());
        assert_eq!(block_contents3, ledger_db.get_block_contents(3).unwrap());
        assert_eq!(block_contents4, ledger_db.get_block_contents(4).unwrap());
        assert_eq!(block_contents5, ledger_db.get_block_contents(5).unwrap());
        // The new block should be in the ledger:
        assert_eq!(block6, ledger_db.get_block(6).unwrap());
        assert_eq!(block_contents6, ledger_db.get_block_contents(6).unwrap());

        // The active mint configs should be updated.
        assert_eq!(
            ledger_db.get_active_mint_configs(token_id1).unwrap(),
            vec![
                ActiveMintConfig {
                    mint_config: mint_config_tx1.prefix.configs[0].clone(),
                    total_minted: mint_tx1.prefix.amount
                        + mint_tx3.prefix.amount
                        + mint_tx4.prefix.amount
                        + mint_tx5.prefix.amount
                        + mint_tx6.prefix.amount,
                },
                ActiveMintConfig {
                    mint_config: mint_config_tx1.prefix.configs[1].clone(),
                    total_minted: mint_tx2.prefix.amount + mint_tx7.prefix.amount,
                },
                ActiveMintConfig {
                    mint_config: mint_config_tx1.prefix.configs[2].clone(),
                    total_minted: 0,
                },
            ]
        );
    }

    #[test]
    // Appending a block that contains a mix of outputs, key images and mint
    // transactions should work as expected.
    fn test_append_block_containing_outputs_key_images_and_mint_txs() {
        let mut rng: StdRng = SeedableRng::from_seed([1u8; 32]);
        let mut ledger_db = create_db();
        let token_id1 = TokenId::from(1);
        let token_id2 = TokenId::from(2);

        // === Create and append the origin block. ===
        // The origin block contains a single output belonging to the
        // `origin_account_key`.

        let origin_account_key = AccountKey::random(&mut rng);
        let (origin_block, origin_block_contents) =
            get_origin_block_and_contents(&origin_account_key);

        ledger_db
            .append_block(&origin_block, &origin_block_contents, None)
            .unwrap();

        // === Create and append a non-origin block. ===
        let outputs1: Vec<TxOut> = (0..4).map(|_i| create_test_tx_out(&mut rng)).collect();

        let key_images1: Vec<KeyImage> = (0..5).map(|_i| KeyImage::from(rng.next_u64())).collect();
        let mint_config_tx1 = create_mint_config_tx(token_id1, &mut rng);
        let (mint_config_tx2, signers2) = create_mint_config_tx_and_signers(token_id2, &mut rng);

        let block_contents1 = BlockContents {
            key_images: key_images1,
            outputs: outputs1,
            mint_config_txs: vec![mint_config_tx1.clone(), mint_config_tx2.clone()],
            mint_txs: vec![], /* For this block we cant include any mint txs since we need an
                               * active configuration first. */
        };
        let block1 = Block::new_with_parent(
            BLOCK_VERSION,
            &origin_block,
            &Default::default(),
            &block_contents1,
        );

        ledger_db
            .append_block(&block1, &block_contents1, None)
            .unwrap();

        assert_eq!(2, ledger_db.num_blocks().unwrap());
        // The origin block should still be in the ledger:
        assert_eq!(origin_block, ledger_db.get_block(0).unwrap());
        // The new block should be in the ledger:
        assert_eq!(block1, ledger_db.get_block(1).unwrap());
        // The new block contents should be in the ledger:
        assert_eq!(block_contents1, ledger_db.get_block_contents(1).unwrap());

        // The active mint configs should be updated.
        assert_eq!(
            ledger_db.get_active_mint_configs(token_id1).unwrap(),
            vec![
                ActiveMintConfig {
                    mint_config: mint_config_tx1.prefix.configs[0].clone(),
                    total_minted: 0,
                },
                ActiveMintConfig {
                    mint_config: mint_config_tx1.prefix.configs[1].clone(),
                    total_minted: 0,
                },
                ActiveMintConfig {
                    mint_config: mint_config_tx1.prefix.configs[2].clone(),
                    total_minted: 0,
                },
            ]
        );

        assert_eq!(
            ledger_db.get_active_mint_configs(token_id2).unwrap(),
            vec![
                ActiveMintConfig {
                    mint_config: mint_config_tx2.prefix.configs[0].clone(),
                    total_minted: 0,
                },
                ActiveMintConfig {
                    mint_config: mint_config_tx2.prefix.configs[1].clone(),
                    total_minted: 0,
                },
                ActiveMintConfig {
                    mint_config: mint_config_tx2.prefix.configs[2].clone(),
                    total_minted: 0,
                },
            ]
        );

        // Each TxOut from the current block should be in the ledger.
        assert_eq!(5, ledger_db.num_txos().unwrap());

        for (i, tx_out) in block_contents1.outputs.iter().enumerate() {
            // The first tx_out is the origin block, tx_outs are for the following block
            // hence the + 1
            assert_eq!(
                ledger_db.get_tx_out_by_index((i + 1) as u64).unwrap(),
                *tx_out
            );

            // All tx outs are in the second block.
            let block_index = ledger_db
                .get_block_index_by_tx_out_index((i + 1) as u64)
                .unwrap();
            assert_eq!(block_index, 1);
        }

        // The key images should be in the ledger.
        assert!(ledger_db
            .contains_key_image(block_contents1.key_images.get(0).unwrap())
            .unwrap());

        let block1_key_images = ledger_db.get_key_images_by_block(1).unwrap();
        assert_eq!(block_contents1.key_images, block1_key_images);

        //  === Write another block - this one has a MintTx in addition to all
        // the other txs.
        let outputs2: Vec<TxOut> = (0..4).map(|_i| create_test_tx_out(&mut rng)).collect();

        let key_images2: Vec<KeyImage> = (0..5).map(|_i| KeyImage::from(rng.next_u64())).collect();
        let mint_config_tx3 = create_mint_config_tx(token_id1, &mut rng);
        let mint_tx1 = create_mint_tx(token_id2, &signers2, 10, &mut rng);
        let mint_tx2 = create_mint_tx(token_id2, &signers2, 20, &mut rng);

        let block_contents2 = BlockContents {
            key_images: key_images2,
            outputs: outputs2,
            mint_config_txs: vec![mint_config_tx3.clone()],
            mint_txs: vec![mint_tx1.clone(), mint_tx2.clone()],
        };
        let block2 = Block::new_with_parent(
            BLOCK_VERSION,
            &block1,
            &Default::default(),
            &block_contents2,
        );

        ledger_db
            .append_block(&block2, &block_contents2, None)
            .unwrap();

        assert_eq!(3, ledger_db.num_blocks().unwrap());
        // The previous blocks should still be in the ledger:
        assert_eq!(origin_block, ledger_db.get_block(0).unwrap());
        assert_eq!(
            origin_block_contents,
            ledger_db.get_block_contents(0).unwrap()
        );
        assert_eq!(block1, ledger_db.get_block(1).unwrap());
        assert_eq!(block_contents1, ledger_db.get_block_contents(1).unwrap());
        // The new block should be in the ledger:
        assert_eq!(block2, ledger_db.get_block(2).unwrap());
        assert_eq!(block_contents2, ledger_db.get_block_contents(2).unwrap());

        // The active mint configs should be updated.
        assert_eq!(
            ledger_db.get_active_mint_configs(token_id1).unwrap(),
            vec![
                ActiveMintConfig {
                    mint_config: mint_config_tx3.prefix.configs[0].clone(),
                    total_minted: 0,
                },
                ActiveMintConfig {
                    mint_config: mint_config_tx3.prefix.configs[1].clone(),
                    total_minted: 0,
                },
                ActiveMintConfig {
                    mint_config: mint_config_tx3.prefix.configs[2].clone(),
                    total_minted: 0,
                },
            ]
        );

        assert_eq!(
            ledger_db.get_active_mint_configs(token_id2).unwrap(),
            vec![
                ActiveMintConfig {
                    mint_config: mint_config_tx2.prefix.configs[0].clone(),
                    total_minted: 30,
                },
                ActiveMintConfig {
                    mint_config: mint_config_tx2.prefix.configs[1].clone(),
                    total_minted: 0,
                },
                ActiveMintConfig {
                    mint_config: mint_config_tx2.prefix.configs[2].clone(),
                    total_minted: 0,
                },
            ]
        );

        // Each TxOut from the current block should be in the ledger.
        assert_eq!(9, ledger_db.num_txos().unwrap());

        for (i, tx_out) in block_contents2.outputs.iter().enumerate() {
            assert_eq!(
                ledger_db.get_tx_out_by_index((i + 5) as u64).unwrap(),
                *tx_out
            );

            // All tx outs are in the second block.
            let block_index = ledger_db
                .get_block_index_by_tx_out_index((i + 5) as u64)
                .unwrap();
            assert_eq!(block_index, 2);
        }

        // The key images should be in the ledger.
        assert!(ledger_db
            .contains_key_image(block_contents2.key_images.get(0).unwrap())
            .unwrap());

        let block2_key_images = ledger_db.get_key_images_by_block(2).unwrap();
        assert_eq!(block_contents2.key_images, block2_key_images);
    }

    #[test]
    #[should_panic(expected = "called `Result::unwrap()` on an `Err` value: TooFewOutputs")]
    // Appending a block that contains more MintTxs than outputs should
    // fail.
    fn test_append_block_fails_if_not_enough_outputs() {
        let mut rng: StdRng = SeedableRng::from_seed([1u8; 32]);
        let mut ledger_db = create_db();
        let token_id1 = TokenId::from(1);

        // === Create and append the origin block. ===
        // The origin block contains a single output belonging to the
        // `origin_account_key`.

        let origin_account_key = AccountKey::random(&mut rng);
        let (origin_block, origin_block_contents) =
            get_origin_block_and_contents(&origin_account_key);

        ledger_db
            .append_block(&origin_block, &origin_block_contents, None)
            .unwrap();

        // === Append a block wth a MintConfigTx transaction. This is needed since
        // the MintTx must be matched with an active mint config.
        let (mint_config_tx1, signers1) = create_mint_config_tx_and_signers(token_id1, &mut rng);

        let block_contents1 = BlockContents {
            mint_config_txs: vec![mint_config_tx1.clone()],
            ..Default::default()
        };

        let block1 = Block::new_with_parent(
            BLOCK_VERSION,
            &origin_block,
            &Default::default(),
            &block_contents1,
        );

        ledger_db
            .append_block(&block1, &block_contents1, None)
            .unwrap();

        // === Append a block with two MintTxs but only a single TxOut. ===
        let mint_tx1 = create_mint_tx(token_id1, &signers1, 10, &mut rng);
        let mint_tx2 = create_mint_tx(token_id1, &signers1, 10, &mut rng);

        let block_contents2 = BlockContents {
            mint_txs: vec![mint_tx1, mint_tx2],
            outputs: vec![create_test_tx_out(&mut rng)],
            ..Default::default()
        };

        let block2 = Block::new_with_parent(
            BLOCK_VERSION,
            &block1,
            &Default::default(),
            &block_contents2,
        );

        // This should fail.
        ledger_db
            .append_block(&block2, &block_contents2, None)
            .unwrap();
    }

    #[test]
    #[should_panic(expected = "called `Result::unwrap()` on an `Err` value: DuplicateMintTx")]
    // Appending a block that contains a previously-seen MintTx should
    // fail.
    fn test_append_block_fails_for_duplicate_mint_txs() {
        let mut rng: StdRng = SeedableRng::from_seed([1u8; 32]);
        let mut ledger_db = create_db();
        let token_id1 = TokenId::from(1);

        // === Create and append the origin block. ===
        // The origin block contains a single output belonging to the
        // `origin_account_key`.

        let origin_account_key = AccountKey::random(&mut rng);
        let (origin_block, origin_block_contents) =
            get_origin_block_and_contents(&origin_account_key);

        ledger_db
            .append_block(&origin_block, &origin_block_contents, None)
            .unwrap();

        // === Append a block wth a MintConfigTx transaction. This is needed since
        // the MintTx must be matched with an active mint config.
        let (mint_config_tx1, signers1) = create_mint_config_tx_and_signers(token_id1, &mut rng);

        let block_contents1 = BlockContents {
            mint_config_txs: vec![mint_config_tx1.clone()],
            ..Default::default()
        };

        let block1 = Block::new_with_parent(
            BLOCK_VERSION,
            &origin_block,
            &Default::default(),
            &block_contents1,
        );

        ledger_db
            .append_block(&block1, &block_contents1, None)
            .unwrap();

        // === Append a block with only a single MintTx. ===
        let mint_tx1 = create_mint_tx(token_id1, &signers1, 10, &mut rng);

        let block_contents2 = BlockContents {
            mint_txs: vec![mint_tx1.clone()],
            outputs: vec![create_test_tx_out(&mut rng)],
            ..Default::default()
        };

        let block2 = Block::new_with_parent(
            BLOCK_VERSION,
            &block1,
            &Default::default(),
            &block_contents2,
        );

        ledger_db
            .append_block(&block2, &block_contents2, None)
            .unwrap();

        // === Append another block that includes the previous MintTx.
        let mint_tx2 = create_mint_tx(
            token_id1,
            &[
                Ed25519Pair::from(signers1[1].private_key()),
                Ed25519Pair::from(signers1[2].private_key()),
            ],
            20,
            &mut rng,
        );

        let block_contents3 = BlockContents {
            mint_txs: vec![mint_tx2.clone(), mint_tx1.clone()],
            outputs: vec![create_test_tx_out(&mut rng), create_test_tx_out(&mut rng)],
            ..Default::default()
        };

        let block3 = Block::new_with_parent(
            BLOCK_VERSION,
            &block2,
            &Default::default(),
            &block_contents3,
        );

        // This is expected to fail.
        ledger_db
            .append_block(&block3, &block_contents3, None)
            .unwrap();
    }

    #[test]
    #[should_panic(expected = "called `Result::unwrap()` on an `Err` value: NotFound")]
    // Appending a block that contains a MintTx that does not reference any active
    // configuration should fail.
    fn test_append_block_fails_for_mint_tx_not_signed_by_active_configuration() {
        let mut rng: StdRng = SeedableRng::from_seed([1u8; 32]);
        let mut ledger_db = create_db();
        let token_id1 = TokenId::from(1);

        // === Create and append the origin block. ===
        // The origin block contains a single output belonging to the
        // `origin_account_key`.

        let origin_account_key = AccountKey::random(&mut rng);
        let (origin_block, origin_block_contents) =
            get_origin_block_and_contents(&origin_account_key);

        ledger_db
            .append_block(&origin_block, &origin_block_contents, None)
            .unwrap();

        // === Append a block wth a MintConfigTx transaction. This is needed since
        // the MintTx must be matched with an active mint config.
        let (mint_config_tx1, _signers1) = create_mint_config_tx_and_signers(token_id1, &mut rng);

        let block_contents1 = BlockContents {
            mint_config_txs: vec![mint_config_tx1.clone()],
            ..Default::default()
        };

        let block1 = Block::new_with_parent(
            BLOCK_VERSION,
            &origin_block,
            &Default::default(),
            &block_contents1,
        );

        ledger_db
            .append_block(&block1, &block_contents1, None)
            .unwrap();

        // === Append a block with only a single MintTx signed by an unknown signer. ===
        let mint_tx1 = create_mint_tx(
            token_id1,
            &[Ed25519Pair::from_random(&mut rng)],
            10,
            &mut rng,
        );

        let block_contents2 = BlockContents {
            mint_txs: vec![mint_tx1.clone()],
            outputs: vec![create_test_tx_out(&mut rng)],
            ..Default::default()
        };

        let block2 = Block::new_with_parent(
            BLOCK_VERSION,
            &block1,
            &Default::default(),
            &block_contents2,
        );

        // This should fail.
        ledger_db
            .append_block(&block2, &block_contents2, None)
            .unwrap();
    }

    #[test]
    // Appending a block with a MintTx that exceeds the minting limit should fail.
    fn append_block_with_mint_tx_exceeding_mint_limit_should_fail() {
        let mut rng: StdRng = SeedableRng::from_seed([1u8; 32]);
        let mut ledger_db = create_db();
        let token_id1 = TokenId::from(1);

        // === Create and append the origin block. ===
        // The origin block contains a single output belonging to the
        // `origin_account_key`.

        let origin_account_key = AccountKey::random(&mut rng);
        let (origin_block, origin_block_contents) =
            get_origin_block_and_contents(&origin_account_key);

        ledger_db
            .append_block(&origin_block, &origin_block_contents, None)
            .unwrap();

        let origin_tx_out = origin_block_contents.outputs.get(0).unwrap().clone();
        assert_eq!(origin_tx_out, ledger_db.get_tx_out_by_index(0).unwrap());

        assert_eq!(
            ledger_db.get_active_mint_configs(token_id1).unwrap(),
            vec![]
        );

        // === Append a block wth a MintConfigTx transaction. This is needed since
        // the MintTx must be matched with an active mint config.
        let (mint_config_tx1, signers1) = create_mint_config_tx_and_signers(token_id1, &mut rng);

        let block_contents1 = BlockContents {
            mint_config_txs: vec![mint_config_tx1.clone()],
            ..Default::default()
        };

        let block1 = Block::new_with_parent(
            BLOCK_VERSION,
            &origin_block,
            &Default::default(),
            &block_contents1,
        );

        ledger_db
            .append_block(&block1, &block_contents1, None)
            .unwrap();

        // === Append a block with only a single MintTx. ===
        let mint_tx1 = create_mint_tx(
            token_id1,
            &signers1,
            mint_config_tx1.prefix.configs[0].mint_limit - 10,
            &mut rng,
        );

        let block_contents2 = BlockContents {
            mint_txs: vec![mint_tx1.clone()],
            outputs: vec![create_test_tx_out(&mut rng)],
            ..Default::default()
        };

        let block2 = Block::new_with_parent(
            BLOCK_VERSION,
            &block1,
            &Default::default(),
            &block_contents2,
        );

        ledger_db
            .append_block(&block2, &block_contents2, None)
            .unwrap();

        // === Append another block with a MintTx that will exceed the mint limit, we
        // should fail.
        let mint_tx2 = create_mint_tx(
            token_id1,
            &[Ed25519Pair::from(signers1[0].private_key())], // Explicitly target the first config
            11,
            &mut rng,
        );

        let block_contents3 = BlockContents {
            mint_txs: vec![mint_tx2.clone()],
            outputs: vec![create_test_tx_out(&mut rng)],
            ..Default::default()
        };

        let block3 = Block::new_with_parent(
            BLOCK_VERSION,
            &block2,
            &Default::default(),
            &block_contents3,
        );

        assert_eq!(
            ledger_db.append_block(&block3, &block_contents3, None),
            Err(Error::MintLimitExceeded(
                mint_config_tx1.prefix.configs[0].mint_limit + 1,
                mint_config_tx1.prefix.configs[0].mint_limit
            ))
        );

        // Amount minted should not update.
        assert_eq!(
            ledger_db.get_active_mint_configs(token_id1).unwrap(),
            vec![
                ActiveMintConfig {
                    mint_config: mint_config_tx1.prefix.configs[0].clone(),
                    total_minted: mint_tx1.prefix.amount,
                },
                ActiveMintConfig {
                    mint_config: mint_config_tx1.prefix.configs[1].clone(),
                    total_minted: 0,
                },
                ActiveMintConfig {
                    mint_config: mint_config_tx1.prefix.configs[2].clone(),
                    total_minted: 0,
                },
            ]
        );

        // === Sanity: Allow the second mint configuration to match, which
        // should allow minting to succeeed.
        let mint_tx3 = create_mint_tx(token_id1, &signers1, 11, &mut rng);

        let block_contents3 = BlockContents {
            mint_txs: vec![mint_tx3.clone()],
            outputs: vec![create_test_tx_out(&mut rng)],
            ..Default::default()
        };

        let block3 = Block::new_with_parent(
            BLOCK_VERSION,
            &block2,
            &Default::default(),
            &block_contents3,
        );

        ledger_db
            .append_block(&block3, &block_contents3, None)
            .unwrap();

        // Amount minted should not update.
        assert_eq!(
            ledger_db.get_active_mint_configs(token_id1).unwrap(),
            vec![
                ActiveMintConfig {
                    mint_config: mint_config_tx1.prefix.configs[0].clone(),
                    total_minted: mint_tx1.prefix.amount,
                },
                ActiveMintConfig {
                    mint_config: mint_config_tx1.prefix.configs[1].clone(),
                    total_minted: 11,
                },
                ActiveMintConfig {
                    mint_config: mint_config_tx1.prefix.configs[2].clone(),
                    total_minted: 0,
                },
            ]
        );
    }

    #[test]
    #[should_panic(expected = "called `Result::unwrap()` on an `Err` value: NoOutputs")]
    // Appending an empty block should fail.
    fn test_append_block_fails_when_block_is_empty() {
        let mut rng: StdRng = SeedableRng::from_seed([1u8; 32]);
        let mut ledger_db = create_db();

        // === Create and append the origin block. ===
        // The origin block contains a single output belonging to the
        // `origin_account_key`.

        let origin_account_key = AccountKey::random(&mut rng);
        let (origin_block, origin_block_contents) =
            get_origin_block_and_contents(&origin_account_key);

        ledger_db
            .append_block(&origin_block, &origin_block_contents, None)
            .unwrap();

        // === Append a block with no contents. ===

        let block_contents1 = Default::default();

        let block1 = Block::new_with_parent(
            BLOCK_VERSION,
            &origin_block,
            &Default::default(),
            &block_contents1,
        );

        ledger_db
            .append_block(&block1, &block_contents1, None)
            .unwrap();
    }

    #[test]
    #[should_panic(expected = "called `Result::unwrap()` on an `Err` value: NoKeyImages")]
    // Appending a non-origin block should fail if the block contains no key images
    // and no minting transactions.
    fn test_append_block_fails_for_non_origin_non_minting_blocks_without_key_images() {
        let mut rng: StdRng = SeedableRng::from_seed([1u8; 32]);
        let mut ledger_db = create_db();

        // === Create and append the origin block. ===
        // The origin block contains a single output belonging to the
        // `origin_account_key`.

        let origin_account_key = AccountKey::random(&mut rng);
        let (origin_block, origin_block_contents) =
            get_origin_block_and_contents(&origin_account_key);

        ledger_db
            .append_block(&origin_block, &origin_block_contents, None)
            .unwrap();

        // === Attempt to append a block without key images ===
        let outputs: Vec<TxOut> = (0..4).map(|_i| create_test_tx_out(&mut rng)).collect();

        let block_contents = BlockContents {
            outputs,
            ..Default::default()
        };
        let block = Block::new_with_parent(
            BLOCK_VERSION,
            &origin_block,
            &Default::default(),
            &block_contents,
        );

        // This is expected to fail.
        ledger_db
            .append_block(&block, &block_contents, None)
            .unwrap();
    }

    #[test]
    #[ignore]
    // A block that attempts a double spend should be rejected.
    fn test_reject_double_spend() {
        unimplemented!();
    }

    #[test]
    // `num_blocks` should return the correct number of blocks.
    fn test_num_blocks() {
        let mut ledger_db = create_db();
        assert_eq!(ledger_db.num_blocks().unwrap(), 0);
        let n_blocks: u64 = 7;
        populate_db(&mut ledger_db, n_blocks, 1);
        assert_eq!(ledger_db.num_blocks().unwrap(), n_blocks);
    }

    #[test]
    // Getting a block by index should return the correct block, if it exists.
    fn test_get_block_by_index() {
        let mut ledger_db = create_db();
        let n_blocks = 43;
        let (expected_blocks, _) = populate_db(&mut ledger_db, n_blocks, 1);

        for block_index in 0..n_blocks {
            let block = ledger_db
                .get_block(block_index as u64)
                .unwrap_or_else(|_| panic!("Could not get block {:?}", block_index));

            let expected_block: Block = expected_blocks.get(block_index as usize).unwrap().clone();
            assert_eq!(block, expected_block);
        }
    }

    #[test]
    // Getting block contents by index should return the correct block contents, if
    // that exists.
    fn test_get_block_contents_by_index() {
        let mut ledger_db = create_db();
        let n_blocks = 43;
        let (_, expected_block_contents) = populate_db(&mut ledger_db, n_blocks, 1);

        for block_index in 0..n_blocks {
            let block_contents = ledger_db
                .get_block_contents(block_index as u64)
                .unwrap_or_else(|_| panic!("Could not get block contents {:?}", block_index));

            let expected_block_contents = expected_block_contents
                .get(block_index as usize)
                .unwrap()
                .clone();
            assert_eq!(block_contents, expected_block_contents);
        }
    }

    #[test]
    // Getting a block by its index should return an error if the block doesn't
    // exist.
    fn test_get_block_by_index_doesnt_exist() {
        let mut ledger_db = create_db();
        let n_blocks = 43;
        populate_db(&mut ledger_db, n_blocks, 1);

        let out_of_range = 999;

        match ledger_db.get_block(out_of_range) {
            Ok(_block) => panic!("Should not return a block."),
            Err(Error::NotFound) => {
                // This is expected.
            }
            Err(e) => panic!("Unexpected error {:?}", e),
        }
    }

    #[test]
    // Getting a block number by tx out index should return the correct block
    // number, if it exists.
    fn test_get_block_index_by_tx_out_index() {
        let mut ledger_db = create_db();
        let n_blocks = 43;
        let (_expected_blocks, expected_block_contents) = populate_db(&mut ledger_db, n_blocks, 1);

        for (block_index, block_contents) in expected_block_contents.iter().enumerate() {
            for tx_out in block_contents.outputs.iter() {
                let tx_out_index = ledger_db
                    .get_tx_out_index_by_public_key(&tx_out.public_key)
                    .expect("Failed getting tx out index");

                let block_index_by_tx_out = ledger_db
                    .get_block_index_by_tx_out_index(tx_out_index)
                    .expect("Failed getting block index by tx out index");
                assert_eq!(block_index as u64, block_index_by_tx_out);
            }
        }
    }

    #[test]
    // Getting a block index by a tx out index return an error if the tx out index
    // doesn't exist.
    fn test_get_block_index_by_tx_out_index_doesnt_exist() {
        let mut ledger_db = create_db();
        let n_blocks = 43;
        populate_db(&mut ledger_db, n_blocks, 1);

        let out_of_range = 999;

        match ledger_db.get_block_index_by_tx_out_index(out_of_range) {
            Ok(_block_index) => panic!("Should not return a block index."),
            Err(Error::NotFound) => {
                // This is expected.
            }
            Err(e) => panic!("Unexpected error {:?}", e),
        }
    }

    #[test]
    // `Ledger::contains_key_image` should find key images that exist.
    fn test_contains_key_image() {
        let mut rng: StdRng = SeedableRng::from_seed([1u8; 32]);
        let mut ledger_db = create_db();

        // The origin block can't contain key images.
        let origin_account_key = AccountKey::random(&mut rng);
        let (origin_block, origin_block_contents) =
            get_origin_block_and_contents(&origin_account_key);
        ledger_db
            .append_block(&origin_block, &origin_block_contents, None)
            .unwrap();

        // Write the next block, containing several key images.
        let num_key_images = 3;
        let key_images: Vec<KeyImage> = (0..num_key_images)
            .map(|_i| KeyImage::from(rng.next_u64()))
            .collect();

=======

        let block_contents1 = BlockContents {
            mint_config_txs: vec![mint_config_tx1.clone()],
            ..Default::default()
        };

        let block1 = Block::new_with_parent(
            BLOCK_VERSION,
            &origin_block,
            &Default::default(),
            &block_contents1,
        );

        ledger_db
            .append_block(&block1, &block_contents1, None)
            .unwrap();

        // Try appending a block that contains the same set mint config tx.
        let mint_config_tx2 = create_mint_config_tx(token_id1, &mut rng);

        let block_contents2 = BlockContents {
            mint_config_txs: vec![mint_config_tx2.clone(), mint_config_tx1.clone()],
            ..Default::default()
        };

        let block2 = Block::new_with_parent(
            BLOCK_VERSION,
            &block1,
            &Default::default(),
            &block_contents2,
        );

        // This should fail.
        ledger_db
            .append_block(&block2, &block_contents2, None)
            .unwrap();
    }

    #[test]
    // Appending a block with MintTxs and outputs should correctly update each LMDB
    // database.
    fn append_block_with_mint_txs_and_outputs() {
        let mut rng: StdRng = SeedableRng::from_seed([1u8; 32]);
        let mut ledger_db = create_db();
        let token_id1 = TokenId::from(1);

        // === Create and append the origin block. ===
        // The origin block contains a single output belonging to the
        // `origin_account_key`.

        let origin_account_key = AccountKey::random(&mut rng);
        let (origin_block, origin_block_contents) =
            get_origin_block_and_contents(&origin_account_key);

        ledger_db
            .append_block(&origin_block, &origin_block_contents, None)
            .unwrap();

        let origin_tx_out = origin_block_contents.outputs.get(0).unwrap().clone();
        assert_eq!(origin_tx_out, ledger_db.get_tx_out_by_index(0).unwrap());

        assert_eq!(
            ledger_db.get_active_mint_configs(token_id1).unwrap(),
            vec![]
        );

        // === Append a block wth a MintConfigTx transaction. This is needed since
        // the MintTx must be matched with an active mint config.
        let (mint_config_tx1, signers1) = create_mint_config_tx_and_signers(token_id1, &mut rng);

        let block_contents1 = BlockContents {
            mint_config_txs: vec![mint_config_tx1.clone()],
            ..Default::default()
        };

        let block1 = Block::new_with_parent(
            BLOCK_VERSION,
            &origin_block,
            &Default::default(),
            &block_contents1,
        );

        ledger_db
            .append_block(&block1, &block_contents1, None)
            .unwrap();

        // === Append a block with only a single MintTx. ===
        let mint_tx1 = create_mint_tx(token_id1, &signers1, 10, &mut rng);

        let block_contents2 = BlockContents {
            mint_txs: vec![mint_tx1.clone()],
            outputs: vec![create_test_tx_out(&mut rng)],
            ..Default::default()
        };

        let block2 = Block::new_with_parent(
            BLOCK_VERSION,
            &block1,
            &Default::default(),
            &block_contents2,
        );

        ledger_db
            .append_block(&block2, &block_contents2, None)
            .unwrap();

        assert_eq!(3, ledger_db.num_blocks().unwrap());
        assert_eq!(2, ledger_db.num_txos().unwrap());
        // The origin block should still be in the ledger:
        assert_eq!(origin_block, ledger_db.get_block(0).unwrap());
        // The new block should be in the ledger:
        assert_eq!(block2, ledger_db.get_block(2).unwrap());

        // The origin's TxOut should still be in the ledger:
        assert_eq!(origin_tx_out, ledger_db.get_tx_out_by_index(0).unwrap());

        // The new block contents should be in the ledger.
        assert_eq!(block_contents2, ledger_db.get_block_contents(2).unwrap());

        // The active mint configs should be updated.
        assert_eq!(
            ledger_db.get_active_mint_configs(token_id1).unwrap(),
            vec![
                ActiveMintConfig {
                    mint_config: mint_config_tx1.prefix.configs[0].clone(),
                    total_minted: mint_tx1.prefix.amount,
                },
                ActiveMintConfig {
                    mint_config: mint_config_tx1.prefix.configs[1].clone(),
                    total_minted: 0,
                },
                ActiveMintConfig {
                    mint_config: mint_config_tx1.prefix.configs[2].clone(),
                    total_minted: 0,
                },
            ]
        );

        // === Append another block with a MintTx, this one targetting the
        // second mint configuration.
        let mint_tx2 = create_mint_tx(
            token_id1,
            &[
                Ed25519Pair::from(signers1[1].private_key()),
                Ed25519Pair::from(signers1[2].private_key()),
            ],
            20,
            &mut rng,
        );

        let block_contents3 = BlockContents {
            mint_txs: vec![mint_tx2.clone()],
            outputs: vec![create_test_tx_out(&mut rng)],
            ..Default::default()
        };

        let block3 = Block::new_with_parent(
            BLOCK_VERSION,
            &block2,
            &Default::default(),
            &block_contents3,
        );

        ledger_db
            .append_block(&block3, &block_contents3, None)
            .unwrap();

        assert_eq!(4, ledger_db.num_blocks().unwrap());
        assert_eq!(3, ledger_db.num_txos().unwrap());
        // The origin block should still be in the ledger:
        assert_eq!(origin_block, ledger_db.get_block(0).unwrap());
        // Previous blocks should still be in the ledger:
        assert_eq!(block1, ledger_db.get_block(1).unwrap());
        assert_eq!(block2, ledger_db.get_block(2).unwrap());

        assert_eq!(block_contents1, ledger_db.get_block_contents(1).unwrap());
        assert_eq!(block_contents2, ledger_db.get_block_contents(2).unwrap());
        // The new block should be in the ledger:
        assert_eq!(block3, ledger_db.get_block(3).unwrap());
        assert_eq!(block_contents3, ledger_db.get_block_contents(3).unwrap());

        // The active mint configs should be updated.
        assert_eq!(
            ledger_db.get_active_mint_configs(token_id1).unwrap(),
            vec![
                ActiveMintConfig {
                    mint_config: mint_config_tx1.prefix.configs[0].clone(),
                    total_minted: mint_tx1.prefix.amount,
                },
                ActiveMintConfig {
                    mint_config: mint_config_tx1.prefix.configs[1].clone(),
                    total_minted: mint_tx2.prefix.amount,
                },
                ActiveMintConfig {
                    mint_config: mint_config_tx1.prefix.configs[2].clone(),
                    total_minted: 0,
                },
            ]
        );

        // === Append a third block with a MintTx, tragetting the first active
        // mint config which should result in the total minted amount
        // increasing.
        let mint_tx3 = create_mint_tx(
            token_id1,
            &[Ed25519Pair::from(signers1[0].private_key())],
            30,
            &mut rng,
        );

        let block_contents4 = BlockContents {
            mint_txs: vec![mint_tx3.clone()],
            outputs: vec![create_test_tx_out(&mut rng)],
            ..Default::default()
        };

        let block4 = Block::new_with_parent(
            BLOCK_VERSION,
            &block3,
            &Default::default(),
            &block_contents4,
        );

        ledger_db
            .append_block(&block4, &block_contents4, None)
            .unwrap();

        assert_eq!(5, ledger_db.num_blocks().unwrap());
        assert_eq!(4, ledger_db.num_txos().unwrap());
        // The origin block should still be in the ledger:
        assert_eq!(origin_block, ledger_db.get_block(0).unwrap());
        // Previous blocks should still be in the ledger:
        assert_eq!(block1, ledger_db.get_block(1).unwrap());
        assert_eq!(block2, ledger_db.get_block(2).unwrap());
        assert_eq!(block3, ledger_db.get_block(3).unwrap());

        assert_eq!(block_contents1, ledger_db.get_block_contents(1).unwrap());
        assert_eq!(block_contents2, ledger_db.get_block_contents(2).unwrap());
        assert_eq!(block_contents3, ledger_db.get_block_contents(3).unwrap());
        // The new block should be in the ledger:
        assert_eq!(block4, ledger_db.get_block(4).unwrap());
        assert_eq!(block_contents4, ledger_db.get_block_contents(4).unwrap());

        // The active mint configs should be updated.
        assert_eq!(
            ledger_db.get_active_mint_configs(token_id1).unwrap(),
            vec![
                ActiveMintConfig {
                    mint_config: mint_config_tx1.prefix.configs[0].clone(),
                    total_minted: mint_tx1.prefix.amount + mint_tx3.prefix.amount,
                },
                ActiveMintConfig {
                    mint_config: mint_config_tx1.prefix.configs[1].clone(),
                    total_minted: mint_tx2.prefix.amount,
                },
                ActiveMintConfig {
                    mint_config: mint_config_tx1.prefix.configs[2].clone(),
                    total_minted: 0,
                },
            ]
        );

        // === Append a fourth block with two MintTxs, tragetting the first active
        // mint config which should result in the total minted amount
        // increasing.
        let mint_tx4 = create_mint_tx(
            token_id1,
            &[Ed25519Pair::from(signers1[0].private_key())],
            100,
            &mut rng,
        );

        let mint_tx5 = create_mint_tx(
            token_id1,
            &[Ed25519Pair::from(signers1[0].private_key())],
            200,
            &mut rng,
        );

        let block_contents5 = BlockContents {
            mint_txs: vec![mint_tx4.clone(), mint_tx5.clone()],
            outputs: vec![create_test_tx_out(&mut rng), create_test_tx_out(&mut rng)],
            ..Default::default()
        };

        let block5 = Block::new_with_parent(
            BLOCK_VERSION,
            &block4,
            &Default::default(),
            &block_contents5,
        );

        ledger_db
            .append_block(&block5, &block_contents5, None)
            .unwrap();

        assert_eq!(6, ledger_db.num_blocks().unwrap());
        assert_eq!(6, ledger_db.num_txos().unwrap());
        // The origin block should still be in the ledger:
        assert_eq!(origin_block, ledger_db.get_block(0).unwrap());
        // Previous blocks should still be in the ledger:
        assert_eq!(block1, ledger_db.get_block(1).unwrap());
        assert_eq!(block2, ledger_db.get_block(2).unwrap());
        assert_eq!(block3, ledger_db.get_block(3).unwrap());
        assert_eq!(block4, ledger_db.get_block(4).unwrap());

        assert_eq!(block_contents1, ledger_db.get_block_contents(1).unwrap());
        assert_eq!(block_contents2, ledger_db.get_block_contents(2).unwrap());
        assert_eq!(block_contents3, ledger_db.get_block_contents(3).unwrap());
        assert_eq!(block_contents4, ledger_db.get_block_contents(4).unwrap());
        // The new block should be in the ledger:
        assert_eq!(block5, ledger_db.get_block(5).unwrap());
        assert_eq!(block_contents5, ledger_db.get_block_contents(5).unwrap());

        // The active mint configs should be updated.
        assert_eq!(
            ledger_db.get_active_mint_configs(token_id1).unwrap(),
            vec![
                ActiveMintConfig {
                    mint_config: mint_config_tx1.prefix.configs[0].clone(),
                    total_minted: mint_tx1.prefix.amount
                        + mint_tx3.prefix.amount
                        + mint_tx4.prefix.amount
                        + mint_tx5.prefix.amount,
                },
                ActiveMintConfig {
                    mint_config: mint_config_tx1.prefix.configs[1].clone(),
                    total_minted: mint_tx2.prefix.amount,
                },
                ActiveMintConfig {
                    mint_config: mint_config_tx1.prefix.configs[2].clone(),
                    total_minted: 0,
                },
            ]
        );

        // === Append a fifth with two MintTxs, tragetting both mint configs which
        // should result in the total minted amount increasing.
        let mint_tx6 = create_mint_tx(
            token_id1,
            &[Ed25519Pair::from(signers1[0].private_key())],
            101,
            &mut rng,
        );

        let mint_tx7 = create_mint_tx(
            token_id1,
            &[Ed25519Pair::from(signers1[1].private_key())],
            201,
            &mut rng,
        );

        let block_contents6 = BlockContents {
            mint_txs: vec![mint_tx6.clone(), mint_tx7.clone()],
            outputs: vec![create_test_tx_out(&mut rng), create_test_tx_out(&mut rng)],
            ..Default::default()
        };

        let block6 = Block::new_with_parent(
            BLOCK_VERSION,
            &block5,
            &Default::default(),
            &block_contents6,
        );

        ledger_db
            .append_block(&block6, &block_contents6, None)
            .unwrap();

        assert_eq!(7, ledger_db.num_blocks().unwrap());
        assert_eq!(8, ledger_db.num_txos().unwrap());
        // The origin block should still be in the ledger:
        assert_eq!(origin_block, ledger_db.get_block(0).unwrap());
        // Previous blocks should still be in the ledger:
        assert_eq!(block1, ledger_db.get_block(1).unwrap());
        assert_eq!(block2, ledger_db.get_block(2).unwrap());
        assert_eq!(block3, ledger_db.get_block(3).unwrap());
        assert_eq!(block4, ledger_db.get_block(4).unwrap());
        assert_eq!(block5, ledger_db.get_block(5).unwrap());

        assert_eq!(block_contents1, ledger_db.get_block_contents(1).unwrap());
        assert_eq!(block_contents2, ledger_db.get_block_contents(2).unwrap());
        assert_eq!(block_contents3, ledger_db.get_block_contents(3).unwrap());
        assert_eq!(block_contents4, ledger_db.get_block_contents(4).unwrap());
        assert_eq!(block_contents5, ledger_db.get_block_contents(5).unwrap());
        // The new block should be in the ledger:
        assert_eq!(block6, ledger_db.get_block(6).unwrap());
        assert_eq!(block_contents6, ledger_db.get_block_contents(6).unwrap());

        // The active mint configs should be updated.
        assert_eq!(
            ledger_db.get_active_mint_configs(token_id1).unwrap(),
            vec![
                ActiveMintConfig {
                    mint_config: mint_config_tx1.prefix.configs[0].clone(),
                    total_minted: mint_tx1.prefix.amount
                        + mint_tx3.prefix.amount
                        + mint_tx4.prefix.amount
                        + mint_tx5.prefix.amount
                        + mint_tx6.prefix.amount,
                },
                ActiveMintConfig {
                    mint_config: mint_config_tx1.prefix.configs[1].clone(),
                    total_minted: mint_tx2.prefix.amount + mint_tx7.prefix.amount,
                },
                ActiveMintConfig {
                    mint_config: mint_config_tx1.prefix.configs[2].clone(),
                    total_minted: 0,
                },
            ]
        );
    }

    #[test]
    // Appending a block that contains a mix of outputs, key images and mint
    // transactions should work as expected.
    fn test_append_block_containing_outputs_key_images_and_mint_txs() {
        let mut rng: StdRng = SeedableRng::from_seed([1u8; 32]);
        let mut ledger_db = create_db();
        let token_id1 = TokenId::from(1);
        let token_id2 = TokenId::from(2);

        // === Create and append the origin block. ===
        // The origin block contains a single output belonging to the
        // `origin_account_key`.

        let origin_account_key = AccountKey::random(&mut rng);
        let (origin_block, origin_block_contents) =
            get_origin_block_and_contents(&origin_account_key);

        ledger_db
            .append_block(&origin_block, &origin_block_contents, None)
            .unwrap();

        // === Create and append a non-origin block. ===
        let outputs1: Vec<TxOut> = (0..4).map(|_i| create_test_tx_out(&mut rng)).collect();

        let key_images1: Vec<KeyImage> = (0..5).map(|_i| KeyImage::from(rng.next_u64())).collect();
        let mint_config_tx1 = create_mint_config_tx(token_id1, &mut rng);
        let (mint_config_tx2, signers2) = create_mint_config_tx_and_signers(token_id2, &mut rng);

        let block_contents1 = BlockContents {
            key_images: key_images1,
            outputs: outputs1,
            mint_config_txs: vec![mint_config_tx1.clone(), mint_config_tx2.clone()],
            mint_txs: vec![], /* For this block we cant include any mint txs since we need an
                               * active configuration first. */
        };
        let block1 = Block::new_with_parent(
            BLOCK_VERSION,
            &origin_block,
            &Default::default(),
            &block_contents1,
        );

        ledger_db
            .append_block(&block1, &block_contents1, None)
            .unwrap();

        assert_eq!(2, ledger_db.num_blocks().unwrap());
        // The origin block should still be in the ledger:
        assert_eq!(origin_block, ledger_db.get_block(0).unwrap());
        // The new block should be in the ledger:
        assert_eq!(block1, ledger_db.get_block(1).unwrap());
        // The new block contents should be in the ledger:
        assert_eq!(block_contents1, ledger_db.get_block_contents(1).unwrap());

        // The active mint configs should be updated.
        assert_eq!(
            ledger_db.get_active_mint_configs(token_id1).unwrap(),
            vec![
                ActiveMintConfig {
                    mint_config: mint_config_tx1.prefix.configs[0].clone(),
                    total_minted: 0,
                },
                ActiveMintConfig {
                    mint_config: mint_config_tx1.prefix.configs[1].clone(),
                    total_minted: 0,
                },
                ActiveMintConfig {
                    mint_config: mint_config_tx1.prefix.configs[2].clone(),
                    total_minted: 0,
                },
            ]
        );

        assert_eq!(
            ledger_db.get_active_mint_configs(token_id2).unwrap(),
            vec![
                ActiveMintConfig {
                    mint_config: mint_config_tx2.prefix.configs[0].clone(),
                    total_minted: 0,
                },
                ActiveMintConfig {
                    mint_config: mint_config_tx2.prefix.configs[1].clone(),
                    total_minted: 0,
                },
                ActiveMintConfig {
                    mint_config: mint_config_tx2.prefix.configs[2].clone(),
                    total_minted: 0,
                },
            ]
        );

        // Each TxOut from the current block should be in the ledger.
        assert_eq!(5, ledger_db.num_txos().unwrap());

        for (i, tx_out) in block_contents1.outputs.iter().enumerate() {
            // The first tx_out is the origin block, tx_outs are for the following block
            // hence the + 1
            assert_eq!(
                ledger_db.get_tx_out_by_index((i + 1) as u64).unwrap(),
                *tx_out
            );

            // All tx outs are in the second block.
            let block_index = ledger_db
                .get_block_index_by_tx_out_index((i + 1) as u64)
                .unwrap();
            assert_eq!(block_index, 1);
        }

        // The key images should be in the ledger.
        assert!(ledger_db
            .contains_key_image(block_contents1.key_images.get(0).unwrap())
            .unwrap());

        let block1_key_images = ledger_db.get_key_images_by_block(1).unwrap();
        assert_eq!(block_contents1.key_images, block1_key_images);

        //  === Write another block - this one has a MintTx in addition to all
        // the other txs.
        let outputs2: Vec<TxOut> = (0..4).map(|_i| create_test_tx_out(&mut rng)).collect();

        let key_images2: Vec<KeyImage> = (0..5).map(|_i| KeyImage::from(rng.next_u64())).collect();
        let mint_config_tx3 = create_mint_config_tx(token_id1, &mut rng);
        let mint_tx1 = create_mint_tx(token_id2, &signers2, 10, &mut rng);
        let mint_tx2 = create_mint_tx(token_id2, &signers2, 20, &mut rng);

        let block_contents2 = BlockContents {
            key_images: key_images2,
            outputs: outputs2,
            mint_config_txs: vec![mint_config_tx3.clone()],
            mint_txs: vec![mint_tx1.clone(), mint_tx2.clone()],
        };
        let block2 = Block::new_with_parent(
            BLOCK_VERSION,
            &block1,
            &Default::default(),
            &block_contents2,
        );

        ledger_db
            .append_block(&block2, &block_contents2, None)
            .unwrap();

        assert_eq!(3, ledger_db.num_blocks().unwrap());
        // The previous blocks should still be in the ledger:
        assert_eq!(origin_block, ledger_db.get_block(0).unwrap());
        assert_eq!(
            origin_block_contents,
            ledger_db.get_block_contents(0).unwrap()
        );
        assert_eq!(block1, ledger_db.get_block(1).unwrap());
        assert_eq!(block_contents1, ledger_db.get_block_contents(1).unwrap());
        // The new block should be in the ledger:
        assert_eq!(block2, ledger_db.get_block(2).unwrap());
        assert_eq!(block_contents2, ledger_db.get_block_contents(2).unwrap());

        // The active mint configs should be updated.
        assert_eq!(
            ledger_db.get_active_mint_configs(token_id1).unwrap(),
            vec![
                ActiveMintConfig {
                    mint_config: mint_config_tx3.prefix.configs[0].clone(),
                    total_minted: 0,
                },
                ActiveMintConfig {
                    mint_config: mint_config_tx3.prefix.configs[1].clone(),
                    total_minted: 0,
                },
                ActiveMintConfig {
                    mint_config: mint_config_tx3.prefix.configs[2].clone(),
                    total_minted: 0,
                },
            ]
        );

        assert_eq!(
            ledger_db.get_active_mint_configs(token_id2).unwrap(),
            vec![
                ActiveMintConfig {
                    mint_config: mint_config_tx2.prefix.configs[0].clone(),
                    total_minted: 30,
                },
                ActiveMintConfig {
                    mint_config: mint_config_tx2.prefix.configs[1].clone(),
                    total_minted: 0,
                },
                ActiveMintConfig {
                    mint_config: mint_config_tx2.prefix.configs[2].clone(),
                    total_minted: 0,
                },
            ]
        );

        // Each TxOut from the current block should be in the ledger.
        assert_eq!(9, ledger_db.num_txos().unwrap());

        for (i, tx_out) in block_contents2.outputs.iter().enumerate() {
            assert_eq!(
                ledger_db.get_tx_out_by_index((i + 5) as u64).unwrap(),
                *tx_out
            );

            // All tx outs are in the second block.
            let block_index = ledger_db
                .get_block_index_by_tx_out_index((i + 5) as u64)
                .unwrap();
            assert_eq!(block_index, 2);
        }

        // The key images should be in the ledger.
        assert!(ledger_db
            .contains_key_image(block_contents2.key_images.get(0).unwrap())
            .unwrap());

        let block2_key_images = ledger_db.get_key_images_by_block(2).unwrap();
        assert_eq!(block_contents2.key_images, block2_key_images);
    }

    #[test]
    #[should_panic(expected = "called `Result::unwrap()` on an `Err` value: TooFewOutputs")]
    // Appending a block that contains more MintTxs than outputs should
    // fail.
    fn test_append_block_fails_if_not_enough_outputs() {
        let mut rng: StdRng = SeedableRng::from_seed([1u8; 32]);
        let mut ledger_db = create_db();
        let token_id1 = TokenId::from(1);

        // === Create and append the origin block. ===
        // The origin block contains a single output belonging to the
        // `origin_account_key`.

        let origin_account_key = AccountKey::random(&mut rng);
        let (origin_block, origin_block_contents) =
            get_origin_block_and_contents(&origin_account_key);

        ledger_db
            .append_block(&origin_block, &origin_block_contents, None)
            .unwrap();

        // === Append a block wth a MintConfigTx transaction. This is needed since
        // the MintTx must be matched with an active mint config.
        let (mint_config_tx1, signers1) = create_mint_config_tx_and_signers(token_id1, &mut rng);

        let block_contents1 = BlockContents {
            mint_config_txs: vec![mint_config_tx1.clone()],
            ..Default::default()
        };

        let block1 = Block::new_with_parent(
            BLOCK_VERSION,
            &origin_block,
            &Default::default(),
            &block_contents1,
        );

        ledger_db
            .append_block(&block1, &block_contents1, None)
            .unwrap();

        // === Append a block with two MintTxs but only a single TxOut. ===
        let mint_tx1 = create_mint_tx(token_id1, &signers1, 10, &mut rng);
        let mint_tx2 = create_mint_tx(token_id1, &signers1, 10, &mut rng);

        let block_contents2 = BlockContents {
            mint_txs: vec![mint_tx1, mint_tx2],
            outputs: vec![create_test_tx_out(&mut rng)],
            ..Default::default()
        };

        let block2 = Block::new_with_parent(
            BLOCK_VERSION,
            &block1,
            &Default::default(),
            &block_contents2,
        );

        // This should fail.
        ledger_db
            .append_block(&block2, &block_contents2, None)
            .unwrap();
    }

    #[test]
    #[should_panic(expected = "called `Result::unwrap()` on an `Err` value: DuplicateMintTx")]
    // Appending a block that contains a previously-seen MintTx should
    // fail.
    fn test_append_block_fails_for_duplicate_mint_txs() {
        let mut rng: StdRng = SeedableRng::from_seed([1u8; 32]);
        let mut ledger_db = create_db();
        let token_id1 = TokenId::from(1);

        // === Create and append the origin block. ===
        // The origin block contains a single output belonging to the
        // `origin_account_key`.

        let origin_account_key = AccountKey::random(&mut rng);
        let (origin_block, origin_block_contents) =
            get_origin_block_and_contents(&origin_account_key);

        ledger_db
            .append_block(&origin_block, &origin_block_contents, None)
            .unwrap();

        // === Append a block wth a MintConfigTx transaction. This is needed since
        // the MintTx must be matched with an active mint config.
        let (mint_config_tx1, signers1) = create_mint_config_tx_and_signers(token_id1, &mut rng);

        let block_contents1 = BlockContents {
            mint_config_txs: vec![mint_config_tx1.clone()],
            ..Default::default()
        };

        let block1 = Block::new_with_parent(
            BLOCK_VERSION,
            &origin_block,
            &Default::default(),
            &block_contents1,
        );

        ledger_db
            .append_block(&block1, &block_contents1, None)
            .unwrap();

        // === Append a block with only a single MintTx. ===
        let mint_tx1 = create_mint_tx(token_id1, &signers1, 10, &mut rng);

        let block_contents2 = BlockContents {
            mint_txs: vec![mint_tx1.clone()],
            outputs: vec![create_test_tx_out(&mut rng)],
            ..Default::default()
        };

        let block2 = Block::new_with_parent(
            BLOCK_VERSION,
            &block1,
            &Default::default(),
            &block_contents2,
        );

        ledger_db
            .append_block(&block2, &block_contents2, None)
            .unwrap();

        // === Append another block that includes the previous MintTx.
        let mint_tx2 = create_mint_tx(
            token_id1,
            &[
                Ed25519Pair::from(signers1[1].private_key()),
                Ed25519Pair::from(signers1[2].private_key()),
            ],
            20,
            &mut rng,
        );

        let block_contents3 = BlockContents {
            mint_txs: vec![mint_tx2.clone(), mint_tx1.clone()],
            outputs: vec![create_test_tx_out(&mut rng), create_test_tx_out(&mut rng)],
            ..Default::default()
        };

        let block3 = Block::new_with_parent(
            BLOCK_VERSION,
            &block2,
            &Default::default(),
            &block_contents3,
        );

        // This is expected to fail.
        ledger_db
            .append_block(&block3, &block_contents3, None)
            .unwrap();
    }

    #[test]
    #[should_panic(expected = "called `Result::unwrap()` on an `Err` value: NotFound")]
    // Appending a block that contains a MintTx that does not reference any active
    // configuration should fail.
    fn test_append_block_fails_for_mint_tx_not_signed_by_active_configuration() {
        let mut rng: StdRng = SeedableRng::from_seed([1u8; 32]);
        let mut ledger_db = create_db();
        let token_id1 = TokenId::from(1);

        // === Create and append the origin block. ===
        // The origin block contains a single output belonging to the
        // `origin_account_key`.

        let origin_account_key = AccountKey::random(&mut rng);
        let (origin_block, origin_block_contents) =
            get_origin_block_and_contents(&origin_account_key);

        ledger_db
            .append_block(&origin_block, &origin_block_contents, None)
            .unwrap();

        // === Append a block wth a MintConfigTx transaction. This is needed since
        // the MintTx must be matched with an active mint config.
        let (mint_config_tx1, _signers1) = create_mint_config_tx_and_signers(token_id1, &mut rng);

        let block_contents1 = BlockContents {
            mint_config_txs: vec![mint_config_tx1.clone()],
            ..Default::default()
        };

        let block1 = Block::new_with_parent(
            BLOCK_VERSION,
            &origin_block,
            &Default::default(),
            &block_contents1,
        );

        ledger_db
            .append_block(&block1, &block_contents1, None)
            .unwrap();

        // === Append a block with only a single MintTx signed by an unknown signer. ===
        let mint_tx1 = create_mint_tx(
            token_id1,
            &[Ed25519Pair::from_random(&mut rng)],
            10,
            &mut rng,
        );

        let block_contents2 = BlockContents {
            mint_txs: vec![mint_tx1.clone()],
            outputs: vec![create_test_tx_out(&mut rng)],
            ..Default::default()
        };

        let block2 = Block::new_with_parent(
            BLOCK_VERSION,
            &block1,
            &Default::default(),
            &block_contents2,
        );

        // This should fail.
        ledger_db
            .append_block(&block2, &block_contents2, None)
            .unwrap();
    }

    #[test]
    // Appending a block with a MintTx that exceeds the minting limit should fail.
    fn append_block_with_mint_tx_exceeding_mint_limit_should_fail() {
        let mut rng: StdRng = SeedableRng::from_seed([1u8; 32]);
        let mut ledger_db = create_db();
        let token_id1 = TokenId::from(1);

        // === Create and append the origin block. ===
        // The origin block contains a single output belonging to the
        // `origin_account_key`.

        let origin_account_key = AccountKey::random(&mut rng);
        let (origin_block, origin_block_contents) =
            get_origin_block_and_contents(&origin_account_key);

        ledger_db
            .append_block(&origin_block, &origin_block_contents, None)
            .unwrap();

        let origin_tx_out = origin_block_contents.outputs.get(0).unwrap().clone();
        assert_eq!(origin_tx_out, ledger_db.get_tx_out_by_index(0).unwrap());

        assert_eq!(
            ledger_db.get_active_mint_configs(token_id1).unwrap(),
            vec![]
        );

        // === Append a block wth a MintConfigTx transaction. This is needed since
        // the MintTx must be matched with an active mint config.
        let (mint_config_tx1, signers1) = create_mint_config_tx_and_signers(token_id1, &mut rng);

        let block_contents1 = BlockContents {
            mint_config_txs: vec![mint_config_tx1.clone()],
            ..Default::default()
        };

        let block1 = Block::new_with_parent(
            BLOCK_VERSION,
            &origin_block,
            &Default::default(),
            &block_contents1,
        );

        ledger_db
            .append_block(&block1, &block_contents1, None)
            .unwrap();

        // === Append a block with only a single MintTx. ===
        let mint_tx1 = create_mint_tx(
            token_id1,
            &signers1,
            mint_config_tx1.prefix.configs[0].mint_limit - 10,
            &mut rng,
        );

        let block_contents2 = BlockContents {
            mint_txs: vec![mint_tx1.clone()],
            outputs: vec![create_test_tx_out(&mut rng)],
            ..Default::default()
        };

        let block2 = Block::new_with_parent(
            BLOCK_VERSION,
            &block1,
            &Default::default(),
            &block_contents2,
        );

        ledger_db
            .append_block(&block2, &block_contents2, None)
            .unwrap();

        // === Append another block with a MintTx that will exceed the mint limit, we
        // should fail.
        let mint_tx2 = create_mint_tx(
            token_id1,
            &[Ed25519Pair::from(signers1[0].private_key())], // Explicitly target the first config
            11,
            &mut rng,
        );

        let block_contents3 = BlockContents {
            mint_txs: vec![mint_tx2.clone()],
            outputs: vec![create_test_tx_out(&mut rng)],
            ..Default::default()
        };

        let block3 = Block::new_with_parent(
            BLOCK_VERSION,
            &block2,
            &Default::default(),
            &block_contents3,
        );

        assert_eq!(
            ledger_db.append_block(&block3, &block_contents3, None),
            Err(Error::MintLimitExceeded(
                mint_config_tx1.prefix.configs[0].mint_limit + 1,
                mint_config_tx1.prefix.configs[0].mint_limit
            ))
        );

        // Amount minted should not update.
        assert_eq!(
            ledger_db.get_active_mint_configs(token_id1).unwrap(),
            vec![
                ActiveMintConfig {
                    mint_config: mint_config_tx1.prefix.configs[0].clone(),
                    total_minted: mint_tx1.prefix.amount,
                },
                ActiveMintConfig {
                    mint_config: mint_config_tx1.prefix.configs[1].clone(),
                    total_minted: 0,
                },
                ActiveMintConfig {
                    mint_config: mint_config_tx1.prefix.configs[2].clone(),
                    total_minted: 0,
                },
            ]
        );

        // === Sanity: Allow the second mint configuration to match, which
        // should allow minting to succeeed.
        let mint_tx3 = create_mint_tx(token_id1, &signers1, 11, &mut rng);

        let block_contents3 = BlockContents {
            mint_txs: vec![mint_tx3.clone()],
            outputs: vec![create_test_tx_out(&mut rng)],
            ..Default::default()
        };

        let block3 = Block::new_with_parent(
            BLOCK_VERSION,
            &block2,
            &Default::default(),
            &block_contents3,
        );

        ledger_db
            .append_block(&block3, &block_contents3, None)
            .unwrap();

        // Amount minted should not update.
        assert_eq!(
            ledger_db.get_active_mint_configs(token_id1).unwrap(),
            vec![
                ActiveMintConfig {
                    mint_config: mint_config_tx1.prefix.configs[0].clone(),
                    total_minted: mint_tx1.prefix.amount,
                },
                ActiveMintConfig {
                    mint_config: mint_config_tx1.prefix.configs[1].clone(),
                    total_minted: 11,
                },
                ActiveMintConfig {
                    mint_config: mint_config_tx1.prefix.configs[2].clone(),
                    total_minted: 0,
                },
            ]
        );
    }

    #[test]
    #[should_panic(expected = "called `Result::unwrap()` on an `Err` value: NoOutputs")]
    // Appending an empty block should fail.
    fn test_append_block_fails_when_block_is_empty() {
        let mut rng: StdRng = SeedableRng::from_seed([1u8; 32]);
        let mut ledger_db = create_db();

        // === Create and append the origin block. ===
        // The origin block contains a single output belonging to the
        // `origin_account_key`.

        let origin_account_key = AccountKey::random(&mut rng);
        let (origin_block, origin_block_contents) =
            get_origin_block_and_contents(&origin_account_key);

        ledger_db
            .append_block(&origin_block, &origin_block_contents, None)
            .unwrap();

        // === Append a block with no contents. ===

        let block_contents1 = Default::default();

        let block1 = Block::new_with_parent(
            BLOCK_VERSION,
            &origin_block,
            &Default::default(),
            &block_contents1,
        );

        ledger_db
            .append_block(&block1, &block_contents1, None)
            .unwrap();
    }

    #[test]
    #[should_panic(expected = "called `Result::unwrap()` on an `Err` value: NoKeyImages")]
    // Appending a non-origin block should fail if the block contains no key images
    // and no minting transactions.
    fn test_append_block_fails_for_non_origin_non_minting_blocks_without_key_images() {
        let mut rng: StdRng = SeedableRng::from_seed([1u8; 32]);
        let mut ledger_db = create_db();

        // === Create and append the origin block. ===
        // The origin block contains a single output belonging to the
        // `origin_account_key`.

        let origin_account_key = AccountKey::random(&mut rng);
        let (origin_block, origin_block_contents) =
            get_origin_block_and_contents(&origin_account_key);

        ledger_db
            .append_block(&origin_block, &origin_block_contents, None)
            .unwrap();

        // === Attempt to append a block without key images ===
        let outputs: Vec<TxOut> = (0..4).map(|_i| create_test_tx_out(&mut rng)).collect();

        let block_contents = BlockContents {
            outputs,
            ..Default::default()
        };
        let block = Block::new_with_parent(
            BLOCK_VERSION,
            &origin_block,
            &Default::default(),
            &block_contents,
        );

        // This is expected to fail.
        ledger_db
            .append_block(&block, &block_contents, None)
            .unwrap();
    }

    #[test]
    #[ignore]
    // A block that attempts a double spend should be rejected.
    fn test_reject_double_spend() {
        unimplemented!();
    }

    #[test]
    // `num_blocks` should return the correct number of blocks.
    fn test_num_blocks() {
        let mut ledger_db = create_db();
        assert_eq!(ledger_db.num_blocks().unwrap(), 0);
        let n_blocks: u64 = 7;
        populate_db(&mut ledger_db, n_blocks, 1);
        assert_eq!(ledger_db.num_blocks().unwrap(), n_blocks);
    }

    #[test]
    // Getting a block by index should return the correct block, if it exists.
    fn test_get_block_by_index() {
        let mut ledger_db = create_db();
        let n_blocks = 43;
        let (expected_blocks, _) = populate_db(&mut ledger_db, n_blocks, 1);

        for block_index in 0..n_blocks {
            let block = ledger_db
                .get_block(block_index as u64)
                .unwrap_or_else(|_| panic!("Could not get block {:?}", block_index));

            let expected_block: Block = expected_blocks.get(block_index as usize).unwrap().clone();
            assert_eq!(block, expected_block);
        }
    }

    #[test]
    // Getting block contents by index should return the correct block contents, if
    // that exists.
    fn test_get_block_contents_by_index() {
        let mut ledger_db = create_db();
        let n_blocks = 43;
        let (_, expected_block_contents) = populate_db(&mut ledger_db, n_blocks, 1);

        for block_index in 0..n_blocks {
            let block_contents = ledger_db
                .get_block_contents(block_index as u64)
                .unwrap_or_else(|_| panic!("Could not get block contents {:?}", block_index));

            let expected_block_contents = expected_block_contents
                .get(block_index as usize)
                .unwrap()
                .clone();
            assert_eq!(block_contents, expected_block_contents);
        }
    }

    #[test]
    // Getting a block by its index should return an error if the block doesn't
    // exist.
    fn test_get_block_by_index_doesnt_exist() {
        let mut ledger_db = create_db();
        let n_blocks = 43;
        populate_db(&mut ledger_db, n_blocks, 1);

        let out_of_range = 999;

        match ledger_db.get_block(out_of_range) {
            Ok(_block) => panic!("Should not return a block."),
            Err(Error::NotFound) => {
                // This is expected.
            }
            Err(e) => panic!("Unexpected error {:?}", e),
        }
    }

    #[test]
    // Getting a block number by tx out index should return the correct block
    // number, if it exists.
    fn test_get_block_index_by_tx_out_index() {
        let mut ledger_db = create_db();
        let n_blocks = 43;
        let (_expected_blocks, expected_block_contents) = populate_db(&mut ledger_db, n_blocks, 1);

        for (block_index, block_contents) in expected_block_contents.iter().enumerate() {
            for tx_out in block_contents.outputs.iter() {
                let tx_out_index = ledger_db
                    .get_tx_out_index_by_public_key(&tx_out.public_key)
                    .expect("Failed getting tx out index");

                let block_index_by_tx_out = ledger_db
                    .get_block_index_by_tx_out_index(tx_out_index)
                    .expect("Failed getting block index by tx out index");
                assert_eq!(block_index as u64, block_index_by_tx_out);
            }
        }
    }

    #[test]
    // Getting a block index by a tx out index return an error if the tx out index
    // doesn't exist.
    fn test_get_block_index_by_tx_out_index_doesnt_exist() {
        let mut ledger_db = create_db();
        let n_blocks = 43;
        populate_db(&mut ledger_db, n_blocks, 1);

        let out_of_range = 999;

        match ledger_db.get_block_index_by_tx_out_index(out_of_range) {
            Ok(_block_index) => panic!("Should not return a block index."),
            Err(Error::NotFound) => {
                // This is expected.
            }
            Err(e) => panic!("Unexpected error {:?}", e),
        }
    }

    #[test]
    // `Ledger::contains_key_image` should find key images that exist.
    fn test_contains_key_image() {
        let mut rng: StdRng = SeedableRng::from_seed([1u8; 32]);
        let mut ledger_db = create_db();

        // The origin block can't contain key images.
        let origin_account_key = AccountKey::random(&mut rng);
        let (origin_block, origin_block_contents) =
            get_origin_block_and_contents(&origin_account_key);
        ledger_db
            .append_block(&origin_block, &origin_block_contents, None)
            .unwrap();

        // Write the next block, containing several key images.
        let num_key_images = 3;
        let key_images: Vec<KeyImage> = (0..num_key_images)
            .map(|_i| KeyImage::from(rng.next_u64()))
            .collect();

>>>>>>> cacb5742
        let tx_out = create_test_tx_out(&mut rng);
        let outputs = vec![tx_out];

        let block_contents = BlockContents {
            key_images: key_images.clone(),
            outputs,
            ..Default::default()
        };
        let block = Block::new_with_parent(
            BlockVersion::ONE,
            &origin_block,
            &Default::default(),
            &block_contents,
        );

        ledger_db
            .append_block(&block, &block_contents, None)
            .unwrap();

        // The ledger should each key image.
        for key_image in &key_images {
            assert!(ledger_db.contains_key_image(&key_image).unwrap());
        }
    }

    #[test]
    // `get_key_images_by_block` should return the correct set of key images used in
    // a single block.
    fn test_get_key_images_by_block() {
        let mut rng: StdRng = SeedableRng::from_seed([1u8; 32]);
        let mut ledger_db = create_db();

        // Populate the ledger with some initial blocks.
        let n_blocks = 3;
        populate_db(&mut ledger_db, n_blocks, 2);

        // Append a new block to the ledger.
        let num_key_images = 3;
        let key_images: Vec<KeyImage> = (0..num_key_images)
            .map(|_i| KeyImage::from(rng.next_u64()))
            .collect();

        let tx_out = create_test_tx_out(&mut rng);
        let outputs = vec![tx_out];

        let block_contents = BlockContents {
            key_images: key_images.clone(),
            outputs,
            ..Default::default()
        };
        let parent = ledger_db.get_block(n_blocks - 1).unwrap();
        let block = Block::new_with_parent(
            BlockVersion::ONE,
            &parent,
            &Default::default(),
            &block_contents,
        );

        ledger_db
            .append_block(&block, &block_contents, None)
            .unwrap();

        let returned_key_images = ledger_db.get_key_images_by_block(block.index).unwrap();
        assert_eq!(key_images, returned_key_images);
    }

    #[test]
    /// Attempting to append an empty block should return Error::NoOutputs.
    fn test_append_empty_block() {
        let mut rng: StdRng = SeedableRng::from_seed([1u8; 32]);
        let mut ledger_db = create_db();

        // The origin block can't contain key images.
        let origin_account_key = AccountKey::random(&mut rng);
        let (origin_block, origin_block_contents) =
            get_origin_block_and_contents(&origin_account_key);
        ledger_db
            .append_block(&origin_block, &origin_block_contents, None)
            .unwrap();

        // Write the next block, containing several key images but no outputs.
        let num_key_images = 3;
        let key_images: Vec<KeyImage> = (0..num_key_images)
            .map(|_i| KeyImage::from(rng.next_u64()))
            .collect();

        let block_contents = BlockContents {
            key_images,
            ..Default::default()
        };
        let block = Block::new_with_parent(
            BlockVersion::ONE,
            &origin_block,
            &Default::default(),
            &block_contents,
        );

        assert_eq!(
            ledger_db.append_block(&block, &block_contents, None),
            Err(Error::NoOutputs)
        );
    }

    #[test]
    /// Appending an block of incorrect version should return
    /// Error::InvalidBlockVersion.
    fn test_append_block_with_invalid_version() {
        let mut rng: StdRng = SeedableRng::from_seed([1u8; 32]);
        let mut ledger_db = create_db();
        let account_key = AccountKey::random(&mut rng);

        let (mut block, block_contents) = get_origin_block_and_contents(&account_key);

        let wrong_version = 1337;
        block.version = wrong_version;
        // Recompute the block ID to reflect the modified version.
        block.id = compute_block_id(
            block.version,
            &block.parent_id,
            block.index,
            block.cumulative_txo_count,
            &block.root_element,
            &block.contents_hash,
        );

        assert_eq!(
            ledger_db.append_block(&block, &block_contents, None),
            Err(Error::InvalidBlockVersion(block.version))
        );
    }

    #[test]
    /// Appending blocks that have ever-increasing and continous version numbers
    /// should work as long as it is <= MAX_BLOCK_VERSION.
    /// Appending a block > MAX_BLOCK_VERSION should fail even if it is after a
    /// block with version == MAX_BLOCK_VERSION.
    /// Appending a block with a version < last block's version should fail.
    fn test_append_block_with_version_bumps() {
        let mut rng: StdRng = SeedableRng::from_seed([1u8; 32]);
        let mut ledger_db = create_db();

        let origin_account_key = AccountKey::random(&mut rng);
        let (origin_block, origin_block_contents) =
            get_origin_block_and_contents(&origin_account_key);

        ledger_db
            .append_block(&origin_block, &origin_block_contents, None)
            .unwrap();

        let mut last_block = origin_block;

        // MAX_BLOCK_VERSION sets the current max block version
        for block_version in BlockVersion::iterator() {
            // In each iteration we add a few blocks with the same version.
            for _ in 0..3 {
                let outputs: Vec<TxOut> = (0..4).map(|_i| create_test_tx_out(&mut rng)).collect();

                let key_images: Vec<KeyImage> =
                    (0..5).map(|_i| KeyImage::from(rng.next_u64())).collect();

                let block_contents = BlockContents {
                    key_images,
                    outputs,
                    ..Default::default()
                };
                last_block = Block::new_with_parent(
                    block_version,
                    &last_block,
                    &Default::default(),
                    &block_contents,
                );

                ledger_db
                    .append_block(&last_block, &block_contents, None)
                    .unwrap();
            }

            // All blocks should've been written (+ origin block).
            assert_eq!(
                ledger_db.num_blocks().unwrap(),
                1 + (3 * (*block_version)) as u64
            );
        }

        // Last block version should be what we expect.
        let last_block = ledger_db
            .get_block(ledger_db.num_blocks().unwrap() - 1)
            .unwrap();
        assert_eq!(last_block.version, *MAX_BLOCK_VERSION);

        // Appending a block with version < previous block version should fail.
        {
            let outputs: Vec<TxOut> = (0..4).map(|_i| create_test_tx_out(&mut rng)).collect();

            let key_images: Vec<KeyImage> =
                (0..5).map(|_i| KeyImage::from(rng.next_u64())).collect();

            let block_contents = BlockContents {
                key_images,
                outputs,
                ..Default::default()
            };
            assert_eq!(last_block.version, *MAX_BLOCK_VERSION);

            // Note: unsafe transmute is being used to skirt the invariant that BlockVersion
            // does not exceed MAX_BLOCK_VERSION
            let invalid_block = Block::new_with_parent(
                unsafe { core::mem::transmute(last_block.version + 1) },
                &last_block,
                &Default::default(),
                &block_contents,
            );
            assert_eq!(
                ledger_db.append_block(&invalid_block, &block_contents, None),
                Err(Error::InvalidBlockVersion(invalid_block.version))
            );

            if last_block.version > 0 {
                let invalid_block = Block::new_with_parent(
                    BlockVersion::try_from(last_block.version - 1).unwrap(),
                    &last_block,
                    &Default::default(),
                    &block_contents,
                );
                assert_eq!(
                    ledger_db.append_block(&invalid_block, &block_contents, None),
                    Err(Error::InvalidBlockVersion(invalid_block.version))
                );
            }
        }
    }

    #[test]
    fn test_append_block_at_wrong_location() {
        let mut rng: StdRng = SeedableRng::from_seed([1u8; 32]);
        let mut ledger_db = create_db();

        // initialize a ledger with 3 blocks.
        let n_blocks = 3;
        let (blocks, _) = populate_db(&mut ledger_db, n_blocks, 2);
        assert_eq!(ledger_db.num_blocks().unwrap(), n_blocks);

        let key_images = vec![KeyImage::from(rng.next_u64())];

        let tx_out = create_test_tx_out(&mut rng);

        let outputs = vec![tx_out];
        let block_contents = BlockContents {
            key_images,
            outputs,
            ..Default::default()
        };

        // Appending a block to a previously written location should fail.
        let mut new_block = Block::new(
            BLOCK_VERSION,
            &blocks[0].id,
            1,
            blocks[0].cumulative_txo_count,
            &Default::default(),
            &block_contents,
        );

        assert_eq!(
            ledger_db.append_block(&new_block, &block_contents, None),
            Err(Error::InvalidBlockIndex(new_block.index))
        );

        // Appending a non-contiguous location should fail.
        new_block.index = 3 * n_blocks;
        assert_eq!(
            ledger_db.append_block(&new_block, &block_contents, None),
            Err(Error::InvalidBlockIndex(new_block.index))
        );
    }

    #[test]
    /// Appending a block with a spent key image should return
    /// Error::KeyImageAlreadySpent.
    fn test_append_block_with_spent_key_image() {
        let mut rng: StdRng = SeedableRng::from_seed([1u8; 32]);
        let mut ledger_db = create_db();

        // The origin block can't contain key images.
        let origin_account_key = AccountKey::random(&mut rng);
        let (origin_block, origin_block_contents) =
            get_origin_block_and_contents(&origin_account_key);
        ledger_db
            .append_block(&origin_block, &origin_block_contents, None)
            .unwrap();

        // Write the next block, containing several key images.
        let num_key_images = 3;
        let block_one_key_images: Vec<KeyImage> = (0..num_key_images)
            .map(|_i| KeyImage::from(rng.next_u64()))
            .collect();

        let block_one_contents = {
            let tx_out = create_test_tx_out(&mut rng);
            let outputs = vec![tx_out];
            BlockContents {
                key_images: block_one_key_images.clone(),
                outputs,
                ..Default::default()
            }
        };

        let block_one = Block::new_with_parent(
            BLOCK_VERSION,
            &origin_block,
            &Default::default(),
            &block_one_contents,
        );

        ledger_db
            .append_block(&block_one, &block_one_contents, None)
            .unwrap();

        // The next block reuses a key image.
        let block_two_contents = {
            let tx_out = create_test_tx_out(&mut rng);
            let outputs = vec![tx_out];
            BlockContents {
                key_images: block_one_key_images.clone(),
                outputs,
                ..Default::default()
            }
        };

        let block_two = Block::new_with_parent(
            BLOCK_VERSION,
            &block_one,
            &Default::default(),
            &block_two_contents,
        );

        assert_eq!(
            ledger_db.append_block(&block_two, &block_two_contents, None),
            Err(Error::KeyImageAlreadySpent)
        );
    }

    #[test]
    /// Appending a block with a pre-existing output public key should return
    /// Error::DuplicateOutputPublicKey.
    fn test_append_block_with_duplicate_output_public_key() {
        let mut rng: StdRng = SeedableRng::from_seed([1u8; 32]);
        let mut ledger_db = create_db();

        // Write a block to the ledger.
        let origin_account_key = AccountKey::random(&mut rng);
        let (origin_block, origin_block_contents) =
            get_origin_block_and_contents(&origin_account_key);
        ledger_db
            .append_block(&origin_block, &origin_block_contents, None)
            .unwrap();

        // The next block reuses a public key.
        let existing_tx_out = ledger_db.get_tx_out_by_index(0).unwrap();

        let block_one_contents = {
            let mut tx_out = create_test_tx_out(&mut rng);
            tx_out.public_key = existing_tx_out.public_key.clone();
            let outputs = vec![tx_out];
            let key_images = vec![KeyImage::from(rng.next_u64())];
            BlockContents {
                key_images,
                outputs,
                ..Default::default()
            }
        };

        let block_one = Block::new_with_parent(
            BLOCK_VERSION,
            &origin_block,
            &Default::default(),
            &block_one_contents,
        );

        assert_eq!(
            ledger_db.append_block(&block_one, &block_one_contents, None),
            Err(Error::DuplicateOutputPublicKey)
        );
    }

    #[test]
    // append_block rejects invalid blocks.
    fn test_append_invalid_blocks() {
        let mut rng: StdRng = SeedableRng::from_seed([1u8; 32]);
        let mut ledger_db = create_db();
        let account_key = AccountKey::random(&mut rng);

        let (origin_block, origin_block_contents) = get_origin_block_and_contents(&account_key);

        // append_block rejects a block with invalid id.
        {
            let mut block = origin_block.clone();
            block.id.0[0] += 1;
            assert_eq!(
                ledger_db.append_block(&block, &origin_block_contents, None),
                Err(Error::InvalidBlockID(block.id.clone()))
            );
        }

        // append_block rejects a block with invalid contents hash.
        {
            let mut block = origin_block.clone();
            block.contents_hash.0[0] += 1;
            assert_eq!(
                ledger_db.append_block(&block, &origin_block_contents, None),
                Err(Error::InvalidBlockContents)
            );
        }

        assert_eq!(
            ledger_db.append_block(&origin_block, &origin_block_contents, None),
            Ok(())
        );

        // append_block rejects a block with non-existent parent.
        {
            let tx_out = create_test_tx_out(&mut rng);

            let key_images = vec![KeyImage::from(rng.next_u64())];
            let outputs = vec![tx_out];
            let block_contents = BlockContents {
                key_images,
                outputs,
                ..Default::default()
            };

            let bytes = [14u8; 32];
            let bad_parent_id = BlockID::try_from(&bytes[..]).unwrap();

            // This block has a bad parent id.
            let block_one_bad = Block::new(
                BLOCK_VERSION,
                &bad_parent_id,
                1,
                origin_block.cumulative_txo_count,
                &Default::default(),
                &block_contents,
            );

            assert_eq!(
                ledger_db.append_block(&block_one_bad, &block_contents, None),
                Err(Error::InvalidParentBlockID(block_one_bad.parent_id.clone()))
            );

            // This block correctly has block zero as its parent.
            let block_one_good = Block::new(
                BLOCK_VERSION,
                &origin_block.id,
                1,
                origin_block.cumulative_txo_count,
                &Default::default(),
                &block_contents,
            );

            assert_eq!(
                ledger_db.append_block(&block_one_good, &block_contents, None),
                Ok(())
            );
        }
    }

    #[test]
    // ledger.num_txos agrees with the computed block header values
    fn double_check_num_txos() {
        let mut rng: StdRng = SeedableRng::from_seed([1u8; 32]);
        let mut ledger_db = create_db();

        let origin_account_key = AccountKey::random(&mut rng);
        let (origin_block, origin_block_contents) =
            get_origin_block_and_contents(&origin_account_key);
        ledger_db
            .append_block(&origin_block, &origin_block_contents, None)
            .unwrap();

        // Make random recipients
        let accounts: Vec<AccountKey> = (0..20).map(|_i| AccountKey::random(&mut rng)).collect();
        let recipient_pub_keys = accounts
            .iter()
            .map(|account| account.default_subaddress())
            .collect::<Vec<_>>();

        // Get some random blocks
        let results: Vec<(Block, BlockContents)> = mc_transaction_core_test_utils::get_blocks(
            BLOCK_VERSION,
            &recipient_pub_keys[..],
            20,
            20,
            35,
            &origin_block,
            &mut rng,
        );

        for (block, block_contents) in &results {
            println!("block {} containing {:?}", block.index, block_contents);
            ledger_db.append_block(block, block_contents, None).unwrap();
            assert_eq!(block.cumulative_txo_count, ledger_db.num_txos().unwrap());
        }
    }

    #[test]
    // ledger_db.get_root_tx_out_membership_element returns the correct element
    fn get_root_tx_out_membership_element_returns_correct_element() {
        let mut rng: StdRng = SeedableRng::from_seed([1u8; 32]);
        let mut ledger_db = create_db();

        let origin_account_key = AccountKey::random(&mut rng);
        let (origin_block, origin_block_contents) =
            get_origin_block_and_contents(&origin_account_key);
        ledger_db
            .append_block(&origin_block, &origin_block_contents, None)
            .unwrap();

        // Make random recipients
        let accounts: Vec<AccountKey> = (0..20).map(|_i| AccountKey::random(&mut rng)).collect();
        let recipient_pub_keys = accounts
            .iter()
            .map(|account| account.default_subaddress())
            .collect::<Vec<_>>();

        // Get some random blocks
        let results: Vec<(Block, BlockContents)> = mc_transaction_core_test_utils::get_blocks(
            BLOCK_VERSION,
            &recipient_pub_keys[..],
            20,
            20,
            35,
            &origin_block,
            &mut rng,
        );

        for (block, block_contents) in &results {
            ledger_db.append_block(block, block_contents, None).unwrap();
        }

        // The root element should be the same for all TxOuts in the ledger.
        let root_element = ledger_db.get_root_tx_out_membership_element().unwrap();

        for tx_out_index in 0..ledger_db.num_txos().unwrap() {
            let proofs = ledger_db
                .get_tx_out_proof_of_memberships(&[tx_out_index])
                .unwrap();

            let implied_root = compute_implied_merkle_root(&proofs[0]).unwrap();
            assert_eq!(root_element, implied_root);
        }
    }

    // FIXME(MC-526): If these benches are not marked ignore, they get run during
    // cargo test and they are not compiled with optimizations which makes them
    // take several minutes I think they should probably be moved to
    // `ledger_db/benches/...` ?
    #[bench]
    #[ignore]
    fn bench_num_blocks(b: &mut Bencher) {
        let mut ledger_db = create_db();
        let n_blocks = 150;
        let n_txs_per_block = 1;
        let _ = populate_db(&mut ledger_db, n_blocks, n_txs_per_block);

        b.iter(|| ledger_db.num_blocks().unwrap())
    }

    #[bench]
    #[ignore]
    fn bench_get_block(b: &mut Bencher) {
        let mut ledger_db = create_db();
        let n_blocks = 30;
        let n_txs_per_block = 1000;
        let _ = populate_db(&mut ledger_db, n_blocks, n_txs_per_block);
        let mut rng: StdRng = SeedableRng::from_seed([1u8; 32]);

        b.iter(|| ledger_db.get_block(rng.next_u64() % n_blocks).unwrap())
    }
}<|MERGE_RESOLUTION|>--- conflicted
+++ resolved
@@ -1143,7 +1143,6 @@
 
         let origin_tx_out = origin_block_contents.outputs.get(0).unwrap().clone();
         assert_eq!(origin_tx_out, ledger_db.get_tx_out_by_index(0).unwrap());
-<<<<<<< HEAD
 
         assert_eq!(
             ledger_db.get_active_mint_configs(token_id1).unwrap(),
@@ -1153,17 +1152,6 @@
         // === Append a block with only a single MintConfigTx. ===
         let mint_config_tx1 = create_mint_config_tx(token_id1, &mut rng);
 
-=======
-
-        assert_eq!(
-            ledger_db.get_active_mint_configs(token_id1).unwrap(),
-            vec![]
-        );
-
-        // === Append a block with only a single MintConfigTx. ===
-        let mint_config_tx1 = create_mint_config_tx(token_id1, &mut rng);
-
->>>>>>> cacb5742
         let block_contents1 = BlockContents {
             mint_config_txs: vec![mint_config_tx1.clone()],
             ..Default::default()
@@ -1305,7 +1293,6 @@
 
         // === Append a block with only a single MintConfigTx. ===
         let mint_config_tx1 = create_mint_config_tx(token_id1, &mut rng);
-<<<<<<< HEAD
 
         let block_contents1 = BlockContents {
             mint_config_txs: vec![mint_config_tx1.clone()],
@@ -2532,1234 +2519,6 @@
             .map(|_i| KeyImage::from(rng.next_u64()))
             .collect();
 
-=======
-
-        let block_contents1 = BlockContents {
-            mint_config_txs: vec![mint_config_tx1.clone()],
-            ..Default::default()
-        };
-
-        let block1 = Block::new_with_parent(
-            BLOCK_VERSION,
-            &origin_block,
-            &Default::default(),
-            &block_contents1,
-        );
-
-        ledger_db
-            .append_block(&block1, &block_contents1, None)
-            .unwrap();
-
-        // Try appending a block that contains the same set mint config tx.
-        let mint_config_tx2 = create_mint_config_tx(token_id1, &mut rng);
-
-        let block_contents2 = BlockContents {
-            mint_config_txs: vec![mint_config_tx2.clone(), mint_config_tx1.clone()],
-            ..Default::default()
-        };
-
-        let block2 = Block::new_with_parent(
-            BLOCK_VERSION,
-            &block1,
-            &Default::default(),
-            &block_contents2,
-        );
-
-        // This should fail.
-        ledger_db
-            .append_block(&block2, &block_contents2, None)
-            .unwrap();
-    }
-
-    #[test]
-    // Appending a block with MintTxs and outputs should correctly update each LMDB
-    // database.
-    fn append_block_with_mint_txs_and_outputs() {
-        let mut rng: StdRng = SeedableRng::from_seed([1u8; 32]);
-        let mut ledger_db = create_db();
-        let token_id1 = TokenId::from(1);
-
-        // === Create and append the origin block. ===
-        // The origin block contains a single output belonging to the
-        // `origin_account_key`.
-
-        let origin_account_key = AccountKey::random(&mut rng);
-        let (origin_block, origin_block_contents) =
-            get_origin_block_and_contents(&origin_account_key);
-
-        ledger_db
-            .append_block(&origin_block, &origin_block_contents, None)
-            .unwrap();
-
-        let origin_tx_out = origin_block_contents.outputs.get(0).unwrap().clone();
-        assert_eq!(origin_tx_out, ledger_db.get_tx_out_by_index(0).unwrap());
-
-        assert_eq!(
-            ledger_db.get_active_mint_configs(token_id1).unwrap(),
-            vec![]
-        );
-
-        // === Append a block wth a MintConfigTx transaction. This is needed since
-        // the MintTx must be matched with an active mint config.
-        let (mint_config_tx1, signers1) = create_mint_config_tx_and_signers(token_id1, &mut rng);
-
-        let block_contents1 = BlockContents {
-            mint_config_txs: vec![mint_config_tx1.clone()],
-            ..Default::default()
-        };
-
-        let block1 = Block::new_with_parent(
-            BLOCK_VERSION,
-            &origin_block,
-            &Default::default(),
-            &block_contents1,
-        );
-
-        ledger_db
-            .append_block(&block1, &block_contents1, None)
-            .unwrap();
-
-        // === Append a block with only a single MintTx. ===
-        let mint_tx1 = create_mint_tx(token_id1, &signers1, 10, &mut rng);
-
-        let block_contents2 = BlockContents {
-            mint_txs: vec![mint_tx1.clone()],
-            outputs: vec![create_test_tx_out(&mut rng)],
-            ..Default::default()
-        };
-
-        let block2 = Block::new_with_parent(
-            BLOCK_VERSION,
-            &block1,
-            &Default::default(),
-            &block_contents2,
-        );
-
-        ledger_db
-            .append_block(&block2, &block_contents2, None)
-            .unwrap();
-
-        assert_eq!(3, ledger_db.num_blocks().unwrap());
-        assert_eq!(2, ledger_db.num_txos().unwrap());
-        // The origin block should still be in the ledger:
-        assert_eq!(origin_block, ledger_db.get_block(0).unwrap());
-        // The new block should be in the ledger:
-        assert_eq!(block2, ledger_db.get_block(2).unwrap());
-
-        // The origin's TxOut should still be in the ledger:
-        assert_eq!(origin_tx_out, ledger_db.get_tx_out_by_index(0).unwrap());
-
-        // The new block contents should be in the ledger.
-        assert_eq!(block_contents2, ledger_db.get_block_contents(2).unwrap());
-
-        // The active mint configs should be updated.
-        assert_eq!(
-            ledger_db.get_active_mint_configs(token_id1).unwrap(),
-            vec![
-                ActiveMintConfig {
-                    mint_config: mint_config_tx1.prefix.configs[0].clone(),
-                    total_minted: mint_tx1.prefix.amount,
-                },
-                ActiveMintConfig {
-                    mint_config: mint_config_tx1.prefix.configs[1].clone(),
-                    total_minted: 0,
-                },
-                ActiveMintConfig {
-                    mint_config: mint_config_tx1.prefix.configs[2].clone(),
-                    total_minted: 0,
-                },
-            ]
-        );
-
-        // === Append another block with a MintTx, this one targetting the
-        // second mint configuration.
-        let mint_tx2 = create_mint_tx(
-            token_id1,
-            &[
-                Ed25519Pair::from(signers1[1].private_key()),
-                Ed25519Pair::from(signers1[2].private_key()),
-            ],
-            20,
-            &mut rng,
-        );
-
-        let block_contents3 = BlockContents {
-            mint_txs: vec![mint_tx2.clone()],
-            outputs: vec![create_test_tx_out(&mut rng)],
-            ..Default::default()
-        };
-
-        let block3 = Block::new_with_parent(
-            BLOCK_VERSION,
-            &block2,
-            &Default::default(),
-            &block_contents3,
-        );
-
-        ledger_db
-            .append_block(&block3, &block_contents3, None)
-            .unwrap();
-
-        assert_eq!(4, ledger_db.num_blocks().unwrap());
-        assert_eq!(3, ledger_db.num_txos().unwrap());
-        // The origin block should still be in the ledger:
-        assert_eq!(origin_block, ledger_db.get_block(0).unwrap());
-        // Previous blocks should still be in the ledger:
-        assert_eq!(block1, ledger_db.get_block(1).unwrap());
-        assert_eq!(block2, ledger_db.get_block(2).unwrap());
-
-        assert_eq!(block_contents1, ledger_db.get_block_contents(1).unwrap());
-        assert_eq!(block_contents2, ledger_db.get_block_contents(2).unwrap());
-        // The new block should be in the ledger:
-        assert_eq!(block3, ledger_db.get_block(3).unwrap());
-        assert_eq!(block_contents3, ledger_db.get_block_contents(3).unwrap());
-
-        // The active mint configs should be updated.
-        assert_eq!(
-            ledger_db.get_active_mint_configs(token_id1).unwrap(),
-            vec![
-                ActiveMintConfig {
-                    mint_config: mint_config_tx1.prefix.configs[0].clone(),
-                    total_minted: mint_tx1.prefix.amount,
-                },
-                ActiveMintConfig {
-                    mint_config: mint_config_tx1.prefix.configs[1].clone(),
-                    total_minted: mint_tx2.prefix.amount,
-                },
-                ActiveMintConfig {
-                    mint_config: mint_config_tx1.prefix.configs[2].clone(),
-                    total_minted: 0,
-                },
-            ]
-        );
-
-        // === Append a third block with a MintTx, tragetting the first active
-        // mint config which should result in the total minted amount
-        // increasing.
-        let mint_tx3 = create_mint_tx(
-            token_id1,
-            &[Ed25519Pair::from(signers1[0].private_key())],
-            30,
-            &mut rng,
-        );
-
-        let block_contents4 = BlockContents {
-            mint_txs: vec![mint_tx3.clone()],
-            outputs: vec![create_test_tx_out(&mut rng)],
-            ..Default::default()
-        };
-
-        let block4 = Block::new_with_parent(
-            BLOCK_VERSION,
-            &block3,
-            &Default::default(),
-            &block_contents4,
-        );
-
-        ledger_db
-            .append_block(&block4, &block_contents4, None)
-            .unwrap();
-
-        assert_eq!(5, ledger_db.num_blocks().unwrap());
-        assert_eq!(4, ledger_db.num_txos().unwrap());
-        // The origin block should still be in the ledger:
-        assert_eq!(origin_block, ledger_db.get_block(0).unwrap());
-        // Previous blocks should still be in the ledger:
-        assert_eq!(block1, ledger_db.get_block(1).unwrap());
-        assert_eq!(block2, ledger_db.get_block(2).unwrap());
-        assert_eq!(block3, ledger_db.get_block(3).unwrap());
-
-        assert_eq!(block_contents1, ledger_db.get_block_contents(1).unwrap());
-        assert_eq!(block_contents2, ledger_db.get_block_contents(2).unwrap());
-        assert_eq!(block_contents3, ledger_db.get_block_contents(3).unwrap());
-        // The new block should be in the ledger:
-        assert_eq!(block4, ledger_db.get_block(4).unwrap());
-        assert_eq!(block_contents4, ledger_db.get_block_contents(4).unwrap());
-
-        // The active mint configs should be updated.
-        assert_eq!(
-            ledger_db.get_active_mint_configs(token_id1).unwrap(),
-            vec![
-                ActiveMintConfig {
-                    mint_config: mint_config_tx1.prefix.configs[0].clone(),
-                    total_minted: mint_tx1.prefix.amount + mint_tx3.prefix.amount,
-                },
-                ActiveMintConfig {
-                    mint_config: mint_config_tx1.prefix.configs[1].clone(),
-                    total_minted: mint_tx2.prefix.amount,
-                },
-                ActiveMintConfig {
-                    mint_config: mint_config_tx1.prefix.configs[2].clone(),
-                    total_minted: 0,
-                },
-            ]
-        );
-
-        // === Append a fourth block with two MintTxs, tragetting the first active
-        // mint config which should result in the total minted amount
-        // increasing.
-        let mint_tx4 = create_mint_tx(
-            token_id1,
-            &[Ed25519Pair::from(signers1[0].private_key())],
-            100,
-            &mut rng,
-        );
-
-        let mint_tx5 = create_mint_tx(
-            token_id1,
-            &[Ed25519Pair::from(signers1[0].private_key())],
-            200,
-            &mut rng,
-        );
-
-        let block_contents5 = BlockContents {
-            mint_txs: vec![mint_tx4.clone(), mint_tx5.clone()],
-            outputs: vec![create_test_tx_out(&mut rng), create_test_tx_out(&mut rng)],
-            ..Default::default()
-        };
-
-        let block5 = Block::new_with_parent(
-            BLOCK_VERSION,
-            &block4,
-            &Default::default(),
-            &block_contents5,
-        );
-
-        ledger_db
-            .append_block(&block5, &block_contents5, None)
-            .unwrap();
-
-        assert_eq!(6, ledger_db.num_blocks().unwrap());
-        assert_eq!(6, ledger_db.num_txos().unwrap());
-        // The origin block should still be in the ledger:
-        assert_eq!(origin_block, ledger_db.get_block(0).unwrap());
-        // Previous blocks should still be in the ledger:
-        assert_eq!(block1, ledger_db.get_block(1).unwrap());
-        assert_eq!(block2, ledger_db.get_block(2).unwrap());
-        assert_eq!(block3, ledger_db.get_block(3).unwrap());
-        assert_eq!(block4, ledger_db.get_block(4).unwrap());
-
-        assert_eq!(block_contents1, ledger_db.get_block_contents(1).unwrap());
-        assert_eq!(block_contents2, ledger_db.get_block_contents(2).unwrap());
-        assert_eq!(block_contents3, ledger_db.get_block_contents(3).unwrap());
-        assert_eq!(block_contents4, ledger_db.get_block_contents(4).unwrap());
-        // The new block should be in the ledger:
-        assert_eq!(block5, ledger_db.get_block(5).unwrap());
-        assert_eq!(block_contents5, ledger_db.get_block_contents(5).unwrap());
-
-        // The active mint configs should be updated.
-        assert_eq!(
-            ledger_db.get_active_mint_configs(token_id1).unwrap(),
-            vec![
-                ActiveMintConfig {
-                    mint_config: mint_config_tx1.prefix.configs[0].clone(),
-                    total_minted: mint_tx1.prefix.amount
-                        + mint_tx3.prefix.amount
-                        + mint_tx4.prefix.amount
-                        + mint_tx5.prefix.amount,
-                },
-                ActiveMintConfig {
-                    mint_config: mint_config_tx1.prefix.configs[1].clone(),
-                    total_minted: mint_tx2.prefix.amount,
-                },
-                ActiveMintConfig {
-                    mint_config: mint_config_tx1.prefix.configs[2].clone(),
-                    total_minted: 0,
-                },
-            ]
-        );
-
-        // === Append a fifth with two MintTxs, tragetting both mint configs which
-        // should result in the total minted amount increasing.
-        let mint_tx6 = create_mint_tx(
-            token_id1,
-            &[Ed25519Pair::from(signers1[0].private_key())],
-            101,
-            &mut rng,
-        );
-
-        let mint_tx7 = create_mint_tx(
-            token_id1,
-            &[Ed25519Pair::from(signers1[1].private_key())],
-            201,
-            &mut rng,
-        );
-
-        let block_contents6 = BlockContents {
-            mint_txs: vec![mint_tx6.clone(), mint_tx7.clone()],
-            outputs: vec![create_test_tx_out(&mut rng), create_test_tx_out(&mut rng)],
-            ..Default::default()
-        };
-
-        let block6 = Block::new_with_parent(
-            BLOCK_VERSION,
-            &block5,
-            &Default::default(),
-            &block_contents6,
-        );
-
-        ledger_db
-            .append_block(&block6, &block_contents6, None)
-            .unwrap();
-
-        assert_eq!(7, ledger_db.num_blocks().unwrap());
-        assert_eq!(8, ledger_db.num_txos().unwrap());
-        // The origin block should still be in the ledger:
-        assert_eq!(origin_block, ledger_db.get_block(0).unwrap());
-        // Previous blocks should still be in the ledger:
-        assert_eq!(block1, ledger_db.get_block(1).unwrap());
-        assert_eq!(block2, ledger_db.get_block(2).unwrap());
-        assert_eq!(block3, ledger_db.get_block(3).unwrap());
-        assert_eq!(block4, ledger_db.get_block(4).unwrap());
-        assert_eq!(block5, ledger_db.get_block(5).unwrap());
-
-        assert_eq!(block_contents1, ledger_db.get_block_contents(1).unwrap());
-        assert_eq!(block_contents2, ledger_db.get_block_contents(2).unwrap());
-        assert_eq!(block_contents3, ledger_db.get_block_contents(3).unwrap());
-        assert_eq!(block_contents4, ledger_db.get_block_contents(4).unwrap());
-        assert_eq!(block_contents5, ledger_db.get_block_contents(5).unwrap());
-        // The new block should be in the ledger:
-        assert_eq!(block6, ledger_db.get_block(6).unwrap());
-        assert_eq!(block_contents6, ledger_db.get_block_contents(6).unwrap());
-
-        // The active mint configs should be updated.
-        assert_eq!(
-            ledger_db.get_active_mint_configs(token_id1).unwrap(),
-            vec![
-                ActiveMintConfig {
-                    mint_config: mint_config_tx1.prefix.configs[0].clone(),
-                    total_minted: mint_tx1.prefix.amount
-                        + mint_tx3.prefix.amount
-                        + mint_tx4.prefix.amount
-                        + mint_tx5.prefix.amount
-                        + mint_tx6.prefix.amount,
-                },
-                ActiveMintConfig {
-                    mint_config: mint_config_tx1.prefix.configs[1].clone(),
-                    total_minted: mint_tx2.prefix.amount + mint_tx7.prefix.amount,
-                },
-                ActiveMintConfig {
-                    mint_config: mint_config_tx1.prefix.configs[2].clone(),
-                    total_minted: 0,
-                },
-            ]
-        );
-    }
-
-    #[test]
-    // Appending a block that contains a mix of outputs, key images and mint
-    // transactions should work as expected.
-    fn test_append_block_containing_outputs_key_images_and_mint_txs() {
-        let mut rng: StdRng = SeedableRng::from_seed([1u8; 32]);
-        let mut ledger_db = create_db();
-        let token_id1 = TokenId::from(1);
-        let token_id2 = TokenId::from(2);
-
-        // === Create and append the origin block. ===
-        // The origin block contains a single output belonging to the
-        // `origin_account_key`.
-
-        let origin_account_key = AccountKey::random(&mut rng);
-        let (origin_block, origin_block_contents) =
-            get_origin_block_and_contents(&origin_account_key);
-
-        ledger_db
-            .append_block(&origin_block, &origin_block_contents, None)
-            .unwrap();
-
-        // === Create and append a non-origin block. ===
-        let outputs1: Vec<TxOut> = (0..4).map(|_i| create_test_tx_out(&mut rng)).collect();
-
-        let key_images1: Vec<KeyImage> = (0..5).map(|_i| KeyImage::from(rng.next_u64())).collect();
-        let mint_config_tx1 = create_mint_config_tx(token_id1, &mut rng);
-        let (mint_config_tx2, signers2) = create_mint_config_tx_and_signers(token_id2, &mut rng);
-
-        let block_contents1 = BlockContents {
-            key_images: key_images1,
-            outputs: outputs1,
-            mint_config_txs: vec![mint_config_tx1.clone(), mint_config_tx2.clone()],
-            mint_txs: vec![], /* For this block we cant include any mint txs since we need an
-                               * active configuration first. */
-        };
-        let block1 = Block::new_with_parent(
-            BLOCK_VERSION,
-            &origin_block,
-            &Default::default(),
-            &block_contents1,
-        );
-
-        ledger_db
-            .append_block(&block1, &block_contents1, None)
-            .unwrap();
-
-        assert_eq!(2, ledger_db.num_blocks().unwrap());
-        // The origin block should still be in the ledger:
-        assert_eq!(origin_block, ledger_db.get_block(0).unwrap());
-        // The new block should be in the ledger:
-        assert_eq!(block1, ledger_db.get_block(1).unwrap());
-        // The new block contents should be in the ledger:
-        assert_eq!(block_contents1, ledger_db.get_block_contents(1).unwrap());
-
-        // The active mint configs should be updated.
-        assert_eq!(
-            ledger_db.get_active_mint_configs(token_id1).unwrap(),
-            vec![
-                ActiveMintConfig {
-                    mint_config: mint_config_tx1.prefix.configs[0].clone(),
-                    total_minted: 0,
-                },
-                ActiveMintConfig {
-                    mint_config: mint_config_tx1.prefix.configs[1].clone(),
-                    total_minted: 0,
-                },
-                ActiveMintConfig {
-                    mint_config: mint_config_tx1.prefix.configs[2].clone(),
-                    total_minted: 0,
-                },
-            ]
-        );
-
-        assert_eq!(
-            ledger_db.get_active_mint_configs(token_id2).unwrap(),
-            vec![
-                ActiveMintConfig {
-                    mint_config: mint_config_tx2.prefix.configs[0].clone(),
-                    total_minted: 0,
-                },
-                ActiveMintConfig {
-                    mint_config: mint_config_tx2.prefix.configs[1].clone(),
-                    total_minted: 0,
-                },
-                ActiveMintConfig {
-                    mint_config: mint_config_tx2.prefix.configs[2].clone(),
-                    total_minted: 0,
-                },
-            ]
-        );
-
-        // Each TxOut from the current block should be in the ledger.
-        assert_eq!(5, ledger_db.num_txos().unwrap());
-
-        for (i, tx_out) in block_contents1.outputs.iter().enumerate() {
-            // The first tx_out is the origin block, tx_outs are for the following block
-            // hence the + 1
-            assert_eq!(
-                ledger_db.get_tx_out_by_index((i + 1) as u64).unwrap(),
-                *tx_out
-            );
-
-            // All tx outs are in the second block.
-            let block_index = ledger_db
-                .get_block_index_by_tx_out_index((i + 1) as u64)
-                .unwrap();
-            assert_eq!(block_index, 1);
-        }
-
-        // The key images should be in the ledger.
-        assert!(ledger_db
-            .contains_key_image(block_contents1.key_images.get(0).unwrap())
-            .unwrap());
-
-        let block1_key_images = ledger_db.get_key_images_by_block(1).unwrap();
-        assert_eq!(block_contents1.key_images, block1_key_images);
-
-        //  === Write another block - this one has a MintTx in addition to all
-        // the other txs.
-        let outputs2: Vec<TxOut> = (0..4).map(|_i| create_test_tx_out(&mut rng)).collect();
-
-        let key_images2: Vec<KeyImage> = (0..5).map(|_i| KeyImage::from(rng.next_u64())).collect();
-        let mint_config_tx3 = create_mint_config_tx(token_id1, &mut rng);
-        let mint_tx1 = create_mint_tx(token_id2, &signers2, 10, &mut rng);
-        let mint_tx2 = create_mint_tx(token_id2, &signers2, 20, &mut rng);
-
-        let block_contents2 = BlockContents {
-            key_images: key_images2,
-            outputs: outputs2,
-            mint_config_txs: vec![mint_config_tx3.clone()],
-            mint_txs: vec![mint_tx1.clone(), mint_tx2.clone()],
-        };
-        let block2 = Block::new_with_parent(
-            BLOCK_VERSION,
-            &block1,
-            &Default::default(),
-            &block_contents2,
-        );
-
-        ledger_db
-            .append_block(&block2, &block_contents2, None)
-            .unwrap();
-
-        assert_eq!(3, ledger_db.num_blocks().unwrap());
-        // The previous blocks should still be in the ledger:
-        assert_eq!(origin_block, ledger_db.get_block(0).unwrap());
-        assert_eq!(
-            origin_block_contents,
-            ledger_db.get_block_contents(0).unwrap()
-        );
-        assert_eq!(block1, ledger_db.get_block(1).unwrap());
-        assert_eq!(block_contents1, ledger_db.get_block_contents(1).unwrap());
-        // The new block should be in the ledger:
-        assert_eq!(block2, ledger_db.get_block(2).unwrap());
-        assert_eq!(block_contents2, ledger_db.get_block_contents(2).unwrap());
-
-        // The active mint configs should be updated.
-        assert_eq!(
-            ledger_db.get_active_mint_configs(token_id1).unwrap(),
-            vec![
-                ActiveMintConfig {
-                    mint_config: mint_config_tx3.prefix.configs[0].clone(),
-                    total_minted: 0,
-                },
-                ActiveMintConfig {
-                    mint_config: mint_config_tx3.prefix.configs[1].clone(),
-                    total_minted: 0,
-                },
-                ActiveMintConfig {
-                    mint_config: mint_config_tx3.prefix.configs[2].clone(),
-                    total_minted: 0,
-                },
-            ]
-        );
-
-        assert_eq!(
-            ledger_db.get_active_mint_configs(token_id2).unwrap(),
-            vec![
-                ActiveMintConfig {
-                    mint_config: mint_config_tx2.prefix.configs[0].clone(),
-                    total_minted: 30,
-                },
-                ActiveMintConfig {
-                    mint_config: mint_config_tx2.prefix.configs[1].clone(),
-                    total_minted: 0,
-                },
-                ActiveMintConfig {
-                    mint_config: mint_config_tx2.prefix.configs[2].clone(),
-                    total_minted: 0,
-                },
-            ]
-        );
-
-        // Each TxOut from the current block should be in the ledger.
-        assert_eq!(9, ledger_db.num_txos().unwrap());
-
-        for (i, tx_out) in block_contents2.outputs.iter().enumerate() {
-            assert_eq!(
-                ledger_db.get_tx_out_by_index((i + 5) as u64).unwrap(),
-                *tx_out
-            );
-
-            // All tx outs are in the second block.
-            let block_index = ledger_db
-                .get_block_index_by_tx_out_index((i + 5) as u64)
-                .unwrap();
-            assert_eq!(block_index, 2);
-        }
-
-        // The key images should be in the ledger.
-        assert!(ledger_db
-            .contains_key_image(block_contents2.key_images.get(0).unwrap())
-            .unwrap());
-
-        let block2_key_images = ledger_db.get_key_images_by_block(2).unwrap();
-        assert_eq!(block_contents2.key_images, block2_key_images);
-    }
-
-    #[test]
-    #[should_panic(expected = "called `Result::unwrap()` on an `Err` value: TooFewOutputs")]
-    // Appending a block that contains more MintTxs than outputs should
-    // fail.
-    fn test_append_block_fails_if_not_enough_outputs() {
-        let mut rng: StdRng = SeedableRng::from_seed([1u8; 32]);
-        let mut ledger_db = create_db();
-        let token_id1 = TokenId::from(1);
-
-        // === Create and append the origin block. ===
-        // The origin block contains a single output belonging to the
-        // `origin_account_key`.
-
-        let origin_account_key = AccountKey::random(&mut rng);
-        let (origin_block, origin_block_contents) =
-            get_origin_block_and_contents(&origin_account_key);
-
-        ledger_db
-            .append_block(&origin_block, &origin_block_contents, None)
-            .unwrap();
-
-        // === Append a block wth a MintConfigTx transaction. This is needed since
-        // the MintTx must be matched with an active mint config.
-        let (mint_config_tx1, signers1) = create_mint_config_tx_and_signers(token_id1, &mut rng);
-
-        let block_contents1 = BlockContents {
-            mint_config_txs: vec![mint_config_tx1.clone()],
-            ..Default::default()
-        };
-
-        let block1 = Block::new_with_parent(
-            BLOCK_VERSION,
-            &origin_block,
-            &Default::default(),
-            &block_contents1,
-        );
-
-        ledger_db
-            .append_block(&block1, &block_contents1, None)
-            .unwrap();
-
-        // === Append a block with two MintTxs but only a single TxOut. ===
-        let mint_tx1 = create_mint_tx(token_id1, &signers1, 10, &mut rng);
-        let mint_tx2 = create_mint_tx(token_id1, &signers1, 10, &mut rng);
-
-        let block_contents2 = BlockContents {
-            mint_txs: vec![mint_tx1, mint_tx2],
-            outputs: vec![create_test_tx_out(&mut rng)],
-            ..Default::default()
-        };
-
-        let block2 = Block::new_with_parent(
-            BLOCK_VERSION,
-            &block1,
-            &Default::default(),
-            &block_contents2,
-        );
-
-        // This should fail.
-        ledger_db
-            .append_block(&block2, &block_contents2, None)
-            .unwrap();
-    }
-
-    #[test]
-    #[should_panic(expected = "called `Result::unwrap()` on an `Err` value: DuplicateMintTx")]
-    // Appending a block that contains a previously-seen MintTx should
-    // fail.
-    fn test_append_block_fails_for_duplicate_mint_txs() {
-        let mut rng: StdRng = SeedableRng::from_seed([1u8; 32]);
-        let mut ledger_db = create_db();
-        let token_id1 = TokenId::from(1);
-
-        // === Create and append the origin block. ===
-        // The origin block contains a single output belonging to the
-        // `origin_account_key`.
-
-        let origin_account_key = AccountKey::random(&mut rng);
-        let (origin_block, origin_block_contents) =
-            get_origin_block_and_contents(&origin_account_key);
-
-        ledger_db
-            .append_block(&origin_block, &origin_block_contents, None)
-            .unwrap();
-
-        // === Append a block wth a MintConfigTx transaction. This is needed since
-        // the MintTx must be matched with an active mint config.
-        let (mint_config_tx1, signers1) = create_mint_config_tx_and_signers(token_id1, &mut rng);
-
-        let block_contents1 = BlockContents {
-            mint_config_txs: vec![mint_config_tx1.clone()],
-            ..Default::default()
-        };
-
-        let block1 = Block::new_with_parent(
-            BLOCK_VERSION,
-            &origin_block,
-            &Default::default(),
-            &block_contents1,
-        );
-
-        ledger_db
-            .append_block(&block1, &block_contents1, None)
-            .unwrap();
-
-        // === Append a block with only a single MintTx. ===
-        let mint_tx1 = create_mint_tx(token_id1, &signers1, 10, &mut rng);
-
-        let block_contents2 = BlockContents {
-            mint_txs: vec![mint_tx1.clone()],
-            outputs: vec![create_test_tx_out(&mut rng)],
-            ..Default::default()
-        };
-
-        let block2 = Block::new_with_parent(
-            BLOCK_VERSION,
-            &block1,
-            &Default::default(),
-            &block_contents2,
-        );
-
-        ledger_db
-            .append_block(&block2, &block_contents2, None)
-            .unwrap();
-
-        // === Append another block that includes the previous MintTx.
-        let mint_tx2 = create_mint_tx(
-            token_id1,
-            &[
-                Ed25519Pair::from(signers1[1].private_key()),
-                Ed25519Pair::from(signers1[2].private_key()),
-            ],
-            20,
-            &mut rng,
-        );
-
-        let block_contents3 = BlockContents {
-            mint_txs: vec![mint_tx2.clone(), mint_tx1.clone()],
-            outputs: vec![create_test_tx_out(&mut rng), create_test_tx_out(&mut rng)],
-            ..Default::default()
-        };
-
-        let block3 = Block::new_with_parent(
-            BLOCK_VERSION,
-            &block2,
-            &Default::default(),
-            &block_contents3,
-        );
-
-        // This is expected to fail.
-        ledger_db
-            .append_block(&block3, &block_contents3, None)
-            .unwrap();
-    }
-
-    #[test]
-    #[should_panic(expected = "called `Result::unwrap()` on an `Err` value: NotFound")]
-    // Appending a block that contains a MintTx that does not reference any active
-    // configuration should fail.
-    fn test_append_block_fails_for_mint_tx_not_signed_by_active_configuration() {
-        let mut rng: StdRng = SeedableRng::from_seed([1u8; 32]);
-        let mut ledger_db = create_db();
-        let token_id1 = TokenId::from(1);
-
-        // === Create and append the origin block. ===
-        // The origin block contains a single output belonging to the
-        // `origin_account_key`.
-
-        let origin_account_key = AccountKey::random(&mut rng);
-        let (origin_block, origin_block_contents) =
-            get_origin_block_and_contents(&origin_account_key);
-
-        ledger_db
-            .append_block(&origin_block, &origin_block_contents, None)
-            .unwrap();
-
-        // === Append a block wth a MintConfigTx transaction. This is needed since
-        // the MintTx must be matched with an active mint config.
-        let (mint_config_tx1, _signers1) = create_mint_config_tx_and_signers(token_id1, &mut rng);
-
-        let block_contents1 = BlockContents {
-            mint_config_txs: vec![mint_config_tx1.clone()],
-            ..Default::default()
-        };
-
-        let block1 = Block::new_with_parent(
-            BLOCK_VERSION,
-            &origin_block,
-            &Default::default(),
-            &block_contents1,
-        );
-
-        ledger_db
-            .append_block(&block1, &block_contents1, None)
-            .unwrap();
-
-        // === Append a block with only a single MintTx signed by an unknown signer. ===
-        let mint_tx1 = create_mint_tx(
-            token_id1,
-            &[Ed25519Pair::from_random(&mut rng)],
-            10,
-            &mut rng,
-        );
-
-        let block_contents2 = BlockContents {
-            mint_txs: vec![mint_tx1.clone()],
-            outputs: vec![create_test_tx_out(&mut rng)],
-            ..Default::default()
-        };
-
-        let block2 = Block::new_with_parent(
-            BLOCK_VERSION,
-            &block1,
-            &Default::default(),
-            &block_contents2,
-        );
-
-        // This should fail.
-        ledger_db
-            .append_block(&block2, &block_contents2, None)
-            .unwrap();
-    }
-
-    #[test]
-    // Appending a block with a MintTx that exceeds the minting limit should fail.
-    fn append_block_with_mint_tx_exceeding_mint_limit_should_fail() {
-        let mut rng: StdRng = SeedableRng::from_seed([1u8; 32]);
-        let mut ledger_db = create_db();
-        let token_id1 = TokenId::from(1);
-
-        // === Create and append the origin block. ===
-        // The origin block contains a single output belonging to the
-        // `origin_account_key`.
-
-        let origin_account_key = AccountKey::random(&mut rng);
-        let (origin_block, origin_block_contents) =
-            get_origin_block_and_contents(&origin_account_key);
-
-        ledger_db
-            .append_block(&origin_block, &origin_block_contents, None)
-            .unwrap();
-
-        let origin_tx_out = origin_block_contents.outputs.get(0).unwrap().clone();
-        assert_eq!(origin_tx_out, ledger_db.get_tx_out_by_index(0).unwrap());
-
-        assert_eq!(
-            ledger_db.get_active_mint_configs(token_id1).unwrap(),
-            vec![]
-        );
-
-        // === Append a block wth a MintConfigTx transaction. This is needed since
-        // the MintTx must be matched with an active mint config.
-        let (mint_config_tx1, signers1) = create_mint_config_tx_and_signers(token_id1, &mut rng);
-
-        let block_contents1 = BlockContents {
-            mint_config_txs: vec![mint_config_tx1.clone()],
-            ..Default::default()
-        };
-
-        let block1 = Block::new_with_parent(
-            BLOCK_VERSION,
-            &origin_block,
-            &Default::default(),
-            &block_contents1,
-        );
-
-        ledger_db
-            .append_block(&block1, &block_contents1, None)
-            .unwrap();
-
-        // === Append a block with only a single MintTx. ===
-        let mint_tx1 = create_mint_tx(
-            token_id1,
-            &signers1,
-            mint_config_tx1.prefix.configs[0].mint_limit - 10,
-            &mut rng,
-        );
-
-        let block_contents2 = BlockContents {
-            mint_txs: vec![mint_tx1.clone()],
-            outputs: vec![create_test_tx_out(&mut rng)],
-            ..Default::default()
-        };
-
-        let block2 = Block::new_with_parent(
-            BLOCK_VERSION,
-            &block1,
-            &Default::default(),
-            &block_contents2,
-        );
-
-        ledger_db
-            .append_block(&block2, &block_contents2, None)
-            .unwrap();
-
-        // === Append another block with a MintTx that will exceed the mint limit, we
-        // should fail.
-        let mint_tx2 = create_mint_tx(
-            token_id1,
-            &[Ed25519Pair::from(signers1[0].private_key())], // Explicitly target the first config
-            11,
-            &mut rng,
-        );
-
-        let block_contents3 = BlockContents {
-            mint_txs: vec![mint_tx2.clone()],
-            outputs: vec![create_test_tx_out(&mut rng)],
-            ..Default::default()
-        };
-
-        let block3 = Block::new_with_parent(
-            BLOCK_VERSION,
-            &block2,
-            &Default::default(),
-            &block_contents3,
-        );
-
-        assert_eq!(
-            ledger_db.append_block(&block3, &block_contents3, None),
-            Err(Error::MintLimitExceeded(
-                mint_config_tx1.prefix.configs[0].mint_limit + 1,
-                mint_config_tx1.prefix.configs[0].mint_limit
-            ))
-        );
-
-        // Amount minted should not update.
-        assert_eq!(
-            ledger_db.get_active_mint_configs(token_id1).unwrap(),
-            vec![
-                ActiveMintConfig {
-                    mint_config: mint_config_tx1.prefix.configs[0].clone(),
-                    total_minted: mint_tx1.prefix.amount,
-                },
-                ActiveMintConfig {
-                    mint_config: mint_config_tx1.prefix.configs[1].clone(),
-                    total_minted: 0,
-                },
-                ActiveMintConfig {
-                    mint_config: mint_config_tx1.prefix.configs[2].clone(),
-                    total_minted: 0,
-                },
-            ]
-        );
-
-        // === Sanity: Allow the second mint configuration to match, which
-        // should allow minting to succeeed.
-        let mint_tx3 = create_mint_tx(token_id1, &signers1, 11, &mut rng);
-
-        let block_contents3 = BlockContents {
-            mint_txs: vec![mint_tx3.clone()],
-            outputs: vec![create_test_tx_out(&mut rng)],
-            ..Default::default()
-        };
-
-        let block3 = Block::new_with_parent(
-            BLOCK_VERSION,
-            &block2,
-            &Default::default(),
-            &block_contents3,
-        );
-
-        ledger_db
-            .append_block(&block3, &block_contents3, None)
-            .unwrap();
-
-        // Amount minted should not update.
-        assert_eq!(
-            ledger_db.get_active_mint_configs(token_id1).unwrap(),
-            vec![
-                ActiveMintConfig {
-                    mint_config: mint_config_tx1.prefix.configs[0].clone(),
-                    total_minted: mint_tx1.prefix.amount,
-                },
-                ActiveMintConfig {
-                    mint_config: mint_config_tx1.prefix.configs[1].clone(),
-                    total_minted: 11,
-                },
-                ActiveMintConfig {
-                    mint_config: mint_config_tx1.prefix.configs[2].clone(),
-                    total_minted: 0,
-                },
-            ]
-        );
-    }
-
-    #[test]
-    #[should_panic(expected = "called `Result::unwrap()` on an `Err` value: NoOutputs")]
-    // Appending an empty block should fail.
-    fn test_append_block_fails_when_block_is_empty() {
-        let mut rng: StdRng = SeedableRng::from_seed([1u8; 32]);
-        let mut ledger_db = create_db();
-
-        // === Create and append the origin block. ===
-        // The origin block contains a single output belonging to the
-        // `origin_account_key`.
-
-        let origin_account_key = AccountKey::random(&mut rng);
-        let (origin_block, origin_block_contents) =
-            get_origin_block_and_contents(&origin_account_key);
-
-        ledger_db
-            .append_block(&origin_block, &origin_block_contents, None)
-            .unwrap();
-
-        // === Append a block with no contents. ===
-
-        let block_contents1 = Default::default();
-
-        let block1 = Block::new_with_parent(
-            BLOCK_VERSION,
-            &origin_block,
-            &Default::default(),
-            &block_contents1,
-        );
-
-        ledger_db
-            .append_block(&block1, &block_contents1, None)
-            .unwrap();
-    }
-
-    #[test]
-    #[should_panic(expected = "called `Result::unwrap()` on an `Err` value: NoKeyImages")]
-    // Appending a non-origin block should fail if the block contains no key images
-    // and no minting transactions.
-    fn test_append_block_fails_for_non_origin_non_minting_blocks_without_key_images() {
-        let mut rng: StdRng = SeedableRng::from_seed([1u8; 32]);
-        let mut ledger_db = create_db();
-
-        // === Create and append the origin block. ===
-        // The origin block contains a single output belonging to the
-        // `origin_account_key`.
-
-        let origin_account_key = AccountKey::random(&mut rng);
-        let (origin_block, origin_block_contents) =
-            get_origin_block_and_contents(&origin_account_key);
-
-        ledger_db
-            .append_block(&origin_block, &origin_block_contents, None)
-            .unwrap();
-
-        // === Attempt to append a block without key images ===
-        let outputs: Vec<TxOut> = (0..4).map(|_i| create_test_tx_out(&mut rng)).collect();
-
-        let block_contents = BlockContents {
-            outputs,
-            ..Default::default()
-        };
-        let block = Block::new_with_parent(
-            BLOCK_VERSION,
-            &origin_block,
-            &Default::default(),
-            &block_contents,
-        );
-
-        // This is expected to fail.
-        ledger_db
-            .append_block(&block, &block_contents, None)
-            .unwrap();
-    }
-
-    #[test]
-    #[ignore]
-    // A block that attempts a double spend should be rejected.
-    fn test_reject_double_spend() {
-        unimplemented!();
-    }
-
-    #[test]
-    // `num_blocks` should return the correct number of blocks.
-    fn test_num_blocks() {
-        let mut ledger_db = create_db();
-        assert_eq!(ledger_db.num_blocks().unwrap(), 0);
-        let n_blocks: u64 = 7;
-        populate_db(&mut ledger_db, n_blocks, 1);
-        assert_eq!(ledger_db.num_blocks().unwrap(), n_blocks);
-    }
-
-    #[test]
-    // Getting a block by index should return the correct block, if it exists.
-    fn test_get_block_by_index() {
-        let mut ledger_db = create_db();
-        let n_blocks = 43;
-        let (expected_blocks, _) = populate_db(&mut ledger_db, n_blocks, 1);
-
-        for block_index in 0..n_blocks {
-            let block = ledger_db
-                .get_block(block_index as u64)
-                .unwrap_or_else(|_| panic!("Could not get block {:?}", block_index));
-
-            let expected_block: Block = expected_blocks.get(block_index as usize).unwrap().clone();
-            assert_eq!(block, expected_block);
-        }
-    }
-
-    #[test]
-    // Getting block contents by index should return the correct block contents, if
-    // that exists.
-    fn test_get_block_contents_by_index() {
-        let mut ledger_db = create_db();
-        let n_blocks = 43;
-        let (_, expected_block_contents) = populate_db(&mut ledger_db, n_blocks, 1);
-
-        for block_index in 0..n_blocks {
-            let block_contents = ledger_db
-                .get_block_contents(block_index as u64)
-                .unwrap_or_else(|_| panic!("Could not get block contents {:?}", block_index));
-
-            let expected_block_contents = expected_block_contents
-                .get(block_index as usize)
-                .unwrap()
-                .clone();
-            assert_eq!(block_contents, expected_block_contents);
-        }
-    }
-
-    #[test]
-    // Getting a block by its index should return an error if the block doesn't
-    // exist.
-    fn test_get_block_by_index_doesnt_exist() {
-        let mut ledger_db = create_db();
-        let n_blocks = 43;
-        populate_db(&mut ledger_db, n_blocks, 1);
-
-        let out_of_range = 999;
-
-        match ledger_db.get_block(out_of_range) {
-            Ok(_block) => panic!("Should not return a block."),
-            Err(Error::NotFound) => {
-                // This is expected.
-            }
-            Err(e) => panic!("Unexpected error {:?}", e),
-        }
-    }
-
-    #[test]
-    // Getting a block number by tx out index should return the correct block
-    // number, if it exists.
-    fn test_get_block_index_by_tx_out_index() {
-        let mut ledger_db = create_db();
-        let n_blocks = 43;
-        let (_expected_blocks, expected_block_contents) = populate_db(&mut ledger_db, n_blocks, 1);
-
-        for (block_index, block_contents) in expected_block_contents.iter().enumerate() {
-            for tx_out in block_contents.outputs.iter() {
-                let tx_out_index = ledger_db
-                    .get_tx_out_index_by_public_key(&tx_out.public_key)
-                    .expect("Failed getting tx out index");
-
-                let block_index_by_tx_out = ledger_db
-                    .get_block_index_by_tx_out_index(tx_out_index)
-                    .expect("Failed getting block index by tx out index");
-                assert_eq!(block_index as u64, block_index_by_tx_out);
-            }
-        }
-    }
-
-    #[test]
-    // Getting a block index by a tx out index return an error if the tx out index
-    // doesn't exist.
-    fn test_get_block_index_by_tx_out_index_doesnt_exist() {
-        let mut ledger_db = create_db();
-        let n_blocks = 43;
-        populate_db(&mut ledger_db, n_blocks, 1);
-
-        let out_of_range = 999;
-
-        match ledger_db.get_block_index_by_tx_out_index(out_of_range) {
-            Ok(_block_index) => panic!("Should not return a block index."),
-            Err(Error::NotFound) => {
-                // This is expected.
-            }
-            Err(e) => panic!("Unexpected error {:?}", e),
-        }
-    }
-
-    #[test]
-    // `Ledger::contains_key_image` should find key images that exist.
-    fn test_contains_key_image() {
-        let mut rng: StdRng = SeedableRng::from_seed([1u8; 32]);
-        let mut ledger_db = create_db();
-
-        // The origin block can't contain key images.
-        let origin_account_key = AccountKey::random(&mut rng);
-        let (origin_block, origin_block_contents) =
-            get_origin_block_and_contents(&origin_account_key);
-        ledger_db
-            .append_block(&origin_block, &origin_block_contents, None)
-            .unwrap();
-
-        // Write the next block, containing several key images.
-        let num_key_images = 3;
-        let key_images: Vec<KeyImage> = (0..num_key_images)
-            .map(|_i| KeyImage::from(rng.next_u64()))
-            .collect();
-
->>>>>>> cacb5742
         let tx_out = create_test_tx_out(&mut rng);
         let outputs = vec![tx_out];
 
