// Copyright (c) 2018-2022 The MobileCoin Foundation

use crate::{ActiveMintConfig, ActiveMintConfigs, Error, Ledger};
use mc_blockchain_test_utils::get_blocks;
use mc_blockchain_types::{
    Block, BlockContents, BlockData, BlockIndex, BlockMetadata, BlockSignature, BlockVersion,
};
use mc_common::{HashMap, HashSet};
use mc_crypto_keys::CompressedRistrettoPublic;
use mc_transaction_core::{
    constants::TOTAL_MOB,
    mint::MintTx,
    ring_signature::KeyImage,
    tx::{TxOut, TxOutMembershipElement, TxOutMembershipProof},
    TokenId,
};
use mc_util_test_helper::get_seeded_rng;
use std::sync::{Arc, Mutex, MutexGuard};

#[derive(Default)]
pub struct MockLedgerInner {
    pub block_data_by_index: HashMap<BlockIndex, BlockData>,
    pub block_index_by_tx_out_index: HashMap<u64, BlockIndex>,
    pub tx_outs: HashSet<TxOut>,
    pub tx_outs_by_index: HashMap<u64, TxOut>,
    pub key_images: HashMap<KeyImage, u64>,
}

#[derive(Clone)]
pub struct MockLedger {
    inner: Arc<Mutex<MockLedgerInner>>,
}

impl Default for MockLedger {
    fn default() -> Self {
        Self {
            inner: Arc::new(Mutex::new(MockLedgerInner::default())),
        }
    }
}

impl MockLedger {
    pub fn lock(&self) -> MutexGuard<MockLedgerInner> {
        self.inner.lock().expect("mutex poisoned")
    }

    /// Writes a given index of the blockchain.
    ///
    /// # Arguments
    /// * `block_data` - Block data to write.
    pub fn set_block_data(&mut self, block_data: BlockData) {
        let mut inner = self.lock();
        let block = block_data.block();
        let contents = block_data.contents();

        for tx_out in &contents.outputs {
            let tx_out_index = inner.tx_outs.len() as u64;
            assert!(
                inner.tx_outs.insert(tx_out.clone()),
                "duplicate TxOut: {:?}",
                &tx_out
            );
            inner.tx_outs_by_index.insert(tx_out_index, tx_out.clone());
            inner
                .block_index_by_tx_out_index
                .insert(tx_out_index, block.index);
        }

        for ki in &contents.key_images {
            assert!(
                inner.key_images.insert(*ki, block.index).is_none(),
                "duplicate key image: {:?}",
                ki
            );
        }

        inner.block_data_by_index.insert(block.index, block_data);
    }
}

impl Ledger for MockLedger {
    fn append_block<'b>(
        &mut self,
        block: &'b Block,
        block_contents: &'b BlockContents,
        signature: Option<&'b BlockSignature>,
        metadata: Option<&'b BlockMetadata>,
    ) -> Result<(), Error> {
        assert_eq!(block.index, self.num_blocks().unwrap());
        self.set_block_data(BlockData::new(
            block.clone(),
            block_contents.clone(),
            signature.cloned(),
            metadata.cloned(),
        ));
        Ok(())
    }

    fn num_blocks(&self) -> Result<u64, Error> {
        Ok(self.lock().block_data_by_index.len() as u64)
    }

    fn get_block(&self, block_index: BlockIndex) -> Result<Block, Error> {
        self.get_block_data(block_index)
            .map(|bd| bd.block().clone())
    }

    fn get_block_contents(&self, block_index: BlockIndex) -> Result<BlockContents, Error> {
        self.get_block_data(block_index)
            .map(|bd| bd.contents().clone())
    }

    fn get_block_signature(&self, block_index: BlockIndex) -> Result<BlockSignature, Error> {
        self.get_block_data(block_index)
            .map(|bd| bd.signature().cloned().ok_or(Error::NotFound))
            .and_then(|res| res)
    }

    fn get_block_metadata(&self, block_index: BlockIndex) -> Result<BlockMetadata, Error> {
        self.get_block_data(block_index)
            .map(|bd| bd.metadata().cloned().ok_or(Error::NotFound))
            .and_then(|res| res)
    }

    fn get_block_data(&self, block_index: BlockIndex) -> Result<BlockData, Error> {
        self.lock()
            .block_data_by_index
            .get(&block_index)
            .cloned()
            .ok_or(Error::NotFound)
    }

    /// Gets block index by a TxOut global index.
    fn get_block_index_by_tx_out_index(&self, tx_out_index: u64) -> Result<BlockIndex, Error> {
        self.lock()
            .block_index_by_tx_out_index
            .get(&tx_out_index)
            .cloned()
            .ok_or(Error::NotFound)
    }

    fn num_txos(&self) -> Result<u64, Error> {
        Ok(self.lock().tx_outs.len() as u64)
    }

    fn get_tx_out_index_by_hash(&self, tx_out_hash: &[u8; 32]) -> Result<u64, Error> {
        self.lock()
            .tx_outs_by_index
            .iter()
            .find(|(_index, tx_out)| tx_out_hash == &tx_out.hash())
            .map(|(index, _)| *index)
            .ok_or(Error::NotFound)
    }

    fn get_tx_out_index_by_public_key(
        &self,
        public_key: &CompressedRistrettoPublic,
    ) -> Result<u64, Error> {
        self.lock()
            .tx_outs_by_index
            .iter()
            .find(|(_index, tx_out)| public_key == &tx_out.public_key)
            .map(|(index, _)| *index)
            .ok_or(Error::NotFound)
    }

    fn get_tx_out_by_index(&self, tx_out_index: u64) -> Result<TxOut, Error> {
        self.lock()
            .tx_outs_by_index
            .get(&tx_out_index)
            .cloned()
            .ok_or(Error::NotFound)
    }

    fn get_tx_out_proof_of_memberships(
        &self,
        _indexes: &[u64],
    ) -> Result<Vec<TxOutMembershipProof>, Error> {
        unimplemented!()
    }

    fn contains_tx_out_public_key(
        &self,
        public_key: &CompressedRistrettoPublic,
    ) -> Result<bool, Error> {
        Ok(self
            .lock()
            .tx_outs
            .iter()
            .any(|tx_out| public_key == &tx_out.public_key))
    }

    fn check_key_image(&self, key_image: &KeyImage) -> Result<Option<u64>, Error> {
        Ok(self.lock().key_images.get(key_image).cloned())
    }

    fn get_key_images_by_block(&self, block_index: BlockIndex) -> Result<Vec<KeyImage>, Error> {
        self.get_block_data(block_index)
            .map(|bd| bd.contents().key_images.clone())
    }

    fn get_root_tx_out_membership_element(&self) -> Result<TxOutMembershipElement, Error> {
        unimplemented!();
    }

    fn get_active_mint_configs(
        &self,
        _token_id: TokenId,
    ) -> Result<Option<ActiveMintConfigs>, Error> {
        unimplemented!()
    }

    fn get_active_mint_configs_map(&self) -> Result<HashMap<TokenId, ActiveMintConfigs>, Error> {
        unimplemented!()
    }

    fn check_mint_config_tx_nonce(&self, _nonce: &[u8]) -> Result<Option<BlockIndex>, Error> {
        unimplemented!()
    }

    fn check_mint_tx_nonce(&self, _nonce: &[u8]) -> Result<Option<BlockIndex>, Error> {
        unimplemented!()
    }

    fn get_active_mint_config_for_mint_tx(
        &self,
        _mint_tx: &MintTx,
    ) -> Result<ActiveMintConfig, Error> {
        unimplemented!()
    }
}

/// Creates a MockLedger and populates it with blocks and transactions.
pub fn get_mock_ledger(n_blocks: usize) -> MockLedger {
    get_mock_ledger_and_blocks(n_blocks).0
}

pub fn get_mock_ledger_and_blocks(n_blocks: usize) -> (MockLedger, Vec<BlockData>) {
    let blocks = get_test_ledger_blocks(n_blocks);
    let mut mock_ledger = MockLedger::default();
    for block_data in &blocks {
        mock_ledger
            .append_block_data(block_data)
            .expect("failed to initialize MockLedger");
    }
    (mock_ledger, blocks)
}

/// Creates a sequence of [BlockData] for testing.
pub fn get_test_ledger_blocks(num_blocks: usize) -> Vec<BlockData> {
    get_blocks(
        BlockVersion::ZERO,
        num_blocks,
        2,
        1,
        1,
        1 << 20,
        None,
        &mut get_seeded_rng(),
    )
}

/// Get blocks with custom content in order to simulate conditions seen in
/// production
///
/// * `outputs_per_recipient_per_token_per_block` - number of outputs for each
///   unique token type per account per block
/// * `num_accounts` - number of accounts in the blocks
/// * `num_blocks` - number of simulated blocks to create
/// * `key_images_per_block` - number of key images per block
/// * `max_token_id` - number of distinct token ids in blocks
pub fn get_custom_test_ledger_blocks(
    outputs_per_recipient_per_token_per_block: usize,
    num_accounts: usize,
    num_blocks: usize,
    key_images_per_block: usize,
    max_token_id: u64,
) -> Vec<(Block, BlockContents)> {
    let mut rng: StdRng = SeedableRng::from_seed([1u8; 32]);

    // Number of total tx outputs in all blocks
    let num_outputs: u64 = (num_accounts
        * outputs_per_recipient_per_token_per_block
        * num_blocks
        * (max_token_id as usize + 1)) as u64;
    assert!(num_outputs >= 16);

    // Initialize other defaults
    let picomob_per_output: u64 =
        ((TOTAL_MOB as f64 / num_outputs as f64) * 1000000000000.0) as u64;
    let recipients = (0..num_accounts)
        .map(|_| AccountKey::random(&mut rng).default_subaddress())
        .collect::<Vec<_>>();
    let block_version = BlockVersion::MAX;
    let mut blocks_and_contents: Vec<(Block, BlockContents)> = Vec::new();
    let mut previous_block: Option<Block> = None;

    // Create the tx outs for all of the simulated blocks
    for _ in 0..num_blocks {
        let mut outputs: Vec<TxOut> = Vec::new();
        for recipient in &recipients {
            let tx_private_key = RistrettoPrivate::from_random(&mut rng);
            for _ in 0..outputs_per_recipient_per_token_per_block {
                // Create outputs for each token id
                for token_id in 0..=max_token_id {
                    let amount = Amount {
                        value: picomob_per_output,
                        token_id: token_id.into(),
                    };
                    let output = TxOut::new(amount, recipient, &tx_private_key, Default::default());
                    outputs.push(output.unwrap());
                }
            }
        }

        // Create key images unless we're at the origin block
        let key_images: Vec<KeyImage> = if previous_block.is_some() {
            (0..key_images_per_block)
                .map(|_i| KeyImage::from(rng.next_u64()))
                .collect()
        } else {
            Default::default()
        };

        let block_contents = BlockContents {
            key_images,
            outputs: outputs.clone(),
            ..Default::default()
        };

        // Create a block with the desired contents
        let block = match previous_block {
            Some(parent) => {
                Block::new_with_parent(block_version, &parent, &Default::default(), &block_contents)
            }
            None => Block::new_origin_block(&outputs),
        };

        previous_block = Some(block.clone());
        blocks_and_contents.push((block, block_contents));
    }
    blocks_and_contents
}

#[cfg(test)]
mod tests {
    use super::*;

    #[test]
<<<<<<< HEAD
    // `get_custom_test_ledger_blocks` should return blocks that match the
    // configuration specified in the arguments and pass all normal
    // consistency tests
    fn test_custom_block_correctness() {
        let blocks_and_transactions = get_custom_test_ledger_blocks(2, 3, 3, 3, 0);

        let blocks: Vec<Block> = blocks_and_transactions
            .iter()
            .map(|(block, _transactions)| block.clone())
            .collect();

        // Ensure the correct amount of blocks have been created
        assert_eq!(blocks_and_transactions.len(), 3);

        // Ensure the origin block id isn't a hash of another block
        let origin_block: &Block = blocks.get(0).unwrap();
        assert_eq!(origin_block.parent_id.as_ref(), [0u8; 32]);
        assert_eq!(origin_block.index, 0);

        for (block, block_contents) in blocks_and_transactions.iter() {
            let derived_block_id = compute_block_id(
                block.version,
                &block.parent_id,
                block.index,
                block.cumulative_txo_count,
                &block.root_element,
                &block.contents_hash,
            );

            // Ensure the block_id matches the id computed via the merlin transcript
            assert_eq!(derived_block_id, block.id);

            // Ensure stated block hash matches the computed hash
            assert_eq!(block.contents_hash, block_contents.hash());

            // Ensure the amount of transactions present matches expected amount
            assert_eq!(block.cumulative_txo_count, (block.index + 1) * 6);

            // Ensure the correct number of key images exist
            if block.index == 0 {
                assert_eq!(block_contents.key_images.len(), 0);
            } else {
                assert_eq!(block_contents.key_images.len(), 3);
            }
        }
    }

    #[test]
    // `get_test_ledger_blocks` should return a valid blockchain of the specified
    // length.
    fn test_get_test_ledger_blocks() {
        let blocks_and_transactions = get_test_ledger_blocks(3);
=======
    fn append_block() {
        let blocks: [BlockData; 2] = get_test_ledger_blocks(2).try_into().unwrap();
        let [origin, block_data] = blocks;

        let mut ledger = MockLedger::default();
        ledger.append_block_data(&origin).unwrap();

        assert_eq!(1, ledger.num_blocks().unwrap());
        assert_eq!(origin, ledger.get_block_data(0).unwrap());

        assert_eq!(2, ledger.num_txos().unwrap());
        let origin_tx_out = origin.contents().outputs[0].clone();
        assert_eq!(origin_tx_out, ledger.get_tx_out_by_index(0).unwrap());

        assert_eq!(ledger.get_key_images_by_block(0).unwrap(), vec![]);

        let block_index = ledger.get_block_index_by_tx_out_index(0).unwrap();
        assert_eq!(block_index, 0);

        // === Create and append a non-origin block. ===
        ledger.append_block_data(&block_data).unwrap();

        assert_eq!(2, ledger.num_blocks().unwrap());

        // The origin block should still be in the ledger:
        assert_eq!(origin.block(), &ledger.get_block(0).unwrap());
        // The origin's TxOut should still be in the ledger:
        assert_eq!(origin_tx_out, ledger.get_tx_out_by_index(0).unwrap());

        // The new block should be in the ledger:
        assert_eq!(block_data.block(), &ledger.get_block(1).unwrap());
        assert_eq!(4, ledger.num_txos().unwrap());

        // Each TxOut from the current block should be in the ledger.
        for tx_out in &block_data.contents().outputs {
            let index = ledger
                .get_tx_out_index_by_public_key(&tx_out.public_key)
                .unwrap();
            assert_eq!(
                index,
                ledger.get_tx_out_index_by_hash(&tx_out.hash()).unwrap()
            );

            assert_eq!(&ledger.get_tx_out_by_index(index).unwrap(), tx_out);

            assert_eq!(
                block_data.block().index,
                ledger.get_block_index_by_tx_out_index(index).unwrap()
            );
        }

        let key_images = &block_data.contents().key_images;
        assert!(ledger.contains_key_image(&key_images[0]).unwrap());
        assert_eq!(key_images, &ledger.get_key_images_by_block(1).unwrap());
    }

    #[test]
    // Getting a block by index should return the correct block, if it exists.
    fn get_block_by_index() {
        let (ledger, blocks) = get_mock_ledger_and_blocks(5);

        for block_data in blocks {
            let block_index = block_data.block().index;
            let block = ledger.get_block(block_index).unwrap();
            assert_eq!(&block, block_data.block());
        }
        assert_eq!(ledger.get_block(5), Err(Error::NotFound));
    }

    #[test]
    // Getting block contents by index should return the correct block contents, if
    // that exists.
    fn get_block_contents_by_index() {
        let (ledger, blocks) = get_mock_ledger_and_blocks(5);

        for block_data in blocks {
            let block_index = block_data.block().index;
            let block_contents = ledger.get_block_contents(block_index).unwrap();
            assert_eq!(&block_contents, block_data.contents());
        }
        assert_eq!(ledger.get_block_contents(5), Err(Error::NotFound));
    }

    #[test]
    // Getting a block number by tx out index should return the correct block
    // number, if it exists.
    fn get_block_index_by_tx_out_index() {
        let (ledger, blocks) = get_mock_ledger_and_blocks(5);

        for block_data in blocks {
            let block_index = block_data.block().index;
            for tx_out in &block_data.contents().outputs {
                let tx_out_index = ledger
                    .get_tx_out_index_by_public_key(&tx_out.public_key)
                    .expect("Failed getting tx out index");

                let block_index_by_tx_out = ledger
                    .get_block_index_by_tx_out_index(tx_out_index)
                    .expect("Failed getting block index by tx out index");
                assert_eq!(block_index_by_tx_out, block_index);
            }
        }

>>>>>>> 2e6c2f3c
        assert_eq!(
            ledger.get_block_index_by_tx_out_index(10),
            Err(Error::NotFound)
        );
    }

    #[test]
    // `Ledger::contains_key_image` should find key images that exist.
    fn contains_key_image() {
        let (ledger, blocks) = get_mock_ledger_and_blocks(5);

        for block_data in blocks {
            // The ledger should each key image.
            for key_image in &block_data.contents().key_images {
                assert!(ledger.contains_key_image(key_image).unwrap());
            }
        }
    }

    #[test]
    // `get_key_images_by_block` should return the correct set of key images used in
    // a single block.
    fn get_key_images_by_block() {
        let (ledger, blocks) = get_mock_ledger_and_blocks(5);

        for block_data in blocks {
            let block_index = block_data.block().index;
            assert_eq!(
                block_data.contents().key_images,
                ledger.get_key_images_by_block(block_index).unwrap()
            );
        }
    }
}<|MERGE_RESOLUTION|>--- conflicted
+++ resolved
@@ -8,7 +8,6 @@
 use mc_common::{HashMap, HashSet};
 use mc_crypto_keys::CompressedRistrettoPublic;
 use mc_transaction_core::{
-    constants::TOTAL_MOB,
     mint::MintTx,
     ring_signature::KeyImage,
     tx::{TxOut, TxOutMembershipElement, TxOutMembershipProof},
@@ -260,147 +259,11 @@
     )
 }
 
-/// Get blocks with custom content in order to simulate conditions seen in
-/// production
-///
-/// * `outputs_per_recipient_per_token_per_block` - number of outputs for each
-///   unique token type per account per block
-/// * `num_accounts` - number of accounts in the blocks
-/// * `num_blocks` - number of simulated blocks to create
-/// * `key_images_per_block` - number of key images per block
-/// * `max_token_id` - number of distinct token ids in blocks
-pub fn get_custom_test_ledger_blocks(
-    outputs_per_recipient_per_token_per_block: usize,
-    num_accounts: usize,
-    num_blocks: usize,
-    key_images_per_block: usize,
-    max_token_id: u64,
-) -> Vec<(Block, BlockContents)> {
-    let mut rng: StdRng = SeedableRng::from_seed([1u8; 32]);
-
-    // Number of total tx outputs in all blocks
-    let num_outputs: u64 = (num_accounts
-        * outputs_per_recipient_per_token_per_block
-        * num_blocks
-        * (max_token_id as usize + 1)) as u64;
-    assert!(num_outputs >= 16);
-
-    // Initialize other defaults
-    let picomob_per_output: u64 =
-        ((TOTAL_MOB as f64 / num_outputs as f64) * 1000000000000.0) as u64;
-    let recipients = (0..num_accounts)
-        .map(|_| AccountKey::random(&mut rng).default_subaddress())
-        .collect::<Vec<_>>();
-    let block_version = BlockVersion::MAX;
-    let mut blocks_and_contents: Vec<(Block, BlockContents)> = Vec::new();
-    let mut previous_block: Option<Block> = None;
-
-    // Create the tx outs for all of the simulated blocks
-    for _ in 0..num_blocks {
-        let mut outputs: Vec<TxOut> = Vec::new();
-        for recipient in &recipients {
-            let tx_private_key = RistrettoPrivate::from_random(&mut rng);
-            for _ in 0..outputs_per_recipient_per_token_per_block {
-                // Create outputs for each token id
-                for token_id in 0..=max_token_id {
-                    let amount = Amount {
-                        value: picomob_per_output,
-                        token_id: token_id.into(),
-                    };
-                    let output = TxOut::new(amount, recipient, &tx_private_key, Default::default());
-                    outputs.push(output.unwrap());
-                }
-            }
-        }
-
-        // Create key images unless we're at the origin block
-        let key_images: Vec<KeyImage> = if previous_block.is_some() {
-            (0..key_images_per_block)
-                .map(|_i| KeyImage::from(rng.next_u64()))
-                .collect()
-        } else {
-            Default::default()
-        };
-
-        let block_contents = BlockContents {
-            key_images,
-            outputs: outputs.clone(),
-            ..Default::default()
-        };
-
-        // Create a block with the desired contents
-        let block = match previous_block {
-            Some(parent) => {
-                Block::new_with_parent(block_version, &parent, &Default::default(), &block_contents)
-            }
-            None => Block::new_origin_block(&outputs),
-        };
-
-        previous_block = Some(block.clone());
-        blocks_and_contents.push((block, block_contents));
-    }
-    blocks_and_contents
-}
-
 #[cfg(test)]
 mod tests {
     use super::*;
 
     #[test]
-<<<<<<< HEAD
-    // `get_custom_test_ledger_blocks` should return blocks that match the
-    // configuration specified in the arguments and pass all normal
-    // consistency tests
-    fn test_custom_block_correctness() {
-        let blocks_and_transactions = get_custom_test_ledger_blocks(2, 3, 3, 3, 0);
-
-        let blocks: Vec<Block> = blocks_and_transactions
-            .iter()
-            .map(|(block, _transactions)| block.clone())
-            .collect();
-
-        // Ensure the correct amount of blocks have been created
-        assert_eq!(blocks_and_transactions.len(), 3);
-
-        // Ensure the origin block id isn't a hash of another block
-        let origin_block: &Block = blocks.get(0).unwrap();
-        assert_eq!(origin_block.parent_id.as_ref(), [0u8; 32]);
-        assert_eq!(origin_block.index, 0);
-
-        for (block, block_contents) in blocks_and_transactions.iter() {
-            let derived_block_id = compute_block_id(
-                block.version,
-                &block.parent_id,
-                block.index,
-                block.cumulative_txo_count,
-                &block.root_element,
-                &block.contents_hash,
-            );
-
-            // Ensure the block_id matches the id computed via the merlin transcript
-            assert_eq!(derived_block_id, block.id);
-
-            // Ensure stated block hash matches the computed hash
-            assert_eq!(block.contents_hash, block_contents.hash());
-
-            // Ensure the amount of transactions present matches expected amount
-            assert_eq!(block.cumulative_txo_count, (block.index + 1) * 6);
-
-            // Ensure the correct number of key images exist
-            if block.index == 0 {
-                assert_eq!(block_contents.key_images.len(), 0);
-            } else {
-                assert_eq!(block_contents.key_images.len(), 3);
-            }
-        }
-    }
-
-    #[test]
-    // `get_test_ledger_blocks` should return a valid blockchain of the specified
-    // length.
-    fn test_get_test_ledger_blocks() {
-        let blocks_and_transactions = get_test_ledger_blocks(3);
-=======
     fn append_block() {
         let blocks: [BlockData; 2] = get_test_ledger_blocks(2).try_into().unwrap();
         let [origin, block_data] = blocks;
@@ -504,7 +367,6 @@
             }
         }
 
->>>>>>> 2e6c2f3c
         assert_eq!(
             ledger.get_block_index_by_tx_out_index(10),
             Err(Error::NotFound)
