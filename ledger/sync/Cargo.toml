[package]
name = "mc-ledger-sync"
version = "5.1.1"
authors = ["MobileCoin"]
edition = "2021"
license = "GPL-3.0"
readme = "README.md"
rust-version = { workspace = true }

[[bin]]
name = "ledger-sync-test-app"
path = "src/test_app/main.rs"
required-features = ["mc-consensus-enclave-measurement"]

[dependencies]
mc-account-keys = { path = "../../account-keys" }
mc-api = { path = "../../api" }
mc-blockchain-test-utils = { path = "../../blockchain/test-utils" }
mc-blockchain-types = { path = "../../blockchain/types" }
mc-common = { path = "../../common", features = ["log"] }
mc-connection = { path = "../../connection" }
mc-consensus-enclave-measurement = { path = "../../consensus/enclave/measurement", optional = true }
mc-consensus-scp = { path = "../../consensus/scp" }
mc-ledger-db = { path = "../../ledger/db" }
mc-transaction-core = { path = "../../transaction/core" }
mc-transaction-core-test-utils = { path = "../../transaction/core/test-utils" }
mc-util-telemetry = { path = "../../util/telemetry" }
mc-util-uri = { path = "../../util/uri" }

crossbeam-channel = "0.5"
displaydoc = "0.2"
<<<<<<< HEAD
grpcio = "0.13.0"
mc-attestation-verifier = "0.4.1"
mockall = "0.11.4"
=======
grpcio = "0.13"
mockall = "0.11.3"
>>>>>>> 03a8e6c9
protobuf = "2.27.1"
rand = "0.8"
reqwest = { version = "0.11", default-features = false, features = ["blocking", "rustls-tls", "gzip"] }
retry = "2.0"
serde = { version = "1.0", default-features = false, features = ["alloc", "derive"] }
tempfile = "3.8"
url = "2.4"

[dev-dependencies]
mc-common = { path = "../../common", features = ["loggers"] }
mc-connection-test-utils = { path = "../../connection/test-utils" }
mc-consensus-scp = { path = "../../consensus/scp", features = ["test_utils"] }
mc-ledger-db = { path = "../../ledger/db", features = ["test_utils"] }
mc-peers-test-utils = { path = "../../peers/test-utils" }
mc-util-test-helper = { path = "../../util/test-helper" }

serde = { version = "1.0", default-features = false, features = ["alloc", "derive"] }<|MERGE_RESOLUTION|>--- conflicted
+++ resolved
@@ -29,14 +29,9 @@
 
 crossbeam-channel = "0.5"
 displaydoc = "0.2"
-<<<<<<< HEAD
-grpcio = "0.13.0"
+grpcio = "0.13"
 mc-attestation-verifier = "0.4.1"
 mockall = "0.11.4"
-=======
-grpcio = "0.13"
-mockall = "0.11.3"
->>>>>>> 03a8e6c9
 protobuf = "2.27.1"
 rand = "0.8"
 reqwest = { version = "0.11", default-features = false, features = ["blocking", "rustls-tls", "gzip"] }
