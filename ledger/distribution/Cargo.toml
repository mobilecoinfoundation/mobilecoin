--- conflicted
+++ resolved
@@ -19,13 +19,8 @@
 failure = "0.1.8"
 protobuf = "2.12"
 retry = "0.5"
-<<<<<<< HEAD
 rusoto_core = { version = "0.45.0", features = ["rustls"], default_features = false }
-rusoto_s3 = { version = "0.42.0", features = ["rustls"], default_features = false }
-=======
-rusoto_core = { version = "0.42.0", features = ["rustls"], default_features = false }
 rusoto_s3 = { version = "0.45.0", features = ["rustls"], default_features = false }
->>>>>>> 69650f0c
 serde = { version = "1.0", features = ["derive"] }
 serde_json = "1.0"
 structopt = "0.3"
