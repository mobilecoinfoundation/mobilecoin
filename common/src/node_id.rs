// Copyright (c) 2018-2022 The MobileCoin Foundation

//! The Node ID types.

<<<<<<< HEAD
use crate::ResponderId;
use binascii::ConvertError as BinConvertError;
=======
use crate::responder_id::ResponderId;
>>>>>>> 2e6c2f3c
use core::{
    cmp::Ordering,
    fmt::{Debug, Display, Formatter, Result as FmtResult},
    hash::{Hash, Hasher},
};
use displaydoc::Display;
use mc_crypto_digestible::Digestible;
use mc_crypto_keys::{Ed25519Public, KeyError};
use prost::Message;
use serde::{Deserialize, Serialize};

/// [NodeID] errors.
#[derive(
    Clone, Copy, Debug, Deserialize, Display, Hash, Eq, Ord, PartialEq, PartialOrd, Serialize,
)]
pub enum NodeIDError {
    /// Could not create NodeID due to serialization failure
    Deserialization,
    /// The input length was too short or not right (padding)
    InvalidInputLength,
    /// The output buffer was too short for the data
    InvalidOutputLength,
    /// The input data contained invalid characters
    InvalidInput,
    /// Could not parse public key for NodeID
    KeyParseError,
}

impl From<KeyError> for NodeIDError {
    fn from(_src: KeyError) -> Self {
        NodeIDError::KeyParseError
    }
}

/// Node unique identifier containing a responder_id as well as a unique public
/// key
#[derive(Clone, Deserialize, Digestible, Message, Serialize)]
pub struct NodeID {
    /// The Responder ID for this node
    #[prost(message, required, tag = 1)]
    pub responder_id: ResponderId,
    /// The public message-signing key for this node
    #[prost(message, required, tag = 2)]
    pub public_key: Ed25519Public,
}

impl Display for NodeID {
    fn fmt(&self, f: &mut Formatter) -> FmtResult {
        write!(f, "{}:{}", self.responder_id, self.public_key)
    }
}

impl Hash for NodeID {
    fn hash<H: Hasher>(&self, hasher: &mut H) {
        self.public_key.hash(hasher);
    }
}

impl PartialEq for NodeID {
    fn eq(&self, other: &Self) -> bool {
        self.public_key == other.public_key
    }
}

impl Eq for NodeID {}

impl PartialOrd for NodeID {
    fn partial_cmp(&self, other: &Self) -> Option<Ordering> {
        self.public_key.partial_cmp(&other.public_key)
    }
}

impl Ord for NodeID {
    fn cmp(&self, other: &Self) -> Ordering {
        self.public_key.cmp(&other.public_key)
    }
}

impl From<&NodeID> for ResponderId {
    fn from(src: &NodeID) -> Self {
        src.responder_id.clone()
    }
}

// This is needed for SCPNetworkState's NetworkState implementation.
impl AsRef<ResponderId> for NodeID {
    fn as_ref(&self) -> &ResponderId {
        &self.responder_id
    }
}<|MERGE_RESOLUTION|>--- conflicted
+++ resolved
@@ -1,13 +1,8 @@
 // Copyright (c) 2018-2022 The MobileCoin Foundation
 
-//! The Node ID types.
+//! The Node ID type
 
-<<<<<<< HEAD
-use crate::ResponderId;
-use binascii::ConvertError as BinConvertError;
-=======
 use crate::responder_id::ResponderId;
->>>>>>> 2e6c2f3c
 use core::{
     cmp::Ordering,
     fmt::{Debug, Display, Formatter, Result as FmtResult},
@@ -19,7 +14,6 @@
 use prost::Message;
 use serde::{Deserialize, Serialize};
 
-/// [NodeID] errors.
 #[derive(
     Clone, Copy, Debug, Deserialize, Display, Hash, Eq, Ord, PartialEq, PartialOrd, Serialize,
 )]
