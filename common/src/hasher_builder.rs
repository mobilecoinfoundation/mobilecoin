// Copyright (c) 2018-2022 The MobileCoin Foundation

<<<<<<< HEAD
//! A no_std-compatible [BuildHasher] object that is wired to take seeds
//! from [McRng]. This hasher is used in [super::HashMap] in and out of
//! the enclave.
=======
//! This file provides [HasherBuilder], used in `mc_common::HashMap`
//! in and out of the enclave.
>>>>>>> 2e6c2f3c

use core::hash::BuildHasher;
use mc_crypto_rand::McRng;
use rand_core::RngCore;
use siphasher::sip::SipHasher13;

<<<<<<< HEAD
/// A no_std-compatible [BuildHasher] that is wired to take seeds from [McRng].
=======
/// A `no_std`-compatible [BuildHasher] using [McRng].
>>>>>>> 2e6c2f3c
#[derive(Clone)]
pub struct HasherBuilder {
    k0: u64,
    k1: u64,
}

impl Default for HasherBuilder {
    fn default() -> Self {
        let mut rng = McRng::default();
        let k0 = rng.next_u64();
        let k1 = rng.next_u64();
        Self { k0, k1 }
    }
}

impl BuildHasher for HasherBuilder {
    type Hasher = SipHasher13;

    #[inline]
    fn build_hasher(&self) -> SipHasher13 {
        SipHasher13::new_with_keys(self.k0, self.k1)
    }
}<|MERGE_RESOLUTION|>--- conflicted
+++ resolved
@@ -1,24 +1,14 @@
 // Copyright (c) 2018-2022 The MobileCoin Foundation
 
-<<<<<<< HEAD
-//! A no_std-compatible [BuildHasher] object that is wired to take seeds
-//! from [McRng]. This hasher is used in [super::HashMap] in and out of
-//! the enclave.
-=======
 //! This file provides [HasherBuilder], used in `mc_common::HashMap`
 //! in and out of the enclave.
->>>>>>> 2e6c2f3c
 
 use core::hash::BuildHasher;
 use mc_crypto_rand::McRng;
 use rand_core::RngCore;
 use siphasher::sip::SipHasher13;
 
-<<<<<<< HEAD
-/// A no_std-compatible [BuildHasher] that is wired to take seeds from [McRng].
-=======
 /// A `no_std`-compatible [BuildHasher] using [McRng].
->>>>>>> 2e6c2f3c
 #[derive(Clone)]
 pub struct HasherBuilder {
     k0: u64,
