// Copyright (c) 2018-2021 The MobileCoin Foundation

//! Utilities for handling time.

use alloc::{boxed::Box, sync::Arc};
use core::{fmt::Debug, time::Duration};

/// Abstraction for getting the current time.
pub trait TimeProvider: Sync + Send {
    /// Error type
    type Error: Clone + Debug;

    /// Get the duration of time passed since the unix epoch.
    fn since_epoch(&self) -> Result<Duration, Self::Error>;
}

cfg_if::cfg_if! {
    if #[cfg(feature = "std")] {
        use std::{
            time::{SystemTime, SystemTimeError},
            sync::Mutex,
        };

        /// An implementation of TimeProvider that relies on Rust's builtin `SystemTime`.
        #[derive(Clone, Debug, Default)]
        pub struct SystemTimeProvider;

        impl TimeProvider for SystemTimeProvider {
            type Error = SystemTimeError;

            fn since_epoch(&self) -> Result<Duration, Self::Error> {
                SystemTime::now().duration_since(SystemTime::UNIX_EPOCH)
            }
        }

        /// A mock time provider that always returns the same value.
        #[derive(Clone, Debug)]
        pub struct MockTimeProvider {
            cur_since_epoch: Arc<Mutex<Duration>>,
        }

        impl Default for MockTimeProvider {
            fn default() -> Self {
                Self {
                    cur_since_epoch: Arc::new(Mutex::new(
                        SystemTimeProvider::default()
                            .since_epoch()
                            .expect("failed getting initial value for cur_since_epoch"),
                    )),
                }
            }
        }

        impl TimeProvider for MockTimeProvider {
            type Error = ();

            fn since_epoch(&self) -> Result<Duration, Self::Error> {
                Ok(*self.cur_since_epoch.lock().expect("mutex poisoned"))
            }
        }

        impl MockTimeProvider {
<<<<<<< HEAD
            /// Set a value for the next from_epoch call
            pub fn set_cur_from_epoch(&self, new_cur_from_epoch: Duration) {
                let mut inner = self.cur_from_epoch.lock().expect("mutex poisoned");
                *inner = new_cur_from_epoch;
=======
            pub fn set_cur_since_epoch(&self, new_cur_since_epoch: Duration) {
                let mut inner = self.cur_since_epoch.lock().expect("mutex poisoned");
                *inner = new_cur_since_epoch;
>>>>>>> 38c55b59
            }
        }
    }
}

// Blanket implementations

impl<TP: TimeProvider> TimeProvider for Arc<TP> {
    type Error = TP::Error;

    fn since_epoch(&self) -> Result<Duration, Self::Error> {
        (**self).since_epoch()
    }
}

impl<TP: TimeProvider> TimeProvider for Box<TP> {
    type Error = TP::Error;

    fn since_epoch(&self) -> Result<Duration, Self::Error> {
        (**self).since_epoch()
    }
}<|MERGE_RESOLUTION|>--- conflicted
+++ resolved
@@ -60,16 +60,10 @@
         }
 
         impl MockTimeProvider {
-<<<<<<< HEAD
             /// Set a value for the next from_epoch call
-            pub fn set_cur_from_epoch(&self, new_cur_from_epoch: Duration) {
-                let mut inner = self.cur_from_epoch.lock().expect("mutex poisoned");
-                *inner = new_cur_from_epoch;
-=======
             pub fn set_cur_since_epoch(&self, new_cur_since_epoch: Duration) {
                 let mut inner = self.cur_since_epoch.lock().expect("mutex poisoned");
                 *inner = new_cur_since_epoch;
->>>>>>> 38c55b59
             }
         }
     }
