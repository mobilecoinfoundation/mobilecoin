--- conflicted
+++ resolved
@@ -36,10 +36,6 @@
 ]
 
 [dependencies]
-<<<<<<< HEAD
-cfg-if = "1.0"
-=======
->>>>>>> d352aa02
 mc-crypto-digestible = { path = "../crypto/digestible" }
 mc-crypto-keys = { path = "../crypto/keys", default-features = false }
 mc-crypto-rand = { path = "../crypto/rand" }
@@ -47,7 +43,7 @@
 mc-util-serial = { path = "../util/serial", default-features = false }
 
 binascii = "0.1.2"
-cfg-if = "0.1"
+cfg-if = "1.0"
 displaydoc = { version = "0.2", default-features = false }
 hashbrown = { version = "0.11.2", default-features = false, features = ["serde", "nightly"] }
 hex_fmt = "0.3"
