[package]
name = "mc-common"
version = "1.1.2"
authors = ["MobileCoin"]
edition = "2018"

[features]
default = []
std = [
    "displaydoc/std",
    "mc-util-serial/std",
]
log = [
    "backtrace",
    "chrono",
    "mc-util-logger-macros",
    "slog-scope",
]
loggers = [
    # Features
    "log",
    "std",

    # Dependencies
    "hostname",
    "lazy_static",
    "mc-util-build-info",
    "sentry",
    "slog-async",
    "slog-atomic",
    "slog-envlogger",
    "slog-gelf",
    "slog-json",
    "slog-stdlog",
    "slog-term",
]

[dependencies]
mc-crypto-digestible = { path = "../crypto/digestible" }
mc-crypto-keys = { path = "../crypto/keys", default-features = false }
mc-crypto-rand = { path = "../crypto/rand" }
# Note: mc-util-serial is an unused dependency, but anywhere we forward serde/std, we need to get rmp-serde/std also, or the build breaks.
mc-util-serial = { path = "../util/serial", default-features = false }

binascii = "0.1.2"
cfg-if = "0.1"
displaydoc = { version = "0.2", default-features = false }
hashbrown = { version = "0.11.2", default-features = false, features = ["serde", "nightly"] }
hex_fmt = "0.3"
rand_core = { version = "0.6", default-features = false }
serde = { version = "1.0", default-features = false, features = ["alloc", "derive"] }
sha3 = { version = "0.9", default-features = false }
siphasher = "0.3"

# log- and loggers-only dependencies
mc-util-logger-macros = { path = "../util/logger-macros", optional = true }

backtrace = { version = "0.3", optional = true }
chrono = { version = "0.4", optional = true }
slog = { version = "2.7", default-features = false, features = ["dynamic-keys", "max_level_trace", "release_max_level_trace"] }
slog-scope = { version = "4.1.2", optional = true }

# loggers-only dependencies
<<<<<<< HEAD
hostname = { version = "0.3.1", optional = true }
=======
mc-util-build-info = { path = "../util/build/info", optional = true }

hostname = { version = "0.1", optional = true }
>>>>>>> d352aa02
lazy_static = { version = "1.4", optional = true }
sentry = { version = "0.18", optional = true, default-features = false, features = ["with_client_implementation", "with_reqwest_transport", "with_panic", "with_failure", "with_device_info", "with_rust_info", "with_rustls"] }
slog-async = { version = "2.3", optional = true }
slog-atomic = { version = "3.0", optional = true }
slog-envlogger = { version = "2.1", optional = true }
slog-gelf = { version = "0.1", optional = true }
slog-json = { version = "2.3", optional = true }
slog-stdlog = { version = "4.1.0", optional = true }
slog-term = { version = "2.6", optional = true }

[dev-dependencies]
scoped_threadpool = "0.1.*"

[dev-dependencies.proptest]
version = "0.10" # Only works for 0.9.1 or newer
default-features = false
# Enable all default features not known to break code coverage builds
features = ["default-code-coverage"]<|MERGE_RESOLUTION|>--- conflicted
+++ resolved
@@ -43,7 +43,7 @@
 mc-util-serial = { path = "../util/serial", default-features = false }
 
 binascii = "0.1.2"
-cfg-if = "0.1"
+cfg-if = "1.0"
 displaydoc = { version = "0.2", default-features = false }
 hashbrown = { version = "0.11.2", default-features = false, features = ["serde", "nightly"] }
 hex_fmt = "0.3"
@@ -61,13 +61,9 @@
 slog-scope = { version = "4.1.2", optional = true }
 
 # loggers-only dependencies
-<<<<<<< HEAD
-hostname = { version = "0.3.1", optional = true }
-=======
 mc-util-build-info = { path = "../util/build/info", optional = true }
 
-hostname = { version = "0.1", optional = true }
->>>>>>> d352aa02
+hostname = { version = "0.3.1", optional = true }
 lazy_static = { version = "1.4", optional = true }
 sentry = { version = "0.18", optional = true, default-features = false, features = ["with_client_implementation", "with_reqwest_transport", "with_panic", "with_failure", "with_device_info", "with_rust_info", "with_rustls"] }
 slog-async = { version = "2.3", optional = true }
