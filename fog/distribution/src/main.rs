--- conflicted
+++ resolved
@@ -122,20 +122,12 @@
     let config = Config::parse();
 
     // Read account keys from disk
-<<<<<<< HEAD
-    let src_accounts: Vec<AccountKey> = mc_util_keyfile::keygen::read_default_mnemonics(
-=======
     let src_accounts: Vec<AccountKey> = mc_util_keyfile::keygen::read_default_keyfiles(
->>>>>>> 2e6c2f3c
         config.sample_data_dir.join(Path::new("keys")),
     )
     .expect("Could not read default mnemonics from keys");
 
-<<<<<<< HEAD
-    let dest_accounts: Vec<AccountKey> = mc_util_keyfile::keygen::read_default_mnemonics(
-=======
     let dest_accounts: Vec<AccountKey> = mc_util_keyfile::keygen::read_default_keyfiles(
->>>>>>> 2e6c2f3c
         config
             .sample_data_dir
             .join(Path::new(&config.fog_keys_subdir)),
