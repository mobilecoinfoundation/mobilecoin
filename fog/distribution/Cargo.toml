--- conflicted
+++ resolved
@@ -31,11 +31,7 @@
 
 clap = { version = "4.4", features = ["derive", "env"] }
 crossbeam-channel = "0.5"
-<<<<<<< HEAD
-grpcio = "0.13.0"
-=======
 grpcio = "0.13"
->>>>>>> 03a8e6c9
 lazy_static = "1.4"
 mc-attestation-verifier = "0.4.1"
 rand = "0.8"
