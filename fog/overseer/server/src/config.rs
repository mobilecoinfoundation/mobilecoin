--- conflicted
+++ resolved
@@ -15,13 +15,8 @@
     #[clap(long, default_value = "127.0.0.1", env = "MC_OVERSEER_LISTEN_HOST")]
     pub overseer_listen_host: String,
 
-<<<<<<< HEAD
-    /// Port to start the Overseer webserver on.
-    #[structopt(long, env, default_value = "4266")]
-=======
     /// Port to start webserver on.
-    #[clap(long, default_value = "9090", env = "MC_OVERSEER_LISTEN_PORT")]
->>>>>>> 8b417616
+    #[clap(long, default_value = "4266", env = "MC_OVERSEER_LISTEN_PORT")]
     pub overseer_listen_port: u16,
 
     /// TODO: Make this an environment variable that can be dynamically
