[package]
name = "mc-fog-overseer-server"
version = "5.1.1"
authors = ["MobileCoin"]
edition = "2021"
license = "GPL-3.0"
readme = "README.md"
rust-version = { workspace = true }

[[bin]]
name = "fog_overseer_server"
path = "src/bin/main.rs"

[dependencies]
# third-party
clap = { version = "4.4", features = ["derive", "env"] }
displaydoc = { version = "0.2", default-features = false }
<<<<<<< HEAD
grpcio = "0.13.0"
=======
grpcio = "0.13"
>>>>>>> 03a8e6c9
lazy_static = "1.4"
prometheus = "0.13.3"
retry = "2.0"
rocket = { version = "0.5.0-rc.4", features = ["json"] }
serde = "1"

# mc
mc-api = { path = "../../../api" }
mc-common = { path = "../../../common", features = ["loggers"] }
mc-crypto-keys = { path = "../../../crypto/keys" }
mc-transaction-core = { path = "../../../transaction/core" }
mc-util-cli = { path = "../../../util/cli" }
mc-util-metrics = { path = "../../../util/metrics" }

# fog
mc-fog-api = { path = "../../api" }
mc-fog-ingest-client = { path = "../../ingest/client" }
mc-fog-recovery-db-iface = { path = "../../recovery_db_iface" }
mc-fog-sql-recovery-db = { path = "../../sql_recovery_db" }
mc-fog-types = { path = "../../types" }
mc-fog-uri = { path = "../../uri" }

[dev-dependencies]
# third-party
rand_core = "0.6"
rand_hc = "0.3"
regex = "1"
url = "2.4.1"

# mc
mc-ledger-db = { path = "../../../ledger/db" }
mc-util-from-random = { path = "../../../util/from-random" }
mc-watcher = { path = "../../../watcher" }

# fog
mc-fog-ingest-enclave = { path = "../../ingest/enclave" }
mc-fog-ingest-server = { path = "../../ingest/server" }
mc-fog-ingest-server-test-utils = { path = "../../ingest/server/test-utils" }
mc-fog-test-infra = { path = "../../test_infra" }<|MERGE_RESOLUTION|>--- conflicted
+++ resolved
@@ -15,11 +15,7 @@
 # third-party
 clap = { version = "4.4", features = ["derive", "env"] }
 displaydoc = { version = "0.2", default-features = false }
-<<<<<<< HEAD
-grpcio = "0.13.0"
-=======
 grpcio = "0.13"
->>>>>>> 03a8e6c9
 lazy_static = "1.4"
 prometheus = "0.13.3"
 retry = "2.0"
