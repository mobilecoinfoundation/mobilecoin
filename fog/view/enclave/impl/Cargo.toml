--- conflicted
+++ resolved
@@ -17,9 +17,6 @@
 mc-common = { path = "../../../../common", default-features = false }
 mc-crypto-ake-enclave = { path = "../../../../crypto/ake/enclave" }
 mc-crypto-keys = { path = "../../../../crypto/keys", default-features = false }
-<<<<<<< HEAD
-mc-crypto-rand = { path = "../../../../crypto/rand", default-features = false }
-=======
 mc-rand = "1.0"
 mc-sgx-compat = { path = "../../../../sgx/compat", default-features = false }
 mc-sgx-report-cache-api = { path = "../../../../sgx/report-cache/api" }
@@ -32,16 +29,9 @@
 mc-oblivious-traits = "2.3"
 
 # fog
->>>>>>> 1a9f6491
 mc-fog-recovery-db-iface = { path = "../../../recovery_db_iface" }
 mc-fog-types = { path = "../../../types" }
 mc-fog-view-enclave-api = { path = "../api" }
-mc-oblivious-map = "2.2"
-mc-oblivious-ram = "2.2"
-mc-oblivious-traits = "2.2"
-mc-sgx-compat = { path = "../../../../sgx/compat", default-features = false }
-mc-sgx-report-cache-api = { path = "../../../../sgx/report-cache/api" }
-mc-util-serial = { path = "../../../../util/serial", default-features = false }
 
 [dev-dependencies]
 itertools = "0.10.3"
