--- conflicted
+++ resolved
@@ -18,12 +18,8 @@
 use mc_attest_ake::Ready;
 use mc_attest_core::{IasNonce, Quote, QuoteNonce, Report, TargetInfo, VerificationReport};
 use mc_attest_enclave_api::{
-<<<<<<< HEAD
-    ClientAuthRequest, ClientAuthResponse, ClientSession, EnclaveMessage, SealedClientMessage,
-=======
     ClientAuthRequest, ClientAuthResponse, ClientSession, EnclaveMessage, NonceAuthRequest,
     NonceAuthResponse, NonceSession, SealedClientMessage,
->>>>>>> 91ef5cd3
 };
 use mc_common::{
     logger::{log, Logger},
@@ -225,32 +221,20 @@
     fn create_multi_view_store_query_data(
         &self,
         sealed_query: SealedClientMessage,
-<<<<<<< HEAD
-    ) -> Result<Vec<EnclaveMessage<ClientSession>>> {
-=======
     ) -> Result<Vec<EnclaveMessage<NonceSession>>> {
->>>>>>> 91ef5cd3
         Ok(self
             .ake
             .reencrypt_sealed_message_for_backends(&sealed_query)?)
     }
 
-<<<<<<< HEAD
-    fn view_store_init(&self, view_store_id: ResponderId) -> Result<ClientAuthRequest> {
-=======
     fn view_store_init(&self, view_store_id: ResponderId) -> Result<NonceAuthRequest> {
->>>>>>> 91ef5cd3
         Ok(self.ake.backend_init(view_store_id)?)
     }
 
     fn view_store_connect(
         &self,
         view_store_id: ResponderId,
-<<<<<<< HEAD
-        view_store_auth_response: ClientAuthResponse,
-=======
         view_store_auth_response: NonceAuthResponse,
->>>>>>> 91ef5cd3
     ) -> Result<()> {
         Ok(self
             .ake
@@ -260,11 +244,7 @@
     fn collate_shard_query_responses(
         &self,
         sealed_query: SealedClientMessage,
-<<<<<<< HEAD
-        shard_query_responses: BTreeMap<ResponderId, EnclaveMessage<ClientSession>>,
-=======
         shard_query_responses: BTreeMap<ResponderId, EnclaveMessage<NonceSession>>,
->>>>>>> 91ef5cd3
     ) -> Result<EnclaveMessage<ClientSession>> {
         if shard_query_responses.is_empty() {
             return Ok(EnclaveMessage::default());
@@ -295,17 +275,6 @@
     fn create_client_query_response(
         &self,
         client_query_request: QueryRequest,
-<<<<<<< HEAD
-        shard_query_responses: BTreeMap<ResponderId, EnclaveMessage<ClientSession>>,
-    ) -> Result<QueryResponse> {
-        let encrypted_shard_query_response = shard_query_responses
-            .values()
-            .next()
-            .expect("Shard query responses must have at least one response.")
-            .clone();
-        let shard_query_response_plaintext =
-            self.ake.client_decrypt(encrypted_shard_query_response)?;
-=======
         shard_query_responses: BTreeMap<ResponderId, EnclaveMessage<NonceSession>>,
     ) -> Result<QueryResponse> {
         // Choose any shard query response and use it to supply the skeleton values for
@@ -319,7 +288,6 @@
         let shard_query_response_plaintext = self
             .ake
             .backend_decrypt(shard_query_response.0, shard_query_response.1)?;
->>>>>>> 91ef5cd3
         let mut shard_query_response: QueryResponse =
             mc_util_serial::decode(&shard_query_response_plaintext).map_err(|e| {
                 log::error!(self.logger, "Could not decode shard query response: {}", e);
@@ -329,11 +297,7 @@
         let shard_query_responses = shard_query_responses
             .into_iter()
             .map(|(responder_id, enclave_message)| {
-<<<<<<< HEAD
-                let plaintext_bytes = self.ake.backend_decrypt(responder_id, enclave_message)?;
-=======
                 let plaintext_bytes = self.ake.backend_decrypt(&responder_id, &enclave_message)?;
->>>>>>> 91ef5cd3
                 let query_response: QueryResponse = mc_util_serial::decode(&plaintext_bytes)?;
 
                 Ok(query_response)
