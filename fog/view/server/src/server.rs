--- conflicted
+++ resolved
@@ -479,17 +479,11 @@
             db_fetcher: DbFetcher::new(
                 db,
                 readiness_indicator,
-<<<<<<< HEAD
                 sharding_strategy.clone(),
+                config.block_query_batch_size,
                 logger.clone(),
             ),
             enclave_block_tracker: BlockTracker::new(logger.clone(), sharding_strategy),
-=======
-                config.block_query_batch_size,
-                logger.clone(),
-            ),
-            enclave_block_tracker: BlockTracker::new(logger.clone()),
->>>>>>> 3566f08b
             last_unblocked_at: Instant::now(),
             logger,
         }
