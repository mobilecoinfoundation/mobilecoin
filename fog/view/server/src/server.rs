// Copyright (c) 2018-2022 The MobileCoin Foundation

//! Server object containing a view node
//! Constructible from config (for testability) and with a mechanism for
//! stopping it

use crate::{
    block_tracker::BlockTracker, config::MobileAcctViewConfig, counters, db_fetcher::DbFetcher,
    fog_view_service::FogViewService, sharding_strategy::ShardingStrategy,
};
use futures::executor::block_on;
use mc_attest_net::RaClient;
use mc_common::{
    logger::{log, Logger},
    time::TimeProvider,
    trace_time,
};
use mc_crypto_keys::CompressedRistrettoPublic;
use mc_fog_api::view_grpc;
use mc_fog_recovery_db_iface::RecoveryDb;
use mc_fog_types::ETxOutRecord;
use mc_fog_uri::{ConnectionUri, FogViewStoreUri};
use mc_fog_view_enclave::ViewEnclaveProxy;
use mc_sgx_report_cache_untrusted::ReportCacheThread;
use mc_util_grpc::{
    AnonymousAuthenticator, Authenticator, ConnectionUriGrpcioServer, ReadinessIndicator,
    TokenAuthenticator,
};
use mc_util_telemetry::{
    block_span_builder, start_block_span, telemetry_static_key, tracer, Key, Span,
};
use std::{
    sync::{
        atomic::{AtomicBool, Ordering},
        Arc, Mutex,
    },
    thread::{sleep, Builder as ThreadBuilder, JoinHandle},
    time::{Duration, Instant},
};

pub struct ViewServer<E, RC, DB, SS>
where
    E: ViewEnclaveProxy,
    RC: RaClient + Send + Sync + 'static,
    DB: RecoveryDb + Clone + Send + Sync + 'static,
    SS: ShardingStrategy + Clone + Send + Sync + 'static,
{
    config: MobileAcctViewConfig,
    server: grpcio::Server,
    enclave: E,
    ra_client: RC,
    report_cache_thread: Option<ReportCacheThread>,
    db_poll_thread: DbPollThread<E, DB, SS>,
    logger: Logger,
}

impl<E, RC, DB, SS> ViewServer<E, RC, DB, SS>
where
    E: ViewEnclaveProxy,
    RC: RaClient + Send + Sync + 'static,
    DB: RecoveryDb + Clone + Send + Sync + 'static,
    SS: ShardingStrategy + Clone + Send + Sync + 'static,
{
    /// Make a new view server instance
    pub fn new(
        config: MobileAcctViewConfig,
        enclave: E,
        recovery_db: DB,
        ra_client: RC,
        time_provider: impl TimeProvider + 'static,
        sharding_strategy: SS,
        logger: Logger,
    ) -> ViewServer<E, RC, DB, SS> {
        let readiness_indicator = ReadinessIndicator::default();

        let db_poll_thread = DbPollThread::new(
            config.clone(),
            enclave.clone(),
            recovery_db.clone(),
            readiness_indicator.clone(),
            sharding_strategy.clone(),
            logger.clone(),
        );

        let env = Arc::new(
            grpcio::EnvBuilder::new()
                .name_prefix("Fog-view-server".to_string())
                .build(),
        );

        let client_authenticator: Arc<dyn Authenticator + Sync + Send> =
            if let Some(shared_secret) = config.client_auth_token_secret.as_ref() {
                Arc::new(TokenAuthenticator::new(
                    *shared_secret,
                    config.client_auth_token_max_lifetime,
                    time_provider,
                ))
            } else {
                Arc::new(AnonymousAuthenticator::default())
            };

        // Health check service
        let health_service =
            mc_util_grpc::HealthService::new(Some(readiness_indicator.into()), logger.clone())
                .into_service();

        log::debug!(logger, "Starting View Store GRPC Service");
        let use_tls = config.client_listen_uri.use_tls();
        let responder_id = config
            .client_listen_uri
            .responder_id()
            .expect("Could not get store responder id");
        let uri = FogViewStoreUri::try_from_responder_id(responder_id, use_tls)
            .expect("Could not create uri from responder id");

        let fog_view_service = view_grpc::create_fog_view_store_api(FogViewService::new(
            enclave.clone(),
            Arc::new(recovery_db),
            db_poll_thread.get_shared_state(),
            uri,
            client_authenticator,
            sharding_strategy,
            logger.clone(),
        ));

        // Package service into grpc server
        log::info!(
            logger,
            "Starting View Store server on {}",
            config.client_listen_uri,
        );
        let server_builder = grpcio::ServerBuilder::new(env)
            .register_service(fog_view_service)
            .register_service(health_service);

        let server = server_builder
            .build_using_uri(&config.client_listen_uri, logger.clone())
            .expect("Could not bind to client listen URI");

        Self {
            config,
            server,
            enclave,
            ra_client,
            report_cache_thread: None,
            db_poll_thread,
            logger,
        }
    }

    /// Start the server, which starts all the worker threads
    pub fn start(&mut self) {
        self.report_cache_thread = Some(
            ReportCacheThread::start(
                self.enclave.clone(),
                self.ra_client.clone(),
                self.config.ias_spid,
                &counters::ENCLAVE_REPORT_TIMESTAMP,
                self.logger.clone(),
            )
            .expect("failed starting report cache thread"),
        );

        self.db_poll_thread.start();

        self.server.start();
        log::info!(
            self.logger,
            "API listening on {}",
            self.config.client_listen_uri.addr()
        );
    }

    /// Stop the server and all worker threads
    pub fn stop(&mut self) {
        if let Some(ref mut thread) = self.report_cache_thread.take() {
            thread.stop().expect("Could not stop report cache thread");
        }

        self.db_poll_thread
            .stop()
            .expect("Could not stop db poll thread");

        block_on(self.server.shutdown()).expect("Could not stop grpc server");
    }

    /// Get the highest block count for which we can guarantee we have loaded
    /// all available data.
    pub fn highest_processed_block_count(&self) -> u64 {
        let state = self.db_poll_thread.get_shared_state();
        let locked_state = state.lock().expect("mutex poisoned");
        locked_state.highest_processed_block_count
    }
}

impl<E, RC, DB, SS> Drop for ViewServer<E, RC, DB, SS>
where
    E: ViewEnclaveProxy,
    RC: RaClient + Send + Sync + 'static,
    DB: RecoveryDb + Clone + Send + Sync + 'static,
    SS: ShardingStrategy + Clone + Send + Sync + 'static,
{
    fn drop(&mut self) {
        self.stop();
    }
}

/// State that we want to expose from the db poll thread
#[derive(Debug, Default)]
pub struct DbPollSharedState {
    /// The highest block count for which we can guarantee we have loaded all
    /// available data.
    pub highest_processed_block_count: u64,

    /// A block signature timestamp for the highest processed block
    pub highest_processed_block_signature_timestamp: u64,

    /// The last block count for which we were able to load data.
    pub last_known_block_count: u64,

    /// The cumulative txo count of the last known block.
    pub last_known_block_cumulative_txo_count: u64,

    /// The number of blocks that have been processed.
    pub processed_block_count: u64,
}

/// A thread that periodically pushes new tx data from db to enclave
struct DbPollThread<E, DB, SS>
where
    E: ViewEnclaveProxy,
    DB: RecoveryDb + Clone + Send + Sync + 'static,
    SS: ShardingStrategy + Clone + Send + Sync + 'static,
{
    /// Config
    config: MobileAcctViewConfig,

    /// Enclave.
    enclave: E,

    /// Recovery db.
    db: DB,

    /// Join handle used to wait for the thread to terminate.
    join_handle: Option<JoinHandle<()>>,

    /// Stop request trigger, used to signal the thread to stop.
    stop_requested: Arc<AtomicBool>,

    /// Shared state.
    shared_state: Arc<Mutex<DbPollSharedState>>,

    /// Readiness indicator.
    readiness_indicator: ReadinessIndicator,

    /// Sharding strategy,
    sharding_strategy: SS,

    /// Logger.
    logger: Logger,
}

/// How long to wait between polling db
const DB_POLL_INTERNAL: Duration = Duration::from_millis(100);

impl<E, DB, SS> DbPollThread<E, DB, SS>
where
    E: ViewEnclaveProxy,
    DB: RecoveryDb + Clone + Send + Sync + 'static,
    SS: ShardingStrategy + Clone + Send + Sync + 'static,
{
    /// Get the shared state.
    pub fn get_shared_state(&self) -> Arc<Mutex<DbPollSharedState>> {
        self.shared_state.clone()
    }

    /// Initialize a new DbPollThread object.
    pub fn new(
        config: MobileAcctViewConfig,
        enclave: E,
        db: DB,
        readiness_indicator: ReadinessIndicator,
        sharding_strategy: SS,
        logger: Logger,
    ) -> Self {
        let stop_requested = Arc::new(AtomicBool::new(false));
        let shared_state = Arc::new(Mutex::new(DbPollSharedState::default()));

        Self {
            config,
            enclave,
            db,
            join_handle: None,
            stop_requested,
            shared_state,
            readiness_indicator,
            sharding_strategy,
            logger,
        }
    }

    /// Start the worker thread.
    pub fn start(&mut self) {
        assert!(self.join_handle.is_none());

        {
            let mut shared_state = self.shared_state.lock().expect("mutex poisoned");
            *shared_state = DbPollSharedState::default();
        }

        let thread_config = self.config.clone();
        let thread_enclave = self.enclave.clone();
        let thread_db = self.db.clone();
        let thread_stop_requested = self.stop_requested.clone();
        let thread_shared_state = self.shared_state.clone();
        let thread_readiness_indicator = self.readiness_indicator.clone();
        let thread_sharding_strategy = self.sharding_strategy.clone();
        let thread_logger = self.logger.clone();

        self.join_handle = Some(
            ThreadBuilder::new()
                .name(format!("DbPoll-{}", std::any::type_name::<E>()))
                .spawn(move || {
                    Self::thread_entrypoint(
                        thread_config,
                        thread_enclave,
                        thread_db,
                        thread_stop_requested,
                        thread_shared_state,
                        thread_readiness_indicator,
                        thread_sharding_strategy,
                        thread_logger,
                    )
                })
                .expect("Could not spawn thread"),
        );
    }

    /// Stop and join the db poll thread
    pub fn stop(&mut self) -> Result<(), ()> {
        if let Some(join_handle) = self.join_handle.take() {
            self.stop_requested.store(true, Ordering::SeqCst);
            join_handle.join().map_err(|_| ())?;
        }

        Ok(())
    }

    fn thread_entrypoint(
        config: MobileAcctViewConfig,
        enclave: E,
        db: DB,
        stop_requested: Arc<AtomicBool>,
        shared_state: Arc<Mutex<DbPollSharedState>>,
        readiness_indicator: ReadinessIndicator,
        sharding_strategy: SS,
        logger: Logger,
    ) {
        log::debug!(logger, "Db poll thread started");

        let mut worker = DbPollThreadWorker::new(
            config,
            stop_requested,
            enclave,
            db,
            shared_state,
            readiness_indicator,
            sharding_strategy,
            logger.clone(),
        );
        loop {
            match worker.tick() {
                WorkerTickResult::StopRequested => {
                    log::info!(logger, "stop requested");
                    break;
                }

                WorkerTickResult::HasMoreWork => {}

                WorkerTickResult::Sleep => {
                    sleep(DB_POLL_INTERNAL);
                }
            }
        }
    }
}

impl<E, DB, SS> Drop for DbPollThread<E, DB, SS>
where
    E: ViewEnclaveProxy,
    DB: RecoveryDb + Clone + Send + Sync + 'static,
    SS: ShardingStrategy + Clone + Send + Sync + 'static,
{
    fn drop(&mut self) {
        let _ = self.stop();
    }
}

struct DbPollThreadWorker<E, DB, SS>
where
    E: ViewEnclaveProxy,
    DB: RecoveryDb + Clone + Send + Sync + 'static,
    SS: ShardingStrategy,
{
    /// Stop request trigger, used to signal the thread to stop.
    stop_requested: Arc<AtomicBool>,

    /// Enclave.
    enclave: E,

    /// Recovery database.
    db: DB,

    /// Shared state.
    shared_state: Arc<Mutex<DbPollSharedState>>,

    /// Database fetcher - a background thread that attempts to fetch as much
    /// data from the database as possible.
    db_fetcher: DbFetcher,

    /// Keeps track of which blocks we have fed into the enclave.
    enclave_block_tracker: BlockTracker<SS>,

    /// Flag which the db fetcher sets to indicate when it has exhausted it's
    /// initial work.
    db_fetcher_readiness_indicator: ReadinessIndicator,

    /// Flag which we set to indicate when the server as a whole is ready.
    server_readiness_indicator: ReadinessIndicator,

    /// Keeps track how long ago it since we made progress, (or complained about
    /// not making progress) When this gets too distant in the past, we log
    /// a warning
    last_unblocked_at: Instant,

    /// Logger
    logger: Logger,
}

pub enum WorkerTickResult {
    StopRequested,
    HasMoreWork,
    Sleep,
}

/// Telemetry: block indes currently being worked on.
const TELEMETRY_BLOCK_INDEX_KEY: Key = telemetry_static_key!("block-index");

impl<E, DB, SS> DbPollThreadWorker<E, DB, SS>
where
    E: ViewEnclaveProxy,
    DB: RecoveryDb + Clone + Send + Sync + 'static,
    SS: ShardingStrategy + Clone + Send + Sync + 'static,
{
    pub fn new(
        config: MobileAcctViewConfig,
        stop_requested: Arc<AtomicBool>,
        enclave: E,
        db: DB,
        shared_state: Arc<Mutex<DbPollSharedState>>,
<<<<<<< HEAD
        readiness_indicator: ReadinessIndicator,
        sharding_strategy: SS,
=======
        server_readiness_indicator: ReadinessIndicator,
>>>>>>> 5318dc3c
        logger: Logger,
    ) -> Self {
        let db_fetcher_readiness_indicator = ReadinessIndicator::default();

        let db_fetcher = DbFetcher::new(
            db.clone(),
            db_fetcher_readiness_indicator.clone(),
            config.block_query_batch_size,
            logger.clone(),
        );

        Self {
            stop_requested,
            enclave,
            db,
            shared_state,
<<<<<<< HEAD
            db_fetcher: DbFetcher::new(
                db,
                readiness_indicator,
                sharding_strategy.clone(),
                config.block_query_batch_size,
                logger.clone(),
            ),
            enclave_block_tracker: BlockTracker::new(logger.clone(), sharding_strategy),
=======
            db_fetcher,
            enclave_block_tracker: BlockTracker::new(logger.clone()),
            db_fetcher_readiness_indicator,
            server_readiness_indicator,
>>>>>>> 5318dc3c
            last_unblocked_at: Instant::now(),
            logger,
        }
    }

    pub fn tick(&mut self) -> WorkerTickResult {
        if self.stop_requested.load(Ordering::SeqCst) {
            log::debug!(self.logger, "Db poll thread stop requested.");

            if let Err(err) = self.db_fetcher.stop() {
                log::warn!(self.logger, "Failed stopping db fetcher: {:?}", err);
            }

            return WorkerTickResult::StopRequested;
        }

        // Grab whatever fetched records have shown up since the last time we ran.
        let fetch_start = std::time::SystemTime::now();
        let fetched_records_list = self.db_fetcher.get_pending_fetched_records();
        let fetch_end = std::time::SystemTime::now();

        // Readiness: If
        // * db_fetcher reports readiness (at some point, there was no more data to
        //   load)
        // * we have no more work to do loading things into the enclave
        // then at that point we declare the server ready, and there is no code path
        // on which it becomes unready after that.
        if fetched_records_list.is_empty() && self.db_fetcher_readiness_indicator.ready() {
            self.server_readiness_indicator.set_ready()
        }

        for fetched_records in fetched_records_list.into_iter() {
            // Early exit if stop as requested.
            if self.stop_requested.load(Ordering::SeqCst) {
                break;
            }

            // Insert the records into the enclave.
            let tracer = tracer!();

            let mut span =
                block_span_builder(&tracer, "fetch_records_list", fetched_records.block_index)
                    .with_start_time(fetch_start)
                    .with_end_time(fetch_end)
                    .start(&tracer);
            span.set_attribute(TELEMETRY_BLOCK_INDEX_KEY.i64(fetched_records.block_index as i64));
            span.end_with_timestamp(fetch_end);

            let mut span = start_block_span(
                &tracer,
                "add_records_to_enclave",
                fetched_records.block_index,
            );
            span.set_attribute(TELEMETRY_BLOCK_INDEX_KEY.i64(fetched_records.block_index as i64));

            self.add_records_to_enclave(
                fetched_records.ingress_key,
                fetched_records.block_index,
                fetched_records.records,
            );

            span.end();
        }

        // Figure out the highest fully processed block count and put that in the shared
        // state.
        let ingress_keys = self.db_fetcher.get_highest_processed_block_context();
        let (highest_processed_block_count, reason_we_stopped) = self
            .enclave_block_tracker
            .highest_fully_processed_block_count(&ingress_keys);

        let mut shared_state = self.shared_state.lock().expect("mutex poisoned");
        if shared_state.highest_processed_block_count != highest_processed_block_count {
            shared_state.highest_processed_block_count = highest_processed_block_count;
            self.last_unblocked_at = Instant::now();
        } else if self.last_unblocked_at.elapsed() >= Duration::from_secs(60) {
            if let Some(reason_we_stopped) = reason_we_stopped {
                log::warn!(self.logger, "We seem to be stuck at highest_processed_block_count = {} for at least a minute... we are blocked on an ingress key making progress: {:?}", highest_processed_block_count, reason_we_stopped);
            } else {
                log::debug!(self.logger, "We seem to be stuck at highest_processed_block_count = {} for at least a minute... we have processed all blocks known to the recovery database", highest_processed_block_count);
            }
            // We are still blocked but we don't need to log for another minute
            self.last_unblocked_at = Instant::now();
        }

        counters::HIGHEST_PROCESSED_BLOCK_COUNT
            .set(shared_state.highest_processed_block_count as i64);

        // Try to update the timestamp associated to highest_processed_block_count
        if let Some(timestamp) =
            self.get_block_signature_timestamp_for_block_count(highest_processed_block_count)
        {
            shared_state.highest_processed_block_signature_timestamp = timestamp;
        }

        // Figure out if the highest known block count has changed, and if so update it
        // + the txo count in the shared state.
        let cur_highest_known_block_count = self.enclave_block_tracker.highest_known_block_count();
        if shared_state.last_known_block_count != cur_highest_known_block_count {
            // We should only move forward.
            assert!(cur_highest_known_block_count > shared_state.last_known_block_count);

            // We need to report to the client the number of cumulative txo count in that
            // block, so query the database for this information.
            match self
                .db
                .get_cumulative_txo_count_for_block(cur_highest_known_block_count - 1)
            {
                Ok(Some(cumulative_txo_count)) => {
                    log::info!(self.logger, "Updating last known block shared data: block count: {}, cumulative txo count: {}",
                            cur_highest_known_block_count,
                            cumulative_txo_count,
                        );
                    shared_state.last_known_block_count = cur_highest_known_block_count;
                    shared_state.last_known_block_cumulative_txo_count = cumulative_txo_count;

                    counters::LAST_KNOWN_BLOCK_COUNT.set(cur_highest_known_block_count as i64);
                    counters::LAST_KNOWN_BLOCK_CUMULATIVE_TXO_COUNT
                        .set(cumulative_txo_count as i64);
                }

                Ok(None) => {
                    log::warn!(self.logger, "Unable to update last known block shared data: no cumulative txo count available for block count {}", cur_highest_known_block_count);
                }

                Err(err) => {
                    log::warn!(self.logger, "Unable to update last known block shared data: error while querying block count {}: {}", cur_highest_known_block_count, err);
                }
            };
        }

        // Done with this tick.
        WorkerTickResult::Sleep
    }

    fn add_records_to_enclave(
        &mut self,
        ingress_key: CompressedRistrettoPublic,
        block_index: u64,
        records: Vec<ETxOutRecord>,
    ) {
        let num_records = records.len();

        let add_records_result = {
            trace_time!(
                self.logger,
                "Added {} records into the enclave",
                num_records
            );
            let _metrics_timer = counters::ENCLAVE_ADD_RECORDS_TIME.start_timer();
            self.enclave.add_records(records)
        };

        match add_records_result {
            Err(err) => {
                // Failing to add records to the enclave is unrecoverable, but we don't want to
                // crash the server since it can still serve old requests.
                // When we encounter this failure mode we will begin logging a high-priority log
                // message every ten minutes indefinitely. The server can still serve client
                // requests in the meantime since those execute on a separate thread.
                loop {
                    log::crit!(
                        self.logger,
                        "Failed adding {} tx_outs for {:?}/{} into enclave: {}",
                        num_records,
                        ingress_key,
                        block_index,
                        err
                    );
                    sleep(Duration::from_secs(600));
                }
            }

            Ok(_) => {
                log::info!(
                    self.logger,
                    "Added {} tx outs for {:?}/{} into the enclave",
                    num_records,
                    ingress_key,
                    block_index
                );

                // Track that this block was processed.
                if self
                    .enclave_block_tracker
                    .block_processed(ingress_key, block_index)
                {
                    let mut shared_state = self.shared_state.lock().expect("mutex poisoned");
                    shared_state.processed_block_count += 1;

                    // Update metrics
                    counters::BLOCKS_ADDED_COUNT.inc();
                    counters::TXOS_ADDED_COUNT.inc_by(num_records as u64);
                }
            }
        }
    }

    // The client needs a timestamp for the highest processed block, because the
    // highest processed block lets them know up to when they have accurate
    // balance information, and they may want to tell the user e.g. this was
    // your balance at 8:45 PM. So, ask the database.
    // If it doesn't work, hopefully it will work next time.
    fn get_block_signature_timestamp_for_block_count(&self, block_count: u64) -> Option<u64> {
        // The origin block has no block signature and hence no timestamp
        if block_count <= 1 {
            return None;
        }
        match self
            .db
            .get_block_signature_timestamp_for_block(block_count - 1)
        {
            Ok(Some(timestamp)) => Some(timestamp),
            Ok(None) => {
                log::warn!(self.logger, "Unable to update last known block shared data: no block signature timestamp for block count {}", block_count);
                None
            }

            Err(err) => {
                log::warn!(self.logger, "Unable to update last known block shared data: error while querying timestamp for block count {}: {}", block_count, err);
                None
            }
        }
    }
}<|MERGE_RESOLUTION|>--- conflicted
+++ resolved
@@ -458,12 +458,8 @@
         enclave: E,
         db: DB,
         shared_state: Arc<Mutex<DbPollSharedState>>,
-<<<<<<< HEAD
-        readiness_indicator: ReadinessIndicator,
+        server_readiness_indicator: ReadinessIndicator,
         sharding_strategy: SS,
-=======
-        server_readiness_indicator: ReadinessIndicator,
->>>>>>> 5318dc3c
         logger: Logger,
     ) -> Self {
         let db_fetcher_readiness_indicator = ReadinessIndicator::default();
@@ -471,6 +467,7 @@
         let db_fetcher = DbFetcher::new(
             db.clone(),
             db_fetcher_readiness_indicator.clone(),
+            sharding_strategy.clone(),
             config.block_query_batch_size,
             logger.clone(),
         );
@@ -480,21 +477,10 @@
             enclave,
             db,
             shared_state,
-<<<<<<< HEAD
-            db_fetcher: DbFetcher::new(
-                db,
-                readiness_indicator,
-                sharding_strategy.clone(),
-                config.block_query_batch_size,
-                logger.clone(),
-            ),
+            db_fetcher,
             enclave_block_tracker: BlockTracker::new(logger.clone(), sharding_strategy),
-=======
-            db_fetcher,
-            enclave_block_tracker: BlockTracker::new(logger.clone()),
             db_fetcher_readiness_indicator,
             server_readiness_indicator,
->>>>>>> 5318dc3c
             last_unblocked_at: Instant::now(),
             logger,
         }
