[package]
name = "mc-fog-view-server"
version = "2.0.0"
authors = ["MobileCoin"]
edition = "2021"
license = "GPL-3.0"

[lib]
name = "mc_fog_view_server"
path = "src/lib.rs"

[[bin]]
name = "fog_view_server"
path = "src/bin/main.rs"

[dependencies]
# third party
clap = { version = "3.2", features = ["derive", "env"] }
displaydoc = { version = "0.2", default-features = false }
futures = "0.3"
grpcio = "0.11.0"
hex = "0.4"
itertools = "0.10"
lazy_static = "1.4"

# mobilecoin
mc-attest-api = { path = "../../../attest/api" }
mc-attest-core = { path = "../../../attest/core" }
mc-attest-enclave-api = { path = "../../../attest/enclave-api" }
mc-attest-net = { path = "../../../attest/net" }
mc-blockchain-types = { path = "../../../blockchain/types" }
mc-common = { path = "../../../common", features = ["log"] }
mc-crypto-keys = { path = "../../../crypto/keys" }

# fog
mc-fog-api = { path = "../../api" }
mc-fog-kex-rng = { path = "../../kex_rng" }
mc-fog-recovery-db-iface = { path = "../../recovery_db_iface" }
mc-fog-sql-recovery-db = { path = "../../sql_recovery_db" }
mc-fog-types = { path = "../../types" }
mc-fog-uri = { path = "../../uri" }
mc-fog-view-enclave = { path = "../enclave" }
mc-fog-view-enclave-api = { path = "../enclave/api" }
mc-sgx-report-cache-untrusted = { path = "../../../sgx/report-cache/untrusted" }
mc-util-cli = { path = "../../../util/cli" }
mc-util-from-random = { path = "../../../util/from-random" }
mc-util-grpc = { path = "../../../util/grpc" }
mc-util-metered-channel = { path = "../../../util/metered-channel" }
mc-util-metrics = { path = "../../../util/metrics" }
mc-util-parse = { path = "../../../util/parse" }
mc-util-serial = { path = "../../../util/serial" }
mc-util-telemetry = { path = "../../../util/telemetry", features = ["jaeger"] }
mc-util-uri = { path = "../../../util/uri" }
serde = { version = "1.0", default-features = false, features = ["alloc", "derive"] }
serde_json = "1.0"

[dev-dependencies]
<<<<<<< HEAD

=======
>>>>>>> 91ef5cd3
mc-attest-verifier = { path = "../../../attest/verifier" }
mc-blockchain-types = { path = "../../../blockchain/types" }
mc-common = { path = "../../../common", features = ["loggers"] }
mc-crypto-keys = { path = "../../../crypto/keys" }
mc-crypto-x509-test-vectors = { path = "../../../crypto/x509/test-vectors" }

mc-fog-test-infra = { path = "../../test_infra" }
mc-fog-types = { path = "../../types" }
mc-fog-view-connection = { path = "../connection" }
mc-fog-view-enclave-measurement = { path = "../enclave/measurement" }
mc-fog-view-protocol = { path = "../protocol" }
mc-transaction-core = { path = "../../../transaction/core" }
mc-util-encodings = { path = "../../../util/encodings" }
mc-util-serial = { path = "../../../util/serial" }
mc-util-test-helper = { path = "../../../util/test-helper" }
mc-util-uri = { path = "../../../util/uri" }
pem = "1.0"
portpicker = "0.1.1"
rand = "0.8"
rand_core = "0.6"
tempdir = "0.3"<|MERGE_RESOLUTION|>--- conflicted
+++ resolved
@@ -55,10 +55,6 @@
 serde_json = "1.0"
 
 [dev-dependencies]
-<<<<<<< HEAD
-
-=======
->>>>>>> 91ef5cd3
 mc-attest-verifier = { path = "../../../attest/verifier" }
 mc-blockchain-types = { path = "../../../blockchain/types" }
 mc-common = { path = "../../../common", features = ["loggers"] }
