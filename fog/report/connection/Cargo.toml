[package]
name = "mc-fog-report-connection"
version = "5.1.1"
authors = ["MobileCoin"]
edition = "2021"
license = "GPL-3.0"
readme = "README.md"
rust-version = { workspace = true }

[dependencies]
mc-account-keys = { path = "../../../account-keys" }
mc-common = { path = "../../../common", features = ["log"] }
mc-fog-report-api = { path = "../api" }
mc-fog-report-types = { path = "../types" }
mc-util-grpc = { path = "../../../util/grpc" }
mc-util-serial = { path = "../../../util/serial" }
mc-util-uri = { path = "../../../util/uri" }

displaydoc = "0.2"
<<<<<<< HEAD
grpcio = "0.13.0"
=======
grpcio = "0.13"
>>>>>>> 03a8e6c9
<|MERGE_RESOLUTION|>--- conflicted
+++ resolved
@@ -17,8 +17,4 @@
 mc-util-uri = { path = "../../../util/uri" }
 
 displaydoc = "0.2"
-<<<<<<< HEAD
-grpcio = "0.13.0"
-=======
-grpcio = "0.13"
->>>>>>> 03a8e6c9
+grpcio = "0.13"