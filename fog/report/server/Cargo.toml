--- conflicted
+++ resolved
@@ -33,11 +33,7 @@
 clap = { version = "4.4", features = ["derive", "env"] }
 displaydoc = "0.2"
 futures = "0.3"
-<<<<<<< HEAD
-grpcio = "0.13.0"
-=======
 grpcio = "0.13"
->>>>>>> 03a8e6c9
 lazy_static = "1.4"
 pem = "3.0"
 prost = "0.12"
