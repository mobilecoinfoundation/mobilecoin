<<<<<<< HEAD
// Copyright (c) 2018-2021 The MobileCoin Foundation
=======
//! Logic for representing fog public keys from the fog-report server
//! that have been fully validated, and the associated metadata.
//!
//! Note: Ideally this crate would be no_std compatible, but that is aspirational.
//! The ReportResponse object is not no_std right now, and neither is x509 stuff.
//! This is tracked in FOG-334.
//! The main reason to make it no_std compatible is to support constructing
//! mobilecoin transactions with fog recipients on an embedded device like a
//! tiny hardware wallet, that doesn't have threads and won't have rust std.

// Copyright (c) 2018-2020 MobileCoin Inc.
>>>>>>> 68e1904e

#![deny(missing_docs)]

extern crate alloc;

use alloc::{
    collections::BTreeMap,
    string::{String, ToString},
};
use core::str::FromStr;
use mc_account_keys::PublicAddress;
use mc_attest_core::{VerificationReport, Verifier};
use mc_fog_api::report::ReportResponse;
use mc_util_uri::FogUri;

/// Data structure for fog-ingest report validation
pub mod ingest_report;
use ingest_report::IngestReportVerifier;

/// Interface for a class that can take public addresses and produce validated
/// fog pubkeys suitable for the transaction builder.
/// This is the FogResolver object.
mod traits;
pub use traits::{FogPubkeyError, FogPubkeyResolver, FullyValidatedFogPubkey};

#[cfg(any(test, feature = "automock"))]
pub use traits::MockFogPubkeyResolver;

/// Represents a set of unvalidated responses from Fog report servers
/// Key = Fog-url that was contacted, must match the string in user's public address
/// Value = The complete response from the fog report server
///
/// When constructing a transaction, the fog-url for each recipient should be
/// extracted from their public address, then a request to that report server should
/// be made. The responses should be collected in a map-structure (like this).
/// This should be done for each recipient.
///
/// This map structure is ultimately consumed by the TransactionBuilder object,
/// which validates the responses against the fog data in the public addresses when
/// building the transaction.
///
/// This map structure should not be cached, because the fog pubkeys have an
/// expiry date and don't live that long. They can be cached for a short time,
/// but the transaction builder enforces that the tombstone block for the transaction
/// is limited by the pubkey expiry value of any fog pubkey that is used,
/// so if these are cached too long, the transaction will be rejected by consensus.
///
/// In the case of constructing off-line transactions with Fog recipients, the flow is:
/// (1) Take fog-urls from (offline) public addresses to the online machine
/// (2) Hit the fog report servers (online machine), producing FogReportResponses
/// (3) Take FogReportResponses to the offline machine, and use with transaction builder,
///     to create the transaction offline.
/// (4) Take the constructed transaction to the online machine and submit to consensus.
///
/// Note: there is no particular reason for this to be BTreeMap instead of HashMap,
/// except that it is slightly more portable, only requiring the alloc crate.
pub type FogReportResponses = BTreeMap<String, ReportResponse>;

/// A collection of unvalidated fog reports, together with an IAS verifier.
/// This object is passed to the TransactionBuilder object.
/// When fog is not involved, it can simply be defaulted.
///
/// Once constructed, this object can get validated fog pubkeys to build fog hints
/// for transactions, without talking to the internet, and so is compatible with
/// offline transactions to fog recipients. Only getting the FogReportResponses
/// requires an online connection.
#[derive(Default, Clone, Debug)]
pub struct FogResolver {
    responses: FogReportResponses,
    verifier: IngestReportVerifier,
}

impl FogResolver {
    /// Create a new FogResolver object, given serialized (unverified)
    /// fog report server responses,
    /// and an attestation verifier for fog ingest measurements.
    pub fn new(responses: FogReportResponses, verifier: &Verifier) -> Self {
        Self {
            responses,
            verifier: IngestReportVerifier::from(verifier),
        }
    }
}

impl FogPubkeyResolver for FogResolver {
    fn get_fog_pubkey(
        &self,
        recipient: &PublicAddress,
    ) -> Result<FullyValidatedFogPubkey, FogPubkeyError> {
        if let Some(url) = recipient.fog_report_url() {
            // Normalize the string to URL before lookup
            let url = FogUri::from_str(url)?;
            let url = url.to_string();
            if let Some(result) = self.responses.get(&url) {
                let report_id = recipient.fog_report_id().unwrap_or("").to_string();
                for report in result.reports.iter() {
                    if report_id == report.fog_report_id {
                        // TODO validate x509 chain and recipient.fog_authority_sig here,
                        // However, probably skip that if uri scheme is "insecure-fog"?
                        // TODO this should not use mc_util_serial::deserialize, we should use prost
                        let remote_report: VerificationReport =
                            mc_util_serial::deserialize(&report.report)?;
                        let pubkey = self.verifier.validate_ingest_ias_report(remote_report)?;
                        return Ok(FullyValidatedFogPubkey {
                            pubkey,
                            pubkey_expiry: report.pubkey_expiry,
                        });
                    }
                }
                Err(FogPubkeyError::NoMatchingReportId(url, report_id))
            } else {
                Err(FogPubkeyError::NoMatchingReportResponse(url))
            }
        } else {
            Err(FogPubkeyError::NoFogReportUrl)
        }
    }
}<|MERGE_RESOLUTION|>--- conflicted
+++ resolved
@@ -1,6 +1,5 @@
-<<<<<<< HEAD
 // Copyright (c) 2018-2021 The MobileCoin Foundation
-=======
+
 //! Logic for representing fog public keys from the fog-report server
 //! that have been fully validated, and the associated metadata.
 //!
@@ -10,9 +9,6 @@
 //! The main reason to make it no_std compatible is to support constructing
 //! mobilecoin transactions with fog recipients on an embedded device like a
 //! tiny hardware wallet, that doesn't have threads and won't have rust std.
-
-// Copyright (c) 2018-2020 MobileCoin Inc.
->>>>>>> 68e1904e
 
 #![deny(missing_docs)]
 
