--- conflicted
+++ resolved
@@ -10,11 +10,7 @@
 
 [dependencies]
 futures = "0.3"
-<<<<<<< HEAD
-grpcio = "0.13.0"
-=======
 grpcio = "0.13"
->>>>>>> 03a8e6c9
 protobuf = "2.27.1"
 
 mc-api = { path = "../../../api" }
