--- conflicted
+++ resolved
@@ -191,7 +191,6 @@
     }
 
     // Router/store system.
-<<<<<<< HEAD
     fn connect_to_key_image_store(
         &self,
         ledger_store_id: ResponderId,
@@ -202,11 +201,6 @@
         );
         let inbuf =
             mc_util_serial::serialize(&EnclaveCall::ConnectToKeyImageStore(ledger_store_id))?;
-=======
-    fn connect_to_key_image_store(&self, ledger_store_id: ResponderId) -> Result<ClientAuthRequest> {
-        mc_sgx_debug::eprintln!("Called connect_to_key_image_store(ledger_store_id: {})", ledger_store_id);
-        let inbuf = mc_util_serial::serialize(&EnclaveCall::ConnectToKeyImageStore(ledger_store_id))?;
->>>>>>> af5eb34f
         let outbuf = self.enclave_call(&inbuf)?;
         mc_util_serial::deserialize(&outbuf[..])?
     }
@@ -218,19 +212,16 @@
         ledger_store_auth_response: ClientAuthResponse,
     ) -> Result<()> {
         mc_sgx_debug::eprintln!("Called finish_connecting_to_key_image_store(ledger_store_id: {}, ledger_store_auth_response: {:?})", ledger_store_id, ledger_store_auth_response);
-<<<<<<< HEAD
+
         let inbuf = mc_util_serial::serialize(&EnclaveCall::FinishConnectingToKeyImageStore(
             ledger_store_id,
             ledger_store_auth_response,
         ))?;
-=======
-        let inbuf = mc_util_serial::serialize(&EnclaveCall::FinishConnectingToKeyImageStore(ledger_store_id, ledger_store_auth_response))?;
->>>>>>> af5eb34f
-        let outbuf = self.enclave_call(&inbuf)?;
-        mc_util_serial::deserialize(&outbuf[..])?
-    }
-
-<<<<<<< HEAD
+      
+        let outbuf = self.enclave_call(&inbuf)?;
+        mc_util_serial::deserialize(&outbuf[..])?
+    }
+
     fn decrypt_and_seal_query(
         &self,
         client_query: EnclaveMessage<ClientSession>,
@@ -264,14 +255,6 @@
             sealed_query,
             shard_query_responses,
         ))?;
-=======
-    fn create_key_image_store_query(
-        &self,
-        client_query: EnclaveMessage<ClientSession>,
-    ) -> Result<Vec<EnclaveMessage<ClientSession>>> {
-        mc_sgx_debug::eprintln!("Called create_key_image_store_query(..) - the router is handling a message from the client");
-        let inbuf = mc_util_serial::serialize(&EnclaveCall::CreateKeyImageStoreQuery(client_query))?;
->>>>>>> af5eb34f
         let outbuf = self.enclave_call(&inbuf)?;
         mc_util_serial::deserialize(&outbuf[..])?
     }
@@ -281,12 +264,10 @@
         router_query: EnclaveMessage<ClientSession>,
     ) -> Result<EnclaveMessage<ClientSession>> {
         mc_sgx_debug::eprintln!("Called handle_key_image_store_request(..) - the store is handling a message from the router.");
-<<<<<<< HEAD
+
         let inbuf =
             mc_util_serial::serialize(&EnclaveCall::HandleKeyImageStoreRequest(router_query))?;
-=======
-        let inbuf = mc_util_serial::serialize(&EnclaveCall::HandleKeyImageStoreRequest(router_query))?;
->>>>>>> af5eb34f
+
         let outbuf = self.enclave_call(&inbuf)?;
         mc_util_serial::deserialize(&outbuf[..])?
     }
