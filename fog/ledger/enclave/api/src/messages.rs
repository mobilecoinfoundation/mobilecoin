--- conflicted
+++ resolved
@@ -4,13 +4,11 @@
 use crate::UntrustedKeyImageQueryResponse;
 use alloc::{collections::BTreeMap, vec::Vec};
 use mc_attest_core::{Quote, Report, TargetInfo, VerificationReport};
-<<<<<<< HEAD
+
 use mc_attest_enclave_api::{
     ClientAuthRequest, ClientAuthResponse, ClientSession, EnclaveMessage, SealedClientMessage,
 };
-=======
-use mc_attest_enclave_api::{ClientAuthRequest, ClientSession, EnclaveMessage, ClientAuthResponse};
->>>>>>> af5eb34f
+
 use mc_common::ResponderId;
 use mc_fog_types::ledger::GetOutputsResponse;
 use mc_transaction_core::ring_signature::KeyImage;
@@ -110,14 +108,10 @@
 
     /// The [LedgerEnclave::connect_to_store()] method.
     ///
-<<<<<<< HEAD
     /// Begin a connection to a Fog Ledger Store. The enclave calling this
     /// method, most likely a router, will act as a client to the Fog Ledger
     /// Store.
-=======
-    /// Begin a connection to a Fog Ledger Store. The enclave calling this method,
-    /// most likely a router, will act as a client to the Fog Ledger Store.
->>>>>>> af5eb34f
+  
     ConnectToKeyImageStore(ResponderId),
 
     /// The [LedgerEnclave::finish_connecting_to_store()] method.
@@ -125,7 +119,6 @@
     /// Complete the connection to a Fog Ledger Store that has accepted our
     /// ClientAuthRequest. This is meant to be called after the enclave has
     /// initialized and discovers a new Fog Ledger Store.
-<<<<<<< HEAD
     FinishConnectingToKeyImageStore(ResponderId, ClientAuthResponse),
 
     /// The [LedgerEnclave::decrypt_and_seal_query()] method.
@@ -135,20 +128,11 @@
     DecryptAndSealQuery(EnclaveMessage<ClientSession>),
 
     /// The [LedgerEnclave::create_multi_key_image_store_query()] method.
-=======
-    FinishConnectingToKeyImageStore(
-        ResponderId,
-        ClientAuthResponse,
-    ),
-    
-    /// The [LedgerEnclave::create_key_image_store_query()] method.
->>>>>>> af5eb34f
     ///
     /// Transforms a client query request into a list of query request data.
     ///
     /// The returned list is meant to be used to construct the
     /// MultiKeyImageStoreRequest, which is sent to each shard.
-<<<<<<< HEAD
     CreateMultiKeyImageStoreQueryData(SealedClientMessage),
 
     /// Collates shard query responses into a single query response for the
@@ -163,15 +147,6 @@
     /// Used by a Ledger Store to handle an inbound encrypted ledger.proto
     /// LedgerRequest. Generally, these come in from a router.
     /// This could could be a key image request, a merkele proof
-=======
-    CreateKeyImageStoreQuery(EnclaveMessage<ClientSession>),
-
-    /// The [LedgerEnclave::handle_key_image_store_request()] method.
-    ///
-    /// Used by a Ledger Store to handle an inbound encrypted ledger.proto LedgerRequest. 
-    /// Generally, these come in from a router. 
-    /// This could could be a key image request, a merkele proof 
->>>>>>> af5eb34f
     /// request, and potentially in the future an untrusted tx out request.
     HandleKeyImageStoreRequest(EnclaveMessage<ClientSession>),
 }