--- conflicted
+++ resolved
@@ -52,13 +52,8 @@
 clap = { version = "4.4", features = ["derive", "env"] }
 displaydoc = { version = "0.2", default-features = false }
 futures = "0.3"
-<<<<<<< HEAD
-grpcio = "0.13.0"
+grpcio = "0.13"
 itertools = "0.11"
-=======
-grpcio = "0.13"
-itertools = "0.10"
->>>>>>> 03a8e6c9
 lazy_static = "1.4"
 mc-attestation-verifier = "0.4.1"
 prometheus = "0.13"
