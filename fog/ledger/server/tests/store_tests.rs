--- conflicted
+++ resolved
@@ -16,19 +16,14 @@
 };
 use mc_crypto_keys::X25519;
 use mc_crypto_rand::{CryptoRng, RngCore};
-<<<<<<< HEAD
-use mc_fog_ledger_enclave::{LedgerSgxEnclave, ENCLAVE_FILE, LedgerEnclave, KeyImageData};
-=======
 use mc_fog_api::ledger_grpc;
 use mc_fog_ledger_enclave::{KeyImageData, LedgerEnclave, LedgerSgxEnclave, ENCLAVE_FILE};
->>>>>>> c9d7e13c
 use mc_fog_ledger_enclave_api::UntrustedKeyImageQueryResponse;
 use mc_fog_ledger_server::{
     DbPollSharedState, KeyImageClientListenUri, KeyImageService, KeyImageStoreServer,
     LedgerStoreConfig,
 };
 use mc_fog_types::ledger::{CheckKeyImagesRequest, KeyImageQuery};
-<<<<<<< HEAD
 use mc_fog_uri::{KeyImageStoreScheme, KeyImageStoreUri, ConnectionUri};
 use mc_ledger_db::{LedgerDB, test_utils::recreate_ledger_db};
 use mc_sgx_report_cache_untrusted::ReportCacheThread;
@@ -36,15 +31,6 @@
 use mc_util_metrics::{IntGauge, OpMetrics};
 use mc_util_test_helper::{SeedableRng, RngType, Rng};
 use mc_util_uri::{UriScheme};
-=======
-use mc_fog_uri::KeyImageStoreScheme;
-use mc_ledger_db::{test_utils::recreate_ledger_db, LedgerDB};
-use mc_sgx_report_cache_untrusted::ReportCacheThread;
-use mc_util_grpc::{AnonymousAuthenticator, ConnectionUriGrpcioChannel};
-use mc_util_metrics::{IntGauge, OpMetrics};
-use mc_util_test_helper::{Rng, RngType, SeedableRng};
-use mc_util_uri::{Uri, UriScheme};
->>>>>>> c9d7e13c
 use mc_watcher::watcher_db::WatcherDB;
 
 use aes_gcm::Aes256Gcm;
@@ -52,29 +38,20 @@
 use tempdir::TempDir;
 use url::Url;
 
-<<<<<<< HEAD
 pub fn uri_for_test(port: u16) -> KeyImageStoreUri { 
     // If a load-balancer were set up in the middle here 
     // this might need to be changed to 
     // {KeyImageStoreScheme::SCHEME_INSECURE}://localhost:1234/?responder-id={test_name}
     let name = format!("{}://localhost:{}", KeyImageStoreScheme::SCHEME_INSECURE, port); 
     KeyImageStoreUri::from_str(&name).unwrap()
-=======
-pub fn responder_id_for_test(test_name: &'static str, port: u16) -> ResponderId {
-    ResponderId(format!("fog://{}.fog.test:{}", test_name, port))
->>>>>>> c9d7e13c
 }
 
 pub struct TestingContext<R: RngCore + CryptoRng> {
     pub enclave: LedgerSgxEnclave,
     pub ledger: LedgerDB,
     pub responder_id: ResponderId,
-<<<<<<< HEAD
     pub rng: R, 
     pub store_config: LedgerStoreConfig,
-=======
-    pub rng: R,
->>>>>>> c9d7e13c
     pub tempdir: TempDir,
     pub tx_source_url: Url,
     pub watcher: WatcherDB,
@@ -82,7 +59,6 @@
 }
 
 impl<R: RngCore + CryptoRng> TestingContext<R> {
-<<<<<<< HEAD
     pub fn new(test_name: &'static str,
             logger: Logger,
             port: u16, 
@@ -90,16 +66,6 @@
             rng: R)
             -> Self {
         // Set up our directories. 
-=======
-    pub fn new(
-        test_name: &'static str,
-        port: u16,
-        omap_capacity: u64,
-        logger: Logger,
-        rng: R,
-    ) -> Self {
-        // Set up our directories.
->>>>>>> c9d7e13c
         let test_dir_name = format!("fog_ledger_test_{}", test_name);
         let tempdir = TempDir::new(&test_dir_name).expect("Could not produce test_ledger tempdir");
         let test_path = PathBuf::from(tempdir.path());
@@ -108,15 +74,9 @@
             std::fs::create_dir(&user_keys_path).unwrap();
         }
 
-<<<<<<< HEAD
         let test_uri = uri_for_test(port);
         // This ID needs to match the host:port clients use in their URI when referencing the host node.
         let responder_id = test_uri.responder_id().unwrap();
-=======
-        // This ID needs to match the host:port clients use in their URI when
-        // referencing the host node.
-        let responder_id = responder_id_for_test(test_name, port);
->>>>>>> c9d7e13c
 
         let enclave_path = std::env::current_exe()
             .expect("Could not get the path of our executable")
@@ -180,7 +140,6 @@
 
 #[test_with_logger]
 pub fn simple_roundtrip(logger: Logger) {
-<<<<<<< HEAD
     const TEST_NAME: &'static str = "key_image_store_simple_roundtrip";
     const PORT_START: u16 = 3223; 
     const OMAP_CAPACITY: u64 = 768; 
@@ -189,64 +148,22 @@
 
     let rng = RngType::from_entropy(); 
     let TestingContext { 
-=======
-    const PORT: u16 = 3228;
-    const TEST_NAME: &'static str = "key_image_store_simple_roundtrip";
-    const CHAIN_ID: &'static str = TEST_NAME;
-    const OMAP_CAPACITY: u64 = 768;
-
-    let rng = RngType::from_entropy();
-    let TestingContext {
->>>>>>> c9d7e13c
         enclave,
         ledger,
         responder_id,
         mut rng,
         tempdir: _tempdir,
         tx_source_url: _tx_source_url,
-<<<<<<< HEAD
         watcher, 
         store_config, 
         watcher_path: _watcher_path } = TestingContext::new(TEST_NAME, logger.clone(), port, OMAP_CAPACITY, rng);
  
-=======
-        watcher,
-        watcher_path,
-    } = TestingContext::new(TEST_NAME, PORT, OMAP_CAPACITY, logger.clone(), rng);
-
-    let uri_string = format!(
-        "{}://127.0.0.1:{}",
-        KeyImageStoreScheme::SCHEME_INSECURE,
-        PORT,
-    );
-    let client_listen_uri: Uri<KeyImageStoreScheme> = Uri::from_str(&uri_string).unwrap();
-
-    let config = LedgerStoreConfig {
-        chain_id: CHAIN_ID.to_string(),
-        client_responder_id: responder_id.clone(),
-        client_listen_uri: client_listen_uri.clone(),
-        ledger_db: ledger_path,
-        watcher_db: PathBuf::from(watcher_path.path()),
-        ias_api_key: Default::default(),
-        ias_spid: Default::default(),
-        admin_listen_uri: Default::default(),
-        client_auth_token_secret: None,
-        client_auth_token_max_lifetime: Default::default(),
-        omap_capacity: OMAP_CAPACITY,
-    };
-
->>>>>>> c9d7e13c
     let shared_state = Arc::new(Mutex::new(DbPollSharedState::default()));
 
     let client_listen_uri = store_config.client_listen_uri.clone(); 
     let store_service = KeyImageService::new(
-<<<<<<< HEAD
         KeyImageClientListenUri::Store(client_listen_uri.clone()), 
         store_config.chain_id.clone(),
-=======
-        KeyImageClientListenUri::Store(client_listen_uri.clone()),
-        CHAIN_ID.to_string(),
->>>>>>> c9d7e13c
         ledger,
         watcher,
         enclave.clone(), //LedgerSgxEnclave is an Arc<SgxEnclave> internally
@@ -264,7 +181,6 @@
 
     // Set up IAS verficiation
     // This will be a SimClient in testing contexts.
-<<<<<<< HEAD
     let ias_client = AttestClient::new(&store_config.ias_api_key).expect("Could not create IAS client");
     let mut report_cache_thread = Some(ReportCacheThread::start(
         enclave.clone(),
@@ -275,25 +191,6 @@
     ).unwrap()).unwrap();
 
     // Make GRPC client for sending requests.
-=======
-    let ias_client = AttestClient::new(&config.ias_api_key).expect("Could not create IAS client");
-    let mut report_cache_thread = Some(
-        ReportCacheThread::start(
-            enclave.clone(),
-            ias_client.clone(),
-            config.ias_spid,
-            &TEST_ENCLAVE_REPORT_TIMESTAMP,
-            logger.clone(),
-        )
-        .unwrap(),
-    )
-    .unwrap();
-
-    // Make GRPC client for sending requests.
-    let ch =
-        grpcio::ChannelBuilder::new(grpc_env.clone()).connect_to_uri(&client_listen_uri, &logger);
-    let api_client = ledger_grpc::KeyImageStoreApiClient::new(ch);
->>>>>>> c9d7e13c
 
     // Get the enclave to generate an auth request.
     let client_auth_request = enclave
@@ -302,14 +199,8 @@
     // Submit auth request and wait for the response.
     let (auth_response, router_to_store_session ) = enclave.router_accept(client_auth_request).unwrap(); 
     // Finish the enclave's handshake with itself.
-<<<<<<< HEAD
     enclave.finish_connecting_to_key_image_store(responder_id.clone(), auth_response.into()).unwrap();
     println!("router_to_store_session is: {:?}", &router_to_store_session);
-=======
-    enclave
-        .finish_connecting_to_key_image_store(responder_id.clone(), auth_response.into())
-        .unwrap();
->>>>>>> c9d7e13c
 
     // Generate a dummy key image we're going to check against.
     let mut test_key_image_bytes: [u8; 32] = [0u8; 32];
@@ -331,16 +222,9 @@
 
     // Authenticate our "client" with the server.
     let auth_message = attest::AuthMessage::from(auth_request_output);
-<<<<<<< HEAD
     let (client_auth_response, client_session) = enclave.client_accept(auth_message.into()).unwrap();
     println!("Initial client_session is {:?}", &client_session); 
     // We will need to double-convert, ClientAuthResponse -> AuthMessage -> AuthResponseOutput
-=======
-    let (client_auth_response, client_session) =
-        enclave.client_accept(auth_message.into()).unwrap();
-    // We will need to double-convert, ClientAuthResponse -> AuthMessage ->
-    // AuthResponseOutput
->>>>>>> c9d7e13c
     let auth_message = attest::AuthMessage::from(client_auth_response);
     // Initiator accepts responder's message.
     let auth_response_event = AuthResponseInput::new(auth_message.into(), Verifier::default());
@@ -350,15 +234,9 @@
 
     //Construct our request.
     let key_images_request = CheckKeyImagesRequest {
-<<<<<<< HEAD
         queries: vec![KeyImageQuery{ 
             key_image: test_key_image.key_image.clone(), 
             start_block: 1
-=======
-        queries: vec![KeyImageQuery {
-            key_image: test_key_image.key_image.clone(),
-            start_block: 0,
->>>>>>> c9d7e13c
         }],
     };
     // Protobuf-encoded plaintext.
@@ -372,7 +250,6 @@
 
     // Decrypt and seal
     let sealed_query = enclave.decrypt_and_seal_query(msg).unwrap();
-<<<<<<< HEAD
     println!("Client session on sealed_query is {:?}", &sealed_query.channel_id); 
     let mut multi_query =  enclave.create_multi_key_image_store_query_data(sealed_query).unwrap();
 
@@ -380,11 +257,6 @@
     println!("Nonce session on message is {:?}", query.channel_id); 
     // TODO: Figure out why it only works if I do this. 
     query.channel_id = router_to_store_session;
-=======
-    let multi_query = enclave
-        .create_multi_key_image_store_query_data(sealed_query)
-        .unwrap();
->>>>>>> c9d7e13c
 
     // Get an untrusted query
     let (
@@ -407,20 +279,7 @@
         max_block_version: latest_block_version.max(*MAX_BLOCK_VERSION),
     };
 
-<<<<<<< HEAD
     let _result = enclave.check_key_image_store(query, untrusted_kiqr.clone()).unwrap(); 
 
-=======
-    // Most likely this will just be one, but just in case...
-    let mut results: Vec<EnclaveMessage<NonceSession>> = Vec::new();
-    for query in multi_query {
-        results.push(
-            enclave
-                .check_key_image_store(query, untrusted_kiqr.clone())
-                .unwrap(),
-        );
-    }
-    assert!(results.len() > 0);
->>>>>>> c9d7e13c
     report_cache_thread.stop().unwrap();
 }