--- conflicted
+++ resolved
@@ -64,13 +64,7 @@
         ShardingStrategy::Epoch(sharding_strategy) => KeyImageStoreServer::new_from_config(
             config.clone(),
             enclave,
-<<<<<<< HEAD
-            ledger_db.clone(),
-            watcher,
-=======
-            ias_client,
             block_provider,
->>>>>>> 9ebe32e4
             sharding_strategy,
             SystemTimeProvider,
             logger.clone(),
