// Copyright (c) 2018-2022 The MobileCoin Foundation

use std::env;

use clap::Parser;
use mc_common::logger::log;
use mc_fog_ledger_enclave::{LedgerSgxEnclave, ENCLAVE_FILE};
use mc_fog_ledger_server::{LedgerRouterConfig, LedgerRouterServer};
use mc_ledger_db::LedgerDB;
use mc_watcher::watcher_db::WatcherDB;

fn main() {
    let (logger, _global_logger_guard) =
        mc_common::logger::create_app_logger(mc_common::logger::o!());
    mc_common::setup_panic_handler();
    let config = LedgerRouterConfig::parse();

    let enclave_path = env::current_exe()
        .expect("Could not get the path of our executable")
        .with_file_name(ENCLAVE_FILE);

    if let Some(enclave_path_str) = enclave_path.to_str() {
        log::info!(
            logger,
            "enclave path {}, responder ID {}",
            enclave_path_str,
            &config.client_responder_id
        );
    } else {
        log::info!(
            logger,
            "enclave path {:?}, responder ID {}",
            enclave_path,
            &config.client_responder_id
        );
        log::warn!(
            logger,
            "enclave path {:?} is not valid Unicode!",
            enclave_path
        );
    }

    let enclave = LedgerSgxEnclave::new(
        enclave_path,
        &config.client_responder_id,
        config.omap_capacity,
        logger.clone(),
    );

    let ledger_db = LedgerDB::open(&config.ledger_db).expect("Could not read ledger DB");
    let watcher_db =
        WatcherDB::open_ro(&config.watcher_db, logger.clone()).expect("Could not open watcher DB");

<<<<<<< HEAD
    let mut router_server = LedgerRouterServer::new(config, enclave, ledger_db, watcher_db, logger);
=======
    let ias_client = Client::new(&config.ias_api_key).expect("Could not create IAS client");
    let mut router_server = LedgerRouterServer::new(
        config,
        enclave,
        ias_client,
        ledger_db.clone(),
        watcher_db,
        logger.clone(),
    );
>>>>>>> 03a8e6c9
    router_server.start();

    loop {
        // The ledger database is read by this service, but updated by another service.
        // In order to keep this service's metrics up to date, we need to update them
        // periodically.
        if let Err(e) = ledger_db.update_metrics() {
            log::error!(logger, "Error updating ledger metrics: {:?}", e);
        }
        std::thread::sleep(std::time::Duration::from_millis(1000));
    }
}<|MERGE_RESOLUTION|>--- conflicted
+++ resolved
@@ -51,19 +51,13 @@
     let watcher_db =
         WatcherDB::open_ro(&config.watcher_db, logger.clone()).expect("Could not open watcher DB");
 
-<<<<<<< HEAD
-    let mut router_server = LedgerRouterServer::new(config, enclave, ledger_db, watcher_db, logger);
-=======
-    let ias_client = Client::new(&config.ias_api_key).expect("Could not create IAS client");
     let mut router_server = LedgerRouterServer::new(
         config,
         enclave,
-        ias_client,
         ledger_db.clone(),
         watcher_db,
         logger.clone(),
     );
->>>>>>> 03a8e6c9
     router_server.start();
 
     loop {
