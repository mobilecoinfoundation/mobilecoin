// Copyright (c) 2018-2022 The MobileCoin Foundation

//! Configuration parameters for the ledger server

#![deny(missing_docs)]

use crate::sharding_strategy::EpochShardingStrategy;
use clap::Parser;
use mc_attest_core::ProviderId;
use mc_common::ResponderId;
use mc_fog_uri::{FogLedgerUri, KeyImageStoreUri};
use mc_mobilecoind_api::MobilecoindUri;
use mc_util_parse::parse_duration_in_seconds;
use mc_util_uri::AdminUri;
use serde::Serialize;
use std::{path::PathBuf, str::FromStr, time::Duration};

/// Configuration parameters for the Fog Ledger Router service.
#[derive(Clone, Parser, Serialize)]
#[clap(version)]
pub struct LedgerRouterConfig {
    /// The chain id of the network we are a part of
    #[clap(long, env = "MC_CHAIN_ID")]
    pub chain_id: String,

    /// The ID with which to respond to client attestation requests.
    ///
    /// This ID needs to match the host:port clients use in their URI when
    /// referencing this node.
    #[clap(long, env = "MC_CLIENT_RESPONDER_ID")]
    pub client_responder_id: ResponderId,

    /// PEM-formatted keypair to send with an Attestation Request.
    #[clap(long, env = "MC_IAS_API_KEY")]
    pub ias_api_key: String,

    /// The IAS SPID to use when getting a quote
    #[clap(long, env = "MC_IAS_SPID")]
    pub ias_spid: ProviderId,

    /// gRPC listening URI for client requests.
    #[clap(long, env = "MC_CLIENT_LISTEN_URI")]
    pub client_listen_uri: FogLedgerUri,

    /// gRPC listening URIs for preconfigured Key Image Stores.
    #[clap(long, use_value_delimiter = true, env = "MC_KEY_IMAGE_SHARD_URIS")]
    pub shard_uris: Vec<KeyImageStoreUri>,

    /// Router admin listening URI.
    #[clap(long, env = "MC_ADMIN_LISTEN_URI")]
    pub admin_listen_uri: AdminUri,

    /// Number of query attempts with no forward progress
    /// before reporting an error.
    #[clap(long, default_value = "3")]
    pub query_retries: usize,

    /// Enables authenticating client requests using Authorization tokens using
    /// the provided hex-encoded 32 bytes shared secret.
    #[clap(long, value_parser = mc_util_parse::parse_hex::<[u8; 32]>, env = "MC_CLIENT_AUTH_TOKEN_SECRET")]
    pub client_auth_token_secret: Option<[u8; 32]>,

    /// Maximal client authentication token lifetime, in seconds (only relevant
    /// when --client-auth-token-secret is used. Defaults to 86400 - 24
    /// hours).
    #[clap(long, default_value = "86400", value_parser = parse_duration_in_seconds, env = "MC_CLIENT_AUTH_TOKEN_MAX_LIFETIME")]
    pub client_auth_token_max_lifetime: Duration,

    /// Path to ledger db (lmdb)
    #[clap(
        long,
        env = "MC_LEDGER_DB",
        requires = "watcher_db",
        conflicts_with = "mobilecoind_uri"
    )]
    pub ledger_db: Option<PathBuf>,

    /// Path to watcher db (lmdb) - includes block timestamps
    #[clap(long, env = "MC_WATCHER_DB")]
<<<<<<< HEAD
    pub watcher_db: Option<PathBuf>,

    /// Mobilecoind URI (to use instead of lmdb)
    #[clap(long, env = "MC_MOBILECOIND_URI")]
    pub mobilecoind_uri: Option<MobilecoindUri>,

    // TODO: Add store instance uris which are of type Vec<FogLedgerStoreUri>.
    /// The capacity to build the OMAP (ORAM hash table) with.
    /// About 75% of this capacity can be used.
    /// The hash table will overflow when there are more TxOut's than this,
    /// and the server will have to be restarted with a larger number.
    ///
    /// Note: At time of writing, the hash table will be allocated to use all
    /// available SGX EPC memory, and then beyond that it will be allocated on
    /// the heap in the untrusted side. Once the needed capacity exceeds RAM,
    /// you will either get killed by OOM killer, or it will start being swapped
    /// to disk by linux kernel.
    #[clap(long, default_value = "1048576", env = "MC_OMAP_CAPACITY")]
    pub omap_capacity: u64,
=======
    pub watcher_db: PathBuf,
>>>>>>> 8862ffe3
}

/// Configuration parameters for the Fog Ledger Store service.
#[derive(Clone, Parser, Serialize)]
#[clap(version)]
pub struct LedgerStoreConfig {
    /// The chain id of the network we are a part of
    #[clap(long, env = "MC_CHAIN_ID")]
    pub chain_id: String,

    /// The ID with which to respond to client attestation requests.
    ///
    /// This ID needs to match the host:port clients use in their URI when
    /// referencing this node.
    #[clap(long, env = "MC_CLIENT_RESPONDER_ID")]
    pub client_responder_id: ResponderId,

    /// gRPC listening URI for client requests.
    #[clap(long, env = "MC_CLIENT_LISTEN_URI")]
    pub client_listen_uri: KeyImageStoreUri,

    /// Path to ledger db (lmdb)
    #[clap(
        long,
        env = "MC_LEDGER_DB",
        requires = "watcher_db",
        conflicts_with = "mobilecoind_uri"
    )]
    pub ledger_db: Option<PathBuf>,

    /// Path to watcher db (lmdb) - includes block timestamps
    #[clap(long, env = "MC_WATCHER_DB")]
    pub watcher_db: Option<PathBuf>,

    /// Mobilecoind URI (to use instead of lmdb)
    #[clap(long, env = "MC_MOBILECOIND_URI")]
    pub mobilecoind_uri: Option<MobilecoindUri>,

    /// IAS Api Key.
    #[clap(long, env = "MC_IAS_API_KEY")]
    pub ias_api_key: String,

    /// IAS Service Provider ID.
    #[clap(long, env = "MC_IAS_SPID")]
    pub ias_spid: ProviderId,

    /// Optional admin listening URI.
    #[clap(long, env = "MC_ADMIN_LISTEN_URI")]
    pub admin_listen_uri: Option<AdminUri>,

    /// Enables authenticating client requests using Authorization tokens using
    /// the provided hex-encoded 32 bytes shared secret.
    #[clap(long, value_parser = mc_util_parse::parse_hex::<[u8; 32]>, env = "MC_CLIENT_AUTH_TOKEN_SECRET")]
    pub client_auth_token_secret: Option<[u8; 32]>,

    /// Maximal client authentication token lifetime, in seconds (only relevant
    /// when --client-auth-token-secret is used. Defaults to 86400 - 24
    /// hours).
    #[clap(long, default_value = "86400", value_parser = parse_duration_in_seconds, env = "MC_CLIENT_AUTH_TOKEN_MAX_LIFETIME")]
    pub client_auth_token_max_lifetime: Duration,

    /// The capacity to build the OMAP (ORAM hash table) with.
    /// About 75% of this capacity can be used.
    /// The hash table will overflow when there are more Keyimages than this,
    /// and the server will have to be restarted with a larger number.
    ///
    /// Note: At time of writing, the hash table will be allocated to use all
    /// available SGX EPC memory, and then beyond that it will be allocated on
    /// the heap in the untrusted side. Once the needed capacity exceeds RAM,
    /// you will either get killed by OOM killer, or it will start being swapped
    /// to disk by linux kernel.
    #[clap(long, default_value = "1048576", env = "MC_OMAP_CAPACITY")]
    pub omap_capacity: u64,

    /// Determines which group of Key Images the Key Image Store instance will
    /// process.
    #[clap(long, default_value = "default", env = "MC_SHARDING_STRATEGY")]
    pub sharding_strategy: ShardingStrategy,
}

/// Enum for parsing strategy from command line w/ clap
#[derive(Clone, Serialize)]
pub enum ShardingStrategy {
    /// Epoch strategy (continuous block range)
    Epoch(EpochShardingStrategy),
}

impl FromStr for ShardingStrategy {
    type Err = String;

    fn from_str(s: &str) -> Result<Self, Self::Err> {
        if s.eq("default") {
            return Ok(ShardingStrategy::Epoch(EpochShardingStrategy::default()));
        }
        if let Ok(epoch_sharding_strategy) = EpochShardingStrategy::from_str(s) {
            return Ok(ShardingStrategy::Epoch(epoch_sharding_strategy));
        }

        Err("Invalid sharding strategy config.".to_string())
    }
}<|MERGE_RESOLUTION|>--- conflicted
+++ resolved
@@ -77,29 +77,11 @@
 
     /// Path to watcher db (lmdb) - includes block timestamps
     #[clap(long, env = "MC_WATCHER_DB")]
-<<<<<<< HEAD
     pub watcher_db: Option<PathBuf>,
 
     /// Mobilecoind URI (to use instead of lmdb)
     #[clap(long, env = "MC_MOBILECOIND_URI")]
     pub mobilecoind_uri: Option<MobilecoindUri>,
-
-    // TODO: Add store instance uris which are of type Vec<FogLedgerStoreUri>.
-    /// The capacity to build the OMAP (ORAM hash table) with.
-    /// About 75% of this capacity can be used.
-    /// The hash table will overflow when there are more TxOut's than this,
-    /// and the server will have to be restarted with a larger number.
-    ///
-    /// Note: At time of writing, the hash table will be allocated to use all
-    /// available SGX EPC memory, and then beyond that it will be allocated on
-    /// the heap in the untrusted side. Once the needed capacity exceeds RAM,
-    /// you will either get killed by OOM killer, or it will start being swapped
-    /// to disk by linux kernel.
-    #[clap(long, default_value = "1048576", env = "MC_OMAP_CAPACITY")]
-    pub omap_capacity: u64,
-=======
-    pub watcher_db: PathBuf,
->>>>>>> 8862ffe3
 }
 
 /// Configuration parameters for the Fog Ledger Store service.
