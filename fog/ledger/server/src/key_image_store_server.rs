--- conflicted
+++ resolved
@@ -42,13 +42,7 @@
     pub fn new_from_config(
         config: LedgerStoreConfig,
         enclave: E,
-<<<<<<< HEAD
-        ledger: LedgerDB,
-        watcher: WatcherDB,
-=======
-        ra_client: RC,
         block_provider: Box<dyn BlockProvider>,
->>>>>>> 9ebe32e4
         sharding_strategy: SS,
         time_provider: impl TimeProvider + 'static,
         logger: Logger,
@@ -68,14 +62,7 @@
             client_authenticator,
             config.client_listen_uri,
             enclave,
-<<<<<<< HEAD
-            ledger,
-            watcher,
-=======
-            ra_client,
-            config.ias_spid,
             block_provider,
->>>>>>> 9ebe32e4
             sharding_strategy,
             logger,
         )
@@ -85,14 +72,7 @@
         client_authenticator: Arc<dyn Authenticator + Sync + Send>,
         client_listen_uri: KeyImageStoreUri,
         enclave: E,
-<<<<<<< HEAD
-        ledger: LedgerDB,
-        watcher: WatcherDB,
-=======
-        ra_client: RC,
-        ias_spid: ProviderId,
         block_provider: Box<dyn BlockProvider>,
->>>>>>> 9ebe32e4
         sharding_strategy: SS,
         logger: Logger,
     ) -> KeyImageStoreServer<E, SS> {
@@ -116,12 +96,7 @@
             key_image_service,
             client_listen_uri,
             enclave,
-<<<<<<< HEAD
-=======
             block_provider,
-            ra_client,
-            ias_spid,
->>>>>>> 9ebe32e4
             sharding_strategy,
             logger,
         )
@@ -131,12 +106,7 @@
         mut key_image_service: KeyImageService<E>,
         client_listen_uri: KeyImageStoreUri,
         enclave: E,
-<<<<<<< HEAD
-=======
         block_provider: Box<dyn BlockProvider>,
-        ra_client: RC,
-        ias_spid: ProviderId,
->>>>>>> 9ebe32e4
         sharding_strategy: SS,
         logger: Logger,
     ) -> KeyImageStoreServer<E, SS> {
