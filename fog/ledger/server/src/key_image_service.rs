--- conflicted
+++ resolved
@@ -93,11 +93,7 @@
                     client_error
                 );
                 let rpc_permissions_error = rpc_permissions_error(
-<<<<<<< HEAD
-                    "client_auth",
-=======
                     "auth_store",
->>>>>>> 83187919
                     format!("Permission denied: {}", client_error),
                     logger,
                 );
