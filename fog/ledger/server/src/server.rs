// Copyright (c) 2018-2022 The MobileCoin Foundation

use crate::{
    config::LedgerServerConfig, counters, db_fetcher::DbFetcher, BlockService, KeyImageService,
    MerkleProofService, UntrustedTxOutService, KeyImageClientListenUri,
};
use displaydoc::Display;
use futures::executor::block_on;
use grpcio::Error as GrpcError;
use mc_attest_net::RaClient;
use mc_common::{
    logger::{log, Logger},
    time::TimeProvider,
};
use mc_fog_api::ledger_grpc;
use mc_fog_ledger_enclave::{Error as EnclaveError, LedgerEnclaveProxy};
use mc_ledger_db::LedgerDB;
use mc_sgx_report_cache_untrusted::{Error as ReportCacheError, ReportCacheThread};
use mc_util_encodings::Error as EncodingError;
use mc_util_grpc::{
    AnonymousAuthenticator, Authenticator, ConnectionUriGrpcioServer, ReadinessIndicator,
    TokenAuthenticator,
};
use mc_util_uri::ConnectionUri;
use mc_watcher::watcher_db::WatcherDB;
use std::sync::{Arc, Mutex};

#[derive(Debug, Display)]
pub enum LedgerServerError {
    /// Ledger enclave error: {0}
    Enclave(EnclaveError),
    /// Failed to join thread: {0}
    ThreadJoin(String),
    /// RPC shutdown failure: {0}
    RpcShutdown(String),
    /// Attest convert error: {0}
    Encoding(EncodingError),
    /// Report cache error: {0}
    ReportCache(ReportCacheError),
    /// GRPC Error: {0}
    Grpc(GrpcError),
}

impl From<EnclaveError> for LedgerServerError {
    fn from(src: EnclaveError) -> Self {
        LedgerServerError::Enclave(src)
    }
}

impl From<EncodingError> for LedgerServerError {
    fn from(src: EncodingError) -> Self {
        LedgerServerError::Encoding(src)
    }
}

impl From<ReportCacheError> for LedgerServerError {
    fn from(src: ReportCacheError) -> Self {
        Self::ReportCache(src)
    }
}

impl From<GrpcError> for LedgerServerError {
    fn from(src: GrpcError) -> Self {
        Self::Grpc(src)
    }
}

pub struct LedgerServer<E: LedgerEnclaveProxy, R: RaClient + Send + Sync + 'static> {
    config: LedgerServerConfig,
    server: Option<grpcio::Server>,
    key_image_service: KeyImageService<LedgerDB, E>,
    merkle_proof_service: MerkleProofService<LedgerDB, E>,
    block_service: BlockService<LedgerDB>,
    untrusted_tx_out_service: UntrustedTxOutService<LedgerDB>,
    enclave: E,
    ra_client: R,
    report_cache_thread: Option<ReportCacheThread>,
    db_fetcher: Option<DbFetcher>,
    logger: Logger,
}

impl<E: LedgerEnclaveProxy, R: RaClient + Send + Sync + 'static> LedgerServer<E, R> {
    pub fn new(
        config: LedgerServerConfig,
        enclave: E,
        ledger: LedgerDB,
        watcher: WatcherDB,
        ra_client: R,
        time_provider: impl TimeProvider + 'static,
        logger: Logger,
    ) -> Self {
        let client_authenticator: Arc<dyn Authenticator + Sync + Send> =
            if let Some(shared_secret) = config.client_auth_token_secret.as_ref() {
                Arc::new(TokenAuthenticator::new(
                    *shared_secret,
                    config.client_auth_token_max_lifetime,
                    time_provider,
                ))
            } else {
                Arc::new(AnonymousAuthenticator::default())
            };

        let shared_state = Arc::new(Mutex::new(DbPollSharedState::default()));

        let key_image_service = KeyImageService::new(
<<<<<<< HEAD
            KeyImageClientListenUri::ClientFacing(config.client_listen_uri.clone()),
=======
            config.chain_id.clone(),
>>>>>>> 91ef5cd3
            ledger.clone(),
            watcher.clone(),
            enclave.clone(),
            shared_state,
            client_authenticator.clone(),
            logger.clone(),
        );
        let merkle_proof_service = MerkleProofService::new(
            config.chain_id.clone(),
            ledger.clone(),
            enclave.clone(),
            client_authenticator.clone(),
            logger.clone(),
        );
        let block_service = BlockService::new(
            config.chain_id.clone(),
            ledger.clone(),
            watcher.clone(),
            client_authenticator.clone(),
            logger.clone(),
        );
        let untrusted_tx_out_service = UntrustedTxOutService::new(
            config.chain_id.clone(),
            ledger,
            watcher,
            client_authenticator.clone(),
            logger.clone(),
        );

        Self {
            config,
            server: None,
            key_image_service,
            merkle_proof_service,
            block_service,
            untrusted_tx_out_service,
            enclave,
            ra_client,
            report_cache_thread: None,
            db_fetcher: None,
            logger,
        }
    }

    pub fn start(&mut self) -> Result<(), LedgerServerError> {
        let ret = {
            let readiness_indicator = ReadinessIndicator::default();

            self.report_cache_thread = Some(ReportCacheThread::start(
                self.enclave.clone(),
                self.ra_client.clone(),
                self.config.ias_spid,
                &counters::ENCLAVE_REPORT_TIMESTAMP,
                self.logger.clone(),
            )?);

            self.db_fetcher = Some(DbFetcher::new(
                self.key_image_service.get_ledger(),
                self.enclave.clone(),
                self.key_image_service.get_watcher(),
                self.key_image_service.get_db_poll_shared_state(),
                readiness_indicator.clone(),
                self.logger.clone(),
            ));

            let env = Arc::new(
                grpcio::EnvBuilder::new()
                    .name_prefix("LedgerServer-RPC".to_string())
                    .build(),
            );

            // Package endpoints into grpc service
            let key_image_service =
                ledger_grpc::create_fog_key_image_api(self.key_image_service.clone());
            let merkle_proof_service =
                ledger_grpc::create_fog_merkle_proof_api(self.merkle_proof_service.clone());
            let block_service = ledger_grpc::create_fog_block_api(self.block_service.clone());
            let untrusted_tx_out_service =
                ledger_grpc::create_fog_untrusted_tx_out_api(self.untrusted_tx_out_service.clone());

            // Health check service
            let health_service = mc_util_grpc::HealthService::new(
                Some(readiness_indicator.into()),
                self.logger.clone(),
            )
            .into_service();

            // Package service into grpc server
            log::info!(
                self.logger,
                "Starting Ledger server on {}",
                self.config.client_listen_uri.addr(),
            );
            let server_builder = grpcio::ServerBuilder::new(env)
                .register_service(key_image_service)
                .register_service(merkle_proof_service)
                .register_service(block_service)
                .register_service(untrusted_tx_out_service)
                .register_service(health_service)
                .bind_using_uri(&self.config.client_listen_uri, self.logger.clone());

            let mut server = server_builder.build()?;
            server.start();

            self.server = Some(server);

            // Success.
            Ok(())
        };
        if ret.is_err() {
            self.stop();
        }
        ret
    }

    pub fn stop(&mut self) {
        if let Some(ref mut server) = self.server {
            block_on(server.shutdown()).expect("Could not stop grpc server");
        }

        if let Some(ref mut report_cache_thread) = self.report_cache_thread.take() {
            report_cache_thread
                .stop()
                .expect("Could not stop report cache thread");
        }

        if let Some(ref mut db_fetcher) = self.db_fetcher.take() {
            db_fetcher.stop().expect("Could not stop db fetcher");
        }
    }
}

impl<E: LedgerEnclaveProxy, R: RaClient + Send + Sync + 'static> Drop for LedgerServer<E, R> {
    fn drop(&mut self) {
        self.stop();
    }
}

/// State that we want to expose from the db poll thread
#[derive(Debug, Default)]
pub struct DbPollSharedState {
    /// The highest block count for which we can guarantee we have loaded all
    /// available data.
    pub highest_processed_block_count: u64,

    /// The cumulative txo count of the last known block.
    pub last_known_block_cumulative_txo_count: u64,

    /// The latest value of `block_version` in the blockchain
    pub latest_block_version: u32,
}<|MERGE_RESOLUTION|>--- conflicted
+++ resolved
@@ -12,7 +12,6 @@
     logger::{log, Logger},
     time::TimeProvider,
 };
-use mc_fog_api::ledger_grpc;
 use mc_fog_ledger_enclave::{Error as EnclaveError, LedgerEnclaveProxy};
 use mc_ledger_db::LedgerDB;
 use mc_sgx_report_cache_untrusted::{Error as ReportCacheError, ReportCacheThread};
@@ -103,11 +102,7 @@
         let shared_state = Arc::new(Mutex::new(DbPollSharedState::default()));
 
         let key_image_service = KeyImageService::new(
-<<<<<<< HEAD
-            KeyImageClientListenUri::ClientFacing(config.client_listen_uri.clone()),
-=======
-            config.chain_id.clone(),
->>>>>>> 91ef5cd3
+            config.chain_id.clone(),
             ledger.clone(),
             watcher.clone(),
             enclave.clone(),
