[package]
name = "mc-fog-sig"
version = "1.1.2"
authors = ["MobileCoin"]
edition = "2018"
description = "Verify Fog Signatures"

[dependencies]
mc-account-keys = { path = "../../account-keys"}
mc-crypto-keys = { path = "../../crypto/keys" }
mc-crypto-x509-utils = { path = "../../crypto/x509/utils" }
mc-fog-report-types = { path = "../report/types" }
mc-fog-sig-report = { path = "./report" }
mc-fog-sig-authority = { path = "./authority" }

displaydoc = "0.2"
pem = "1.0"
<<<<<<< HEAD
signature = { version = "1.2.2" }
=======
signature = { version = "1.3.1" }
>>>>>>> 0ab038ca
x509-signature = "0.5"

[dev-dependencies]
mc-attest-core = { path = "../../attest/core" }
mc-crypto-x509-test-vectors = { path = "../../crypto/x509/test-vectors" }
mc-util-from-random = { path = "../../util/from-random" }

rand_core = "0.6"
rand_hc = "0.3"<|MERGE_RESOLUTION|>--- conflicted
+++ resolved
@@ -15,11 +15,7 @@
 
 displaydoc = "0.2"
 pem = "1.0"
-<<<<<<< HEAD
-signature = { version = "1.2.2" }
-=======
 signature = { version = "1.3.1" }
->>>>>>> 0ab038ca
 x509-signature = "0.5"
 
 [dev-dependencies]
