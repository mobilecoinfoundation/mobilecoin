--- conflicted
+++ resolved
@@ -109,11 +109,7 @@
 }
 
 // Function for generating the random number of txs to put in a block
-<<<<<<< HEAD
-fn gen_num_tx_for_block<T: RngCore>(rng: &mut T) -> usize {
-=======
 fn gen_num_tx_for_block(rng: &mut impl RngCore) -> usize {
->>>>>>> 2e6c2f3c
     loop {
         let n = (rng.next_u64() % NUM_TX_PER_BLOCK as u64) as usize;
         if n != 0 {
