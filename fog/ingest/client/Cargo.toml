[package]
name = "mc-fog-ingest-client"
version = "5.1.1"
authors = ["MobileCoin"]
edition = "2021"
license = "GPL-3.0"
readme = "README.md"
rust-version = { workspace = true }

[lib]
name = "mc_fog_ingest_client"
path = "src/lib.rs"

[[bin]]
name = "fog_ingest_client"
path = "src/main.rs"

[dev-dependencies]
mc-fog-ingest-enclave = { path = "../enclave" }
mc-fog-ingest-server = { path = "../server" }
mc-fog-ingest-server-test-utils = { path = "../server/test-utils" }
mc-fog-recovery-db-iface = { path = "../../recovery_db_iface" }
mc-fog-sql-recovery-db = { path = "../../sql_recovery_db" }
mc-fog-test-infra = { path = "../../test_infra" }
mc-ledger-db = { path = "../../../ledger/db" }
mc-util-from-random = { path = "../../../util/from-random" }
mc-watcher = { path = "../../../watcher" }

# third party
assert_cmd = "2.0.12"
predicates = "3"
rand = "0.8"

[dependencies]
# third party
clap = { version = "4.4", features = ["derive", "env"] }
displaydoc = { version = "0.2", default-features = false }
<<<<<<< HEAD
grpcio = "0.13.0"
=======
grpcio = "0.13"
>>>>>>> 03a8e6c9
hex = "0.4"
protobuf = "2.27.1"
retry = "2.0"
serde_json = "1.0"

# root
mc-account-keys = { path = "../../../account-keys" }
mc-api = { path = "../../../api" }
mc-common = { path = "../../../common", features = ["log"] }
mc-crypto-keys = { path = "../../../crypto/keys", default-features = false }
mc-util-cli = { path = "../../../util/cli" }
mc-util-grpc = { path = "../../../util/grpc" }
mc-util-parse = { path = "../../../util/parse" }
mc-util-uri = { path = "../../../util/uri" }

# fog
mc-fog-api = { path = "../../api" }
mc-fog-types = { path = "../../types" }
mc-fog-uri = { path = "../../uri" }<|MERGE_RESOLUTION|>--- conflicted
+++ resolved
@@ -35,11 +35,7 @@
 # third party
 clap = { version = "4.4", features = ["derive", "env"] }
 displaydoc = { version = "0.2", default-features = false }
-<<<<<<< HEAD
-grpcio = "0.13.0"
-=======
 grpcio = "0.13"
->>>>>>> 03a8e6c9
 hex = "0.4"
 protobuf = "2.27.1"
 retry = "2.0"
