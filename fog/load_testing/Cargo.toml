[package]
name = "mc-fog-load-testing"
version = "1.3.0-pre0"
authors = ["MobileCoin"]
edition = "2021"
license = "GPL-3.0"

[[bin]]
name = "fog_ingest_server_load_test"
path = "src/bin/ingest.rs"

[dependencies]
# third party
clap = { version = "3.2", features = ["derive", "env"] }
<<<<<<< HEAD
grpcio = "0.10.2"
=======
grpcio = "0.10.3"
rand = "0.8"
>>>>>>> 7c4a35f7
retry = "1.3"
tempdir = "0.3"

# mc
mc-account-keys = { path = "../../account-keys" }
mc-blockchain-test-utils = { path = "../../blockchain/test-utils" }
mc-blockchain-types = { path = "../../blockchain/types" }
mc-common = { path = "../../common", features = ["loggers"] }
mc-crypto-keys = { path = "../../crypto/keys", default-features = false }
mc-crypto-rand = { path = "../../crypto/rand" }
mc-ledger-db = { path = "../../ledger/db" }
mc-util-build-info = { path = "../../util/build/info" }
mc-util-from-random = { path = "../../util/from-random" }
mc-util-grpc = { path = "../../util/grpc" }
mc-util-uri = { path = "../../util/uri" }
mc-watcher = { path = "../../watcher" }

# fog
mc-fog-api = { path = "../api" }
mc-fog-ingest-client = { path = "../ingest/client" }
mc-fog-ingest-server = { path = "../ingest/server" } # This ensures the server is built
mc-fog-recovery-db-iface = { path = "../recovery_db_iface" }
mc-fog-sql-recovery-db = { path = "../sql_recovery_db" }
mc-fog-uri = { path = "../uri" }<|MERGE_RESOLUTION|>--- conflicted
+++ resolved
@@ -12,12 +12,7 @@
 [dependencies]
 # third party
 clap = { version = "3.2", features = ["derive", "env"] }
-<<<<<<< HEAD
-grpcio = "0.10.2"
-=======
-grpcio = "0.10.3"
-rand = "0.8"
->>>>>>> 7c4a35f7
+grpcio = "0.10"
 retry = "1.3"
 tempdir = "0.3"
 
