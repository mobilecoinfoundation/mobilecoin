[package]
name = "mc-fog-load-testing"
version = "5.1.1"
authors = ["MobileCoin"]
edition = "2021"
license = "GPL-3.0"
readme = "README.md"
rust-version = { workspace = true }

[[bin]]
name = "fog_ingest_server_load_test"
path = "src/bin/ingest.rs"

[dependencies]
# third party
<<<<<<< HEAD
clap = { version = "4.4", features = ["derive", "env"] }
=======
clap = { version = "4.1", features = ["derive", "env"] }
>>>>>>> 03a8e6c9
grpcio = "0.13"
retry = "2.0"
tempfile = "3.8"

# mc
mc-account-keys = { path = "../../account-keys" }
mc-blockchain-test-utils = { path = "../../blockchain/test-utils" }
mc-blockchain-types = { path = "../../blockchain/types" }
mc-common = { path = "../../common", features = ["loggers"] }
mc-crypto-keys = { path = "../../crypto/keys", default-features = false }
mc-ledger-db = { path = "../../ledger/db" }
mc-rand = "1.0"
mc-util-build-info = { path = "../../util/build/info" }
mc-util-from-random = { path = "../../util/from-random" }
mc-util-grpc = { path = "../../util/grpc" }
mc-util-uri = { path = "../../util/uri" }
mc-watcher = { path = "../../watcher" }

# fog
mc-fog-api = { path = "../api" }
mc-fog-ingest-client = { path = "../ingest/client" }
mc-fog-ingest-server = { path = "../ingest/server" } # This ensures the server is built
mc-fog-recovery-db-iface = { path = "../recovery_db_iface" }
mc-fog-sql-recovery-db = { path = "../sql_recovery_db" }
mc-fog-uri = { path = "../uri" }<|MERGE_RESOLUTION|>--- conflicted
+++ resolved
@@ -13,11 +13,7 @@
 
 [dependencies]
 # third party
-<<<<<<< HEAD
 clap = { version = "4.4", features = ["derive", "env"] }
-=======
-clap = { version = "4.1", features = ["derive", "env"] }
->>>>>>> 03a8e6c9
 grpcio = "0.13"
 retry = "2.0"
 tempfile = "3.8"
