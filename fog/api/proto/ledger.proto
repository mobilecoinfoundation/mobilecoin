// Copyright (c) 2018-2022 The MobileCoin Foundation

syntax = "proto3";
import "attest.proto";
import "external.proto";
import "fog_common.proto";

package fog_ledger;
option go_package = "mobilecoin/api";

////
// Ledger router API
////

service LedgerAPI {
    rpc request(stream LedgerRequest) returns (stream LedgerResponse) {}
}

/// Fulfills requests sent by the Fog Ledger Router. This is not meant to fulfill requests sent directly by the client.
service KeyImageStoreAPI {
    /// This is called to perform IX key exchange with the enclave before calling GetOutputs.
    rpc Auth(attest.AuthMessage) returns (attest.AuthMessage) {}
    /// Input should be an encrypted MultiKeyImageStoreRequest, result is an encrypted response.
    rpc MultiKeyImageStoreQuery(MultiKeyImageStoreRequest) returns (MultiKeyImageStoreResponse) {}
}

message LedgerRequest {
    oneof request_data { 
        attest.AuthMessage auth = 1;
        attest.Message check_key_images = 2;
        // TODO: Fill in block query service and merkele proof service.
        // Potentially untrusted_tx_out_service? To be decided.     
    }
}

message LedgerResponse {
    oneof response_data { 
        attest.AuthMessage auth = 1;
        attest.Message check_key_image_response = 2;
        // TODO: Fill in block query service and merkele proof service.
        // Potentially untrusted_tx_out_service? To be decided.     
    }
}

// Identical to FogViewStoreDecryptionError - TODO, determine if we should unify these types.
message FogLedgerStoreDecryptionError {
    /// The FogLedgerStoreUri for the specific Fog Ledger Store that
    /// tried to decrypt the MultiKeyImageStoreRequest and failed.
    /// The client should subsequently authenticate with the machine
    /// described by this URI.
    string store_uri = 1;

    /// An error message that describes the decryption error.
    string error_message = 2;
}

// Identical to MultiViewStoreQueryRequest - TODO, determine if we should unify these types.
message MultiKeyImageStoreRequest {
    /// A list of queries encrypted for Fog Ledger Stores.
    repeated attest.Message queries = 1;
}

<<<<<<< HEAD
/// The status associated with a MultiViewStoreQueryResponse
enum MultiKeyImageStoreResponseStatus {
    /// The Fog Ledger Store successfully fulfilled the request.
    SUCCESS = 0;
    /// The Fog Ledger Store is unable to decrypt a query within the MultiKeyImageStoreRequest. It needs to be authenticated
    /// by the router.
    AUTHENTICATION_ERROR = 1;
    /// The Fog Ledger Store is not ready to service a MultiViewStoreQueryRequest. This might be because the store has
    /// not loaded enough blocks yet.
    NOT_READY = 2;
}

=======
>>>>>>> af5eb34f
message MultiKeyImageStoreResponse {
    /// Optional field that gets set when the Fog Ledger Store is able to decrypt a query
    /// included in the MultiKeyImageStoreRequest and create a query response for that
    //  query.
    attest.Message query_response = 1;

<<<<<<< HEAD
    /// The FogViewStoreUri for the specific Fog View Store that
    /// tried to decrypt the MultiViewStoreQueryRequest and failed.
    /// The client should subsequently authenticate with the machine
    /// described by this URI.
    string fog_ledger_store_uri = 2;

    /// Status that gets returned when the Fog Ledger Store services a MultiKeyImageStoreRequest.
    MultiKeyImageStoreResponseStatus status = 3;
=======
    /// Optional error that gets returned when the Fog Ledger Store
    /// cannot decrypt the MultiKeyImageStoreRequest.
    FogLedgerStoreDecryptionError decryption_error = 2;
>>>>>>> af5eb34f
}

////
// Merkle proofs
////

service FogMerkleProofAPI {
    /// This is called to perform mc-noise IX key exchange with the enclave,
    /// before calling GetOutputs.
    rpc Auth(attest.AuthMessage) returns (attest.AuthMessage) {}
    /// Get TxOut's and merkle proofs of membership for these outputs
    /// These requests can be the user's "real" outputs from fog view, in order
    /// to get the needed merkle proof, or their mixins for RingCT.
    rpc GetOutputs (attest.Message) returns (attest.Message) {}
}

message GetOutputsRequest {
    /// The global txout indices being requested
    repeated fixed64 indices = 1;
    /// The common merkle-root block that all the proofs should share
    fixed64 merkle_root_block = 2;
}

message GetOutputsResponse {
    /// The outputs that we found
    repeated OutputResult results = 1;
    /// The total number of blocks in the ledger at the time the request is evaluated
    uint64 num_blocks = 2;
    /// The total number of Txos in the ledger at the time the request is evaluated
    uint64 global_txo_count = 3;
    /// The latest block_version of a block in the block chain
    ///
    /// This may be needed when building transactions, so that use of new transaction
    /// features can be gated on the block version being increased.
    ///
    /// Clients may also choose to prompt users to update their software if
    /// the block version increases beyond what was "known" when the software
    /// was built.
    uint32 latest_block_version = 4;
    /// The max of latest_block_version and the MAX_BLOCK_VERSION value
    /// in mc-transaction-core (in this deploy of fog ledger).
    ///
    /// Usually when we redeploy consensus, we also redeploy fog. So this should
    /// usually be equal to the MAX_BLOCK_VERSION value in the consensus enclave.
    /// (In case it isn't, it won't be less than latest_block_version.)
    ///
    /// This is possibly an additional signal that clients can use to discover
    /// that there is a new version of transaction-core that may be available
    /// for an update (by comparing to their local value of max_block_version).
    uint32 max_block_version = 5;

}

message OutputResult {
    /// The global txout index that was queried
    fixed64 index = 1;
    /// A status code indicating the result of the query
    /// This is fixed32 to avoid leaking information about found / not found
    /// in the size of the encrypted payload.
    /// The possible values are described in enum OutputResultCode
    fixed32 result_code = 2;
    /// The output that we found
    external.TxOut output = 3;
    /// The merkle proof for that output
    external.TxOutMembershipProof proof = 4;
}

/// The logical result of an individual index in a GetOutputs request
enum OutputResultCode {
    /// The default value for fixed32 is intentionally unused to avoid omitting this field
    IntentionallyUnused = 0;
    /// A TxOut with this index was not found in the ledger (it is out of bounds)
    DoesNotExist = 1;
    /// A TxOut with this index was found and the output and merkle-proof are provided
    Exists = 2;
    /// A database error prevented us from satisfying the request
    OutputDatabaseError = 3;
}

////
// Key Images
////

service FogKeyImageAPI {
    /// This is called to perform IX key exchange with the enclave before calling GetOutputs.
    rpc Auth(attest.AuthMessage) returns (attest.AuthMessage) {}
    /// Check if key images have appeared in the ledger, and if so, when
    rpc CheckKeyImages (attest.Message) returns (attest.Message) {}
}

message CheckKeyImagesRequest {
    /// A list of key images queries, to check if they have appeared in the ledger
    /// already, and if so, in what block.
    repeated KeyImageQuery queries = 1;
}

message KeyImageQuery {
    /// The key image to check.
    external.KeyImage key_image = 1;
    /// An optional start_block to start searching forward from when performing the check.
    ///
    /// Note:
    /// A correct implementation of the server may ignore this, it is an optimization.
    /// This may help scaling because then for daily active users we won't have to
    /// obliviously scan the whole set to support their queries.
    fixed64 start_block = 2;
}

/// A response to a request for key image checks
///
/// Contracts:
/// If a KeyImageResult comes back with spent_at != 0, then it was spent in that block index.
/// If a KeyImageResult comes back with spent_at == 0, then it was NOT spent, AT LEAST as of
/// resp.block_height (the top level block height number). It is possible that it WAS actually
/// spent in resp.block_height + 1, but the server didn't know, or didn't figure that out.
message CheckKeyImagesResponse {
    /// The number of blocks in the ledger at the time that the request was evaluated.
    ///
    /// Note: This may be a conservative estimate, in the sense of being a lower bound.
    /// It's allowed that the data is "more fresh" than we are telling the client, but not less fresh.
    ///
    /// Implementation note: If the server does not evaluate all the key image checks as one
    /// database transaction, then this number should be a lower bound on the num_blocks across
    /// all of those database transactions.
    uint64 num_blocks = 1;
    /// The number of txos in the ledger at the time that the request was evaluated.
    uint64 global_txo_count = 2;
    /// The results for each key image query
    repeated KeyImageResult results = 3;
    /// The latest block_version of a block in the block chain
    ///
    /// This may be needed when building transactions, so that use of new transaction
    /// features can be gated on the block version being increased.
    ///
    /// Clients may also choose to prompt users to update their software if
    /// the block version increases beyond what was "known" when the software
    /// was built.
    uint32 latest_block_version = 4;
    /// The max of latest_block_version and the MAX_BLOCK_VERSION value
    /// in mc-transaction-core (in this deploy of fog ledger).
    ///
    /// Usually when we redeploy consensus, we also redeploy fog. So this should
    /// usually be equal to the MAX_BLOCK_VERSION value in the consensus enclave.
    /// (In case it isn't, it won't be less than latest_block_version.)
    ///
    /// This is possibly an additional signal that clients can use to discover
    /// that there is a new version of transaction-core that may be available
    /// for an update (by comparing to their local value of max_block_version).
    uint32 max_block_version = 5;
}

message KeyImageResult {
    /// The key image that was queried.
    external.KeyImage key_image = 1;
    /// The block index at which it was spent.
    /// Note, spent_at is only valid if key_image_result_code == Spent. If
    /// key_image_result_code is not Spent, then spent_at is undefined, but > 0.
    fixed64 spent_at = 2;
    /// The timestamp of the block containing this key image.
    /// The value is u64::MAX if the timestamp cannot be found.
    /// If the timestamp cannot be found, even when key_image_result_code == Spent,
    /// that represents an internal error of the server
    /// which should be reported to the developers.
    /// Note: The timestamps are based on untrusted reporting of time from the consensus validators.
    /// Represented as seconds of UTC time since Unix epoch 1970-01-01T00:00:00Z.
    fixed64 timestamp = 3;
    /// The result code indicating whether the timestamp was found, can be tried again later, or will
    /// never be found with the current configuration of the Key Image Service's watcher.
    /// This is fixed32 to avoid leaking information about found / not found in the size of the encrypted
    /// payload.
    /// The possible values are described in enum TimestampResultCode.
    /// This is a legacy result code which was forwarded by ledger server from the Watcher db API if a timestamp is not available.
    /// The ledger server now handles all of these errors and the result will always be `TimestampFound`.
    /// Clients should ignore this value, and in a future revision we may make it always zero.
    fixed32 timestamp_result_code = 4;
    /// The result code indicating whether the key image was spent.
    /// The possible values are described in enum KeyImageResultCode.
    fixed32 key_image_result_code = 5;
}

/// The result code indicating whether the spent_at block was found.
enum KeyImageResultCode {
    /// The default value for fixed32 is intentionally unused to avoid omitting this field.
    Unused = 0;
    /// The key image has been spent, and the spent_at value was found.
    Spent = 1;
    /// The key image has not been spent.
    NotSpent = 2;
    /// Error occurred when getting key image
    KeyImageError = 3;
}

////
// Blocks
////

service FogBlockAPI {
    /// Request for all of the TxOuts for a particular range of blocks.
    /// This is meant to help the users recover from "missed blocks" i.e.
    /// data loss in the fog service.
    rpc GetBlocks (BlockRequest) returns (BlockResponse) {}
}

message BlockRequest {
    /// A request formulated as several ranges of block indices
    repeated fog_common.BlockRange ranges = 1;
}


message BlockResponse {
    /// The block data returned by the server
    repeated BlockData blocks = 1;
    /// The total number of blocks in the ledger at the time the request is evaluated
    uint64 num_blocks = 2;
    /// The total number of Txos in the ledger at the time the request is evaluated
    uint64 global_txo_count = 3;
}

message BlockData {
    /// The index of the block in the blockchain
    uint64 index = 1;
    /// The cumulative number of Txos in the blockchain, including this block
    uint64 global_txo_count = 2;
    /// The TxOuts of this block in consecutive order
    repeated external.TxOut outputs = 3;
    /// The timestamp of the block (if timestamp is available)
    uint64 timestamp = 4;
    /// Indicates if the block had a timestamp
    /// The possible values are described in enum TimestampResultCode.
    uint32 timestamp_result_code = 5;
}

////
// TxOut check
////

service FogUntrustedTxOutApi {
    /// This can be used by a sender who may be sharing their private keys across
    /// multiple parties / devices, to confirm that a transaction that they sent
    /// landed in the blockchain, by confirming that one of the random keys from
    /// a TxOut that they produced appears in the ledger.
    ///
    /// Given the TxOut.pubkey value, we return if it is found, and the num_blocks
    /// value, allowing Alice to determine that her transactions succeeded, or if
    /// num_blocks exceeded her tombstone value, conclude that it failed somehow.
    /// We also return the global tx out index. We don't currently return the block
    /// index or time stamp in which the TxOut appeared.
    ///
    /// This API is NOT attested and Bob, the recipient, SHOULD NOT use it in connection
    /// to the same TxOut, as that will leak the transaction graph to fog operator,
    /// which breaks the privacy statement for fog as a whole.
    rpc GetTxOuts (TxOutRequest) returns (TxOutResponse) {}
}

message TxOutRequest {
    /// The TxOut.pubkey (compressed ristretto point bytes) of interest
    /// This is repeated so that several logical queries can be bundled into one
    /// grpc request.
    repeated external.CompressedRistretto tx_out_pubkeys = 1;
}

message TxOutResponse {
    /// The results corresponding to each tx_out_pubkey request
    repeated TxOutResult results = 1;
    /// The total number of blocks in the ledger at the time the request is evaluated
    /// tx_out_pubkeys which are NotFound are guaranteed not to have appeared in the blockchain
    /// in any block of index less than this value.
    uint64 num_blocks = 2;
    /// The total number of Txos in the ledger at the time the request is evaluated
    uint64 global_txo_count = 3;
}

message TxOutResult {
    /// The query that this result corresponds to
    external.CompressedRistretto tx_out_pubkey = 1;
    /// A status code indicating the result of the query
    TxOutResultCode result_code = 2;
    /// The global index of this tx out (if found)
    uint64 tx_out_global_index = 3;
    /// The block index of this tx out (if found)
    uint64 block_index = 4;
    /// The timestamp of the block of this tx out (if found and timestamp is available)
    uint64 timestamp = 5;
    /// Indicates if the block had a timestamp (if tx out was found)
    /// The possible values are described in enum TimestampResultCode.
    uint32 timestamp_result_code = 6;
}

enum TxOutResultCode {
    NotFound = 0;
    Found = 1;
    MalformedRequest = 2;
    DatabaseError = 3;
}<|MERGE_RESOLUTION|>--- conflicted
+++ resolved
@@ -60,7 +60,7 @@
     repeated attest.Message queries = 1;
 }
 
-<<<<<<< HEAD
+
 /// The status associated with a MultiViewStoreQueryResponse
 enum MultiKeyImageStoreResponseStatus {
     /// The Fog Ledger Store successfully fulfilled the request.
@@ -73,15 +73,12 @@
     NOT_READY = 2;
 }
 
-=======
->>>>>>> af5eb34f
 message MultiKeyImageStoreResponse {
     /// Optional field that gets set when the Fog Ledger Store is able to decrypt a query
     /// included in the MultiKeyImageStoreRequest and create a query response for that
     //  query.
     attest.Message query_response = 1;
 
-<<<<<<< HEAD
     /// The FogViewStoreUri for the specific Fog View Store that
     /// tried to decrypt the MultiViewStoreQueryRequest and failed.
     /// The client should subsequently authenticate with the machine
@@ -90,11 +87,6 @@
 
     /// Status that gets returned when the Fog Ledger Store services a MultiKeyImageStoreRequest.
     MultiKeyImageStoreResponseStatus status = 3;
-=======
-    /// Optional error that gets returned when the Fog Ledger Store
-    /// cannot decrypt the MultiKeyImageStoreRequest.
-    FogLedgerStoreDecryptionError decryption_error = 2;
->>>>>>> af5eb34f
 }
 
 ////
