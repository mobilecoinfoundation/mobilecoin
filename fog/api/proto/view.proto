--- conflicted
+++ resolved
@@ -20,16 +20,12 @@
 
 service FogViewRouterAdminAPI {
     // Adds a shard to the Fog View Router's list of shards to query.
-<<<<<<< HEAD
     rpc addShard(fog_common.AddShardRequest) returns (google.protobuf.Empty) {}
-=======
-    rpc addShard(AddShardRequest) returns (google.protobuf.Empty) {}
 }
 
 message AddShardRequest {
     // The shard's URI in string format.
     string shard_uri = 1;
->>>>>>> f6b702f1
 }
 
 message FogViewRouterRequest {
