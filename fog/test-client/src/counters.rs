// Copyright (c) 2018-2022 The MobileCoin Foundation

//! Prometheus metrics, interesting when the test runs continuously

use mc_transaction_core::TokenId;
use mc_util_metrics::{
    register_histogram, Collector, Desc, Histogram, IntCounter, IntGauge, IntGaugeVec,
    MetricFamily, OpMetrics, Opts,
};
use std::collections::HashMap;

// Histogram buckets used for reporting the TX_CONFIRMED_TIME and
// TX_RECEIVED_TIME to prometheus
//
// The resolution in grafana can be improved by adding more buckets, but this
// increases storage costs. We may wish to tune the buckets over time as we
// collect more data and have more of an idea of how long it usually takes and
// where it is interesting to get more resolution.
const TX_TIME_BUCKETS: &[f64] = &[
    1.0, 2.0, 2.5, 3.0, 3.5, 4.0, 4.5, 5.0, 5.5, 6.0, 6.5, 7.0, 7.5, 8.0, 9.0, 10.0, 12.0, 14.0,
    16.0, 18.0, 20.0,
];

// Histogram buckets used for reporting the TX_BUILD_TIME and
// TX_SEND_TIME to prometheus
//
// The resolution in grafana can be improved by adding more buckets, but this
// increases storage costs. We may wish to tune the buckets over time as we
// collect more data and have more of an idea of how long it usually takes and
// where it is interesting to get more resolution.
const TX_TIME_BUCKETS_SHORT: &[f64] = &[0.2, 0.5, 0.7, 1.0, 1.2, 1.5, 1.7, 2.0, 2.5, 3.0];

lazy_static::lazy_static! {
    /// Counter group
    pub static ref OP_COUNTERS: OpMetrics = OpMetrics::new_and_registered("fog_test_client");

    /// Metrics for each individual client.
    pub static ref CLIENT_METRICS: ClientMetrics = ClientMetrics::new_and_registered();

    /// Time in seconds that it takes for the source client to build a transaction (including fog interactions)
    pub static ref TX_BUILD_TIME: Histogram =
        register_histogram!("fog_test_client_tx_build_time", "Time for source client to build a transaction, including fog interactions", TX_TIME_BUCKETS_SHORT.to_vec()).unwrap();

    /// Time in seconds that it takes for the source client to send a transaction
    pub static ref TX_SEND_TIME: Histogram =
        register_histogram!("fog_test_client_tx_send_time", "Time for source client to send a built transaction", TX_TIME_BUCKETS_SHORT.to_vec()).unwrap();

    /// Time in seconds that it takes for the source client to observe that a submitted transaction landed in the blockchain (timer starts immediately after submission)
    pub static ref TX_CONFIRMED_TIME: Histogram =
        register_histogram!("fog_test_client_tx_confirmed_time", "Time for source client to observe that submitted transaction landed in blockchain", TX_TIME_BUCKETS.to_vec()).unwrap();

    /// Time in seconds that it takes for the target client to observe the received transfer (timer starts immediately after submission)
    pub static ref TX_RECEIVED_TIME: Histogram =
        register_histogram!("fog_test_client_tx_received_time", "Time for target client to observe received transfer", TX_TIME_BUCKETS.to_vec()).unwrap();

    /// Number of times that TX_CONFIRMED_TIME exceeded the configured deadline
    pub static ref TX_CONFIRMED_DEADLINE_EXCEEDED_COUNT: IntCounter = OP_COUNTERS.counter("tx_confirmed_deadline_exceeded_count");

    /// Number of times that TX_RECEIVED_TIME exceeded the configured deadline
    pub static ref TX_RECEIVED_DEADLINE_EXCEEDED_COUNT: IntCounter = OP_COUNTERS.counter("tx_received_deadline_exceeded_count");

    /// Number of times that a transfer was successful
    pub static ref TX_SUCCESS_COUNT: IntCounter = OP_COUNTERS.counter("tx_success_count");

    /// Number of times that a transfer was not successful
    /// This is the sum of all of the more specific failure mode counters
    pub static ref TX_FAILURE_COUNT: IntCounter = OP_COUNTERS.counter("tx_failure_count");

    /// Number of times that the transfer failed because the submitted transaction expired (tombstone block)
    pub static ref TX_EXPIRED_COUNT: IntCounter = OP_COUNTERS.counter("tx_expired_count");

    /// Number of times that we failed fast for a confirm tx timeout
    pub static ref CONFIRM_TX_TIMEOUT_COUNT: IntCounter = OP_COUNTERS.counter("confirm_tx_timeout_count");

    /// Number of times that we failed fast for a receive tx timeout
    pub static ref RECEIVE_TX_TIMEOUT_COUNT: IntCounter = OP_COUNTERS.counter("receive_tx_timeout_count");

    /// Number of times that the test could not be run because a client has a zero balance
    pub static ref ZERO_BALANCE_COUNT: IntCounter = OP_COUNTERS.counter("zero_balance_count");

    /// Number of times that the test failed because we observed a bad balance during the test
    pub static ref BAD_BALANCE_COUNT: IntCounter = OP_COUNTERS.counter("bad_balance_count");

    /// Number of times that we observed a successful double-spend
    pub static ref TX_DOUBLE_SPEND_COUNT: IntCounter = OP_COUNTERS.counter("tx_double_spend_count");

    /// Number of times that the test failed because we observed an unexpected memo value, e.g. wrong address or amount
    pub static ref TX_UNEXPECTED_MEMO_COUNT: IntCounter = OP_COUNTERS.counter("tx_unexpected_memo_count");

    /// Number of times that the test failed because we observed an invalid memo, e.g. parse or validation failed
    pub static ref TX_INVALID_MEMO_COUNT: IntCounter = OP_COUNTERS.counter("tx_invalid_memo_count");

    /// Number of times that the test failed because a balance check operation failed
    pub static ref CHECK_BALANCE_ERROR_COUNT: IntCounter = OP_COUNTERS.counter("check_balance_error_count");

    /// Number of times that the test failed because a get fee operation failed
    pub static ref GET_FEE_ERROR_COUNT: IntCounter = OP_COUNTERS.counter("get_fee_error_count");

    /// Number of times that the test failed because the token id is not configured
    pub static ref TOKEN_NOT_CONFIGURED_ERROR_COUNT: IntCounter = OP_COUNTERS.counter("token_not_configured_error_count");

    /// Number of times that the test failed because a build tx operation failed
    pub static ref BUILD_TX_ERROR_COUNT: IntCounter = OP_COUNTERS.counter("build_tx_error_count");

    /// Number of times that the test failed because a build tx operation failed
    pub static ref BUILD_SWAP_PROPOSAL_ERROR_COUNT: IntCounter = OP_COUNTERS.counter("build_swap_proposal_error_count");

    /// Number of times that the test failed because a submit tx operation failed
    pub static ref SUBMIT_TX_ERROR_COUNT: IntCounter = OP_COUNTERS.counter("submit_tx_error_count");

    /// Number of times that the test failed because a confirm tx operation failed
    pub static ref CONFIRM_TX_ERROR_COUNT: IntCounter = OP_COUNTERS.counter("confirm_tx_error_count");

    /// The LAST_POLLING_SUCCESSFUL status is false (0) if ANY of the clients failed their most recent transfers.
    /// It is (1) if NO client has failed their most recent transfer.
    /// This is updated after every transfer attempt.
    pub static ref LAST_POLLING_SUCCESSFUL: IntGauge = OP_COUNTERS.gauge("last_polling_successful");
}

/// Metrics for each individual client.
/// Clients are identified by their index in the config.
#[derive(Clone)]
pub struct ClientMetrics {
    balance_gauges: IntGaugeVec,
    balance_block_count_gauges: IntGaugeVec,
}

impl Default for ClientMetrics {
    fn default() -> Self {
        ClientMetrics {
            balance_gauges: IntGaugeVec::new(
                Opts::new(
                    "test_client_balance",
                    "Balance of each individual test client",
                ),
                &["client_index", "token_id"],
            )
            .unwrap(),
            balance_block_count_gauges: IntGaugeVec::new(
                Opts::new(
                    "test_client_balance_block_count",
                    "Block count at which the balance was last updated",
                ),
                &["client_index"],
            )
            .unwrap(),
        }
    }
}

impl ClientMetrics {
    /// Create a new ClientMetrics instance and register it with the Prometheus
    /// crate.
    pub fn new_and_registered() -> Self {
        let client_metrics = Self::default();
        prometheus::register(Box::new(client_metrics.clone()))
            .expect("ClientMetrics registration on Prometheus failed.");
        client_metrics
    }

    /// Update the balance and block count for a given client.
    pub fn update_balance(
        &self,
        client_index: usize,
        balances: &HashMap<TokenId, u64>,
        block_count: impl Into<u64>,
    ) {
        let block_count = block_count.into();
        for (token_id, balance) in balances {
            self.balance_gauges
                .with_label_values(&[&client_index.to_string(), &token_id.to_string()])
                .set(*balance as i64);
        }
        self.balance_block_count_gauges
            .with_label_values(&[&client_index.to_string()])
            .set(block_count as i64);
    }
}

impl Collector for ClientMetrics {
    fn desc(&self) -> Vec<&Desc> {
<<<<<<< HEAD
        self.balance_gauges.desc()
=======
        let mut metrics = Vec::with_capacity(2);
        metrics.extend(self.balance_gauges.desc());
        metrics.extend(self.balance_block_count_gauges.desc());
        metrics
>>>>>>> 6fbd49ad
    }

    fn collect(&self) -> Vec<MetricFamily> {
        let mut metrics = Vec::with_capacity(2);
        metrics.extend(self.balance_gauges.collect());
        metrics.extend(self.balance_block_count_gauges.collect());
        metrics
    }
}<|MERGE_RESOLUTION|>--- conflicted
+++ resolved
@@ -179,14 +179,10 @@
 
 impl Collector for ClientMetrics {
     fn desc(&self) -> Vec<&Desc> {
-<<<<<<< HEAD
-        self.balance_gauges.desc()
-=======
         let mut metrics = Vec::with_capacity(2);
         metrics.extend(self.balance_gauges.desc());
         metrics.extend(self.balance_block_count_gauges.desc());
         metrics
->>>>>>> 6fbd49ad
     }
 
     fn collect(&self) -> Vec<MetricFamily> {
