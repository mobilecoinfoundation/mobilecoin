--- conflicted
+++ resolved
@@ -24,11 +24,7 @@
 cookie = "0.18"
 der = "0.7.8"
 displaydoc = { version = "0.2", default-features = false }
-<<<<<<< HEAD
-grpcio = "0.13.0"
+grpcio = "0.13"
 mc-attestation-verifier = "0.4.1"
-=======
-grpcio = "0.13"
->>>>>>> 03a8e6c9
 retry = "2.0"
 sha2 = { version = "0.10", default-features = false }