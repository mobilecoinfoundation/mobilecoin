--- conflicted
+++ resolved
@@ -9,13 +9,8 @@
 sgx = []
 
 [dependencies]
-<<<<<<< HEAD
 cfg-if = "1.0"
-prost = { version = "0.6.1", default-features = false, features = ["prost-derive"] }
-=======
-cfg-if = "0.1"
 prost = { version = "0.8", default-features = false, features = ["prost-derive"] }
->>>>>>> c782aa3e
 
 mc-common = { path = "../../common", default-features = false }
 
